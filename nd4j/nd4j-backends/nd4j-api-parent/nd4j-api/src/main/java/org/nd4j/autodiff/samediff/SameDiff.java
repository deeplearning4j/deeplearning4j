/*******************************************************************************
 * Copyright (c) 2015-2018 Skymind, Inc.
 *
 * This program and the accompanying materials are made available under the
 * terms of the Apache License, Version 2.0 which is available at
 * https://www.apache.org/licenses/LICENSE-2.0.
 *
 * Unless required by applicable law or agreed to in writing, software
 * distributed under the License is distributed on an "AS IS" BASIS, WITHOUT
 * WARRANTIES OR CONDITIONS OF ANY KIND, either express or implied. See the
 * License for the specific language governing permissions and limitations
 * under the License.
 *
 * SPDX-License-Identifier: Apache-2.0
 ******************************************************************************/

package org.nd4j.autodiff.samediff;

import com.google.common.collect.HashBasedTable;
import com.google.common.collect.Table;
import com.google.common.primitives.Ints;
import com.google.flatbuffers.FlatBufferBuilder;
import com.rits.cloning.Cloner;
import com.rits.cloning.IFastCloner;
import lombok.*;
import lombok.extern.slf4j.Slf4j;
import org.apache.commons.io.IOUtils;
import org.apache.commons.io.output.CloseShieldOutputStream;
import org.apache.commons.lang3.ArrayUtils;
import org.nd4j.autodiff.execution.conf.ExecutorConfiguration;
import org.nd4j.autodiff.execution.conf.OutputMode;
import org.nd4j.autodiff.functions.DifferentialFunction;
import org.nd4j.autodiff.functions.DifferentialFunctionFactory;
import org.nd4j.autodiff.listeners.At;
import org.nd4j.autodiff.listeners.Listener;
import org.nd4j.autodiff.listeners.Loss;
import org.nd4j.autodiff.samediff.internal.*;
import org.nd4j.autodiff.samediff.ops.*;
import org.nd4j.autodiff.samediff.serde.FlatBuffersMapper;
import org.nd4j.autodiff.util.cloner.DataBufferFastCloner;
import org.nd4j.autodiff.util.cloner.INDArrayFastCloner;
import org.nd4j.base.Preconditions;
import org.nd4j.evaluation.IEvaluation;
import org.nd4j.graph.*;
import org.nd4j.jackson.objectmapper.holder.ObjectMapperHolder;
import org.nd4j.linalg.api.buffer.DataType;
import org.nd4j.linalg.api.buffer.factory.DataBufferFactory;
import org.nd4j.linalg.api.memory.MemoryWorkspace;
import org.nd4j.linalg.api.ndarray.INDArray;
import org.nd4j.linalg.api.ops.*;
import org.nd4j.linalg.api.ops.executioner.OpExecutioner;
import org.nd4j.linalg.api.ops.impl.controlflow.If;
import org.nd4j.linalg.api.ops.impl.controlflow.While;
import org.nd4j.linalg.api.ops.impl.controlflow.compat.Enter;
import org.nd4j.linalg.api.ops.impl.controlflow.compat.Switch;
import org.nd4j.linalg.api.ops.impl.layers.ExternalErrorsFunction;
import org.nd4j.linalg.api.ops.impl.shape.tensorops.TensorArray;
import org.nd4j.linalg.api.ops.impl.transforms.Assert;
import org.nd4j.linalg.api.ops.impl.transforms.gradient.GradientBackwardsMarker;
import org.nd4j.linalg.api.shape.LongShapeDescriptor;
import org.nd4j.linalg.api.shape.Shape;
import org.nd4j.linalg.collection.IntArrayKeyMap;
import org.nd4j.linalg.compression.CompressedDataBuffer;
import org.nd4j.linalg.dataset.AsyncMultiDataSetIterator;
import org.nd4j.linalg.dataset.DataSet;
import org.nd4j.linalg.dataset.adapter.MultiDataSetIteratorAdapter;
import org.nd4j.linalg.dataset.adapter.SingletonMultiDataSetIterator;
import org.nd4j.linalg.dataset.api.MultiDataSet;
import org.nd4j.linalg.dataset.api.iterator.DataSetIterator;
import org.nd4j.linalg.dataset.api.iterator.MultiDataSetIterator;
import org.nd4j.linalg.exception.ND4JIllegalArgumentException;
import org.nd4j.linalg.exception.ND4JIllegalStateException;
import org.nd4j.linalg.exception.ND4UnresolvedOutputVariables;
import org.nd4j.linalg.factory.Nd4j;
import org.nd4j.linalg.learning.GradientUpdater;
import org.nd4j.linalg.learning.regularization.Regularization;
import org.nd4j.linalg.primitives.AtomicBoolean;
import org.nd4j.linalg.primitives.AtomicDouble;
import org.nd4j.linalg.primitives.Pair;
import org.nd4j.linalg.util.ArrayUtil;
import org.nd4j.linalg.util.DeviceLocalNDArray;
import org.nd4j.shade.jackson.databind.ObjectMapper;
import org.nd4j.weightinit.WeightInitScheme;
import org.nd4j.weightinit.impl.ConstantInitScheme;
import org.nd4j.weightinit.impl.NDArraySupplierInitScheme;
import org.nd4j.weightinit.impl.ZeroInitScheme;

import java.io.*;
import java.lang.reflect.Method;
import java.nio.ByteBuffer;
import java.util.*;
import java.util.concurrent.ConcurrentHashMap;
import java.util.concurrent.atomic.AtomicInteger;
import java.util.zip.ZipEntry;
import java.util.zip.ZipFile;
import java.util.zip.ZipOutputStream;

/**
 * SameDiff is the entrypoint for ND4J's automatic differentiation functionality.
 * <p>
 * You define a graph symbolically.
 * <p>
 * That graph accumulates operations.
 * <p>
 * In order to execute the graph, you run one of the execution methods, such as {@link #exec(Map, String...)}
 */
@AllArgsConstructor
@Builder
@Slf4j
public class SameDiff extends SDBaseOps {

    //Fields for graph structure and execution
    @Getter     //TODO use package private instead of public getters?
    private final Map<String,Variable> variables = new LinkedHashMap<>();         //Use linked hash map to guarantee iteration order based on order they were added. Used in inputs() and flatbuffers serde
    @Getter
    private final Map<String,SameDiffOp> ops = new LinkedHashMap<>();
    @Getter
    private final Map<Long,InferenceSession> sessions = new ConcurrentHashMap<>();      //Key: thread ID

    private final Map<String,DeviceLocalNDArray> constantArrays = new ConcurrentHashMap<>();
    private final Map<String,DeviceLocalNDArray> variablesArrays = new ConcurrentHashMap<>();     //TODO issues with DeviceLocal +  mutable / changed during training?
    private final Map<Long,Map<String,INDArray>> placeholdersPerThread = new ConcurrentHashMap<>(); //Placeholders for each thread - if the user sets them

    private final List<String> lossVariables = new ArrayList<>();

    private List<Listener> listeners = new ArrayList<>();

    private final List<NameScope> nameScopes = new ArrayList<>();  //Used as a stack

    ///////////////////////////////////////
    //Fields related to training
    @Getter
    private TrainingConfig trainingConfig;                          //Configuration for training. Must be set for training/evaluation, but not for other operations
    @Getter
    private boolean initializedTraining;                            //True if training setup has been done
    @Getter
<<<<<<< HEAD
    private Map<String,INDArray> updaterStates;                     //Updater state array (as vector, before splitting/reshaping) for each trainable parameter
    @Getter
=======
>>>>>>> 40283316
    private Map<String,GradientUpdater> updaterMap;                 //GradientUpdater instance for each trainable parameter

    ////////////////////////////////////////
    //map a function's instance id to a base name, used for propagating variable names
    //for output during import
    private Map<String, String> baseNameForFunctionInstanceId;

    private DifferentialFunctionFactory functionFactory;
    @Deprecated //TO BE REMOVED - to ShapeSession
    private Map<String, long[]> variableNameToShape;                //Key: SDVariable name. Value: shape for that variable
    @Deprecated //TO BE REMOVED - to Variable
    private Map<String, SDVariable> forwardVarForGrad;

    // counter for auto-naming variables
    private int variableId = 0;

    ////////////////////////////////////////

    /** Op creator object for math operations */
    public final SDMath math = new SDMath(this);
    /** Op creator object for random number generation operations */
    public final SDRandom random = new SDRandom(this);
    /** Op creator object for general neural network operations */
    public final SDNN nn = new SDNN(this);
    /** Op creator object for convolutional neural network operations */
    public final SDCNN cnn = new SDCNN(this);
    /** Op creator object for recurrent neural network operations */
    public final SDRNN rnn = new SDRNN(this);
    /** Op creator object for loss function operations */
    public final SDLoss loss = new SDLoss(this);

    /** Op creator object for math operations */
    public SDMath math(){
        return math;
    }

    /** Op creator object for random number generation operations */
    public SDRandom random(){
        return random;
    }

    /** Op creator object for general neural network operations */
    public SDNN nn(){
        return nn;
    }

    /** Op creator object for convolutional neural network operations */
    public SDCNN cnn(){
        return cnn;
    }

    /** Op creator object for recurrent neural network operations */
    public SDRNN rnn(){
        return rnn;
    }

    /** Op creator object for loss function operations */
    public SDLoss loss(){
        return loss;
    }



    /**
     * For import, many times we have variables
     * that map to properties. Most common
     * we will have an input to a function that is mapped to an ndarray.
     * That ndarray is usually a scalar shape.
     * <p>
     * That array with a scalar shape can be something like an axis.
     * <p>
     * We often don't know that array's value till run time.
     * This map stores variable names  that we should resolve
     * from samediff. We use the value of that array
     * to update the properties.
     */
    private Map<String, List<String>> propertiesToResolve;

    /**
     * A map of own name to
     * the properties of the function (things like execution axes etc)
     * The valid values can be:
     * int
     * long
     * INDArray
     */
    private Map<String, Map<String, Object>> propertiesForFunction;

    @Deprecated //TO BE REMOVED - to Variable
    private Map<String, long[]> placeHolderOriginalShapes;
    private Map<String, SameDiffFunctionDefinition> sameDiffFunctionDefinitionMap;
    private Map<String, SameDiff> sameDiffFunctionInstances;
    private Set<String> placeHolderFunctions;
    private static Cloner cloner = newCloner();
    private static Map<String, Method> opMethods;

    private Table<String, String, String> fieldVariableResolutionMapping;

    // flag, shows if graph was already registered with libnd4j
    private transient AtomicBoolean wasRegistered = new AtomicBoolean(false);


    //debug mode variables
    @Getter
    private boolean debugMode;
    private Map<int[], Op> opsForResult;
    private boolean resolvedVariables = false;


    @Getter
    @Setter
    boolean logExecution = true;

    @Getter
    private SameDiff parent;

    @Getter
    private SameDiff child;

    static {
        opMethods = new HashMap<>();
        Method[] methods = SameDiff.class.getDeclaredMethods();
        for (Method method : methods) {
            if (method.getReturnType().equals(SDVariable.class)) {
                opMethods.put(method.getName(), method);
            }
        }
    }

    /**
     * @return New cloner object. NOTE: INTENDED FOR DEVELOPER USE ONLY
     */
    public static Cloner newCloner() {
        Cloner cloner = new Cloner();

        //Implement custom cloning for INDArrays (default can have problems with off-heap and pointers)
        //Sadly: the cloner library does NOT support interfaces here, hence we need to use the actual classes
        //cloner.registerFastCloner(INDArray.class, new INDArrayFastCloner());  //Does not work due to interface
        IFastCloner fc = new INDArrayFastCloner();
        cloner.registerFastCloner(Nd4j.getBackend().getNDArrayClass(), fc);

        //Same thing with DataBuffers: off heap -> cloner library chokes on them, but need to know the concrete
        // buffer classes, not just the interface
        IFastCloner fc2 = new DataBufferFastCloner();
        DataBufferFactory d = Nd4j.getDataBufferFactory();
        doReg(cloner, fc2, d.intBufferClass());
        doReg(cloner, fc2, d.longBufferClass());
        doReg(cloner, fc2, d.halfBufferClass());
        doReg(cloner, fc2, d.floatBufferClass());
        doReg(cloner, fc2, d.doubleBufferClass());
        doReg(cloner, fc2, CompressedDataBuffer.class);
        return cloner;
    }

    private static void doReg(Cloner cl, IFastCloner fc, Class<?> c) {
        if (c != null)
            cl.registerFastCloner(c, fc);
    }


    /**
     * Update the opName for the variable
     * with the given vertex id
     *
     * @param varName  the vertex id to update
     * @param withName thew new opName
     */
    public void updateVariableName(String varName, String withName) {
        SDVariable oldVarNameRef = getVariable(varName);
        Variable v = variables.remove(varName);
        String oldVarName = varName;
        oldVarNameRef.setVarName(withName);
        v.setName(withName);
        variables.put(withName, v);

        for(SameDiffOp op : ops.values()){
            List<String> outputsOfOp = op.getOutputsOfOp();
            if(outputsOfOp != null && !outputsOfOp.isEmpty()) {
                for (int i = 0; i < outputsOfOp.size(); i++) {
                    if (outputsOfOp.get(i).equals(oldVarName)) {
                        outputsOfOp.set(i, withName);
                    }
                }
            }

            List<String> inputsToOp = op.getInputsToOp();
            if(inputsToOp != null && !inputsToOp.isEmpty()) {
                for (int i = 0; i < inputsToOp.size(); i++) {
                    if (inputsToOp.get(i).equals(oldVarName)) {
                        inputsToOp.set(i, withName);
                    }
                }
            }
        }

//        if (variableNameToArr.containsKey(oldVarName)) {
//            val arr = variableNameToArr.remove(oldVarName);
//            variableNameToArr.put(withName, arr);
//        }


        if (variableNameToShape.containsKey(oldVarName)) {
            val shape = variableNameToShape.remove(oldVarName);
            variableNameToShape.put(withName, shape);
        }

        if (forwardVarForGrad.containsKey(oldVarName)) {
            val forwardGrad = forwardVarForGrad.remove(oldVarName);
            forwardVarForGrad.put(withName, forwardGrad);
        }


        if (v.getInputsForOp() != null) {
            List<String> funcNames = v.getInputsForOp();
            for (String s : funcNames) {
                DifferentialFunction func = ops.get(s).getOp();
                if (func instanceof BaseOp) {
                    BaseOp baseOp = (BaseOp) func;
                    if (baseOp.getXVertexId() != null && baseOp.getXVertexId().equals(oldVarName)) {
                        baseOp.setXVertexId(withName);
                    }

                    if (baseOp.getYVertexId() != null && baseOp.getYVertexId().equals(oldVarName)) {
                        baseOp.setYVertexId(withName);
                    }

                    if (baseOp.getZVertexId() != null && baseOp.getZVertexId().equals(oldVarName)) {
                        baseOp.setZVertexId(withName);
                    }

                }
            }
        }


        if (v.getOutputOfOp() != null) {
            DifferentialFunction func = ops.get(v.getOutputOfOp()).getOp();
            if (func instanceof BaseOp) {
                BaseOp baseOp = (BaseOp) func;
                if (baseOp.getXVertexId() != null && baseOp.getXVertexId().equals(oldVarName)) {
                    baseOp.setXVertexId(withName);
                }

                if (baseOp.getYVertexId() != null && baseOp.getYVertexId().equals(oldVarName)) {
                    baseOp.setYVertexId(withName);
                }

                if (baseOp.getZVertexId() != null && baseOp.getZVertexId().equals(oldVarName)) {
                    baseOp.setZVertexId(withName);
                }
            }
        }
    }


    /**
     * Clears debugging state and disables debug mode.
     */
    public SameDiff disableDebugging() {
        debugMode = false;
        return this;
    }

    /**
     * Enables tracing of graphs automatically.
     */
    public SameDiff enableDebugMode() {
        debugMode = true;
        return this;
    }

    /**
     * Returns this samediff instance's {@link DifferentialFunctionFactory}
     *
     * @return
     */
    public DifferentialFunctionFactory f() {
        return functionFactory;
    }

    public void setListeners(Listener... listeners){
        this.listeners.clear();
        addListeners(listeners);
    }

    public void setListeners(Collection<? extends Listener> listeners){
        this.listeners.clear();
        addListeners(listeners);
    }

    public void addListeners(Listener... listeners){
        addListeners(Arrays.asList(listeners));
    }

    public void addListeners(Collection<? extends Listener> listeners){
        this.listeners.addAll(listeners);
    }

    /**
     * @return The current name scope, if any (null otherwise). See {@link #withNameScope(String)} for more details.
     */
    public String currentNameScope(){
        if(nameScopes.isEmpty())
            return null;

        //Would use String.join but that is Java 8+
        StringBuilder sb = new StringBuilder();
        boolean first = true;
        for(NameScope ns : nameScopes){
            if(!first){
                sb.append("/");
            }
            sb.append(ns.getName());
            first = false;
        }
        return sb.toString();
    }

    /**
     * @return The name with the current name scope (if any) appended. See {@link #withNameScope(String)}
     */
    protected String nameWithScope(String name){
        String scope = currentNameScope();
        if(scope == null){
            return name;
        }
        return scope + "/" + name;
    }

    //Intentionally package private
    void addNameScope(NameScope nameScope){
        nameScopes.add(nameScope);
    }

    //Intentionally package private
    void closeNameScope(NameScope nameScope){
        //Check that the name scope is closed correctly/in order
        Preconditions.checkState(!nameScopes.isEmpty(), "Cannot close name scope: no name scopes are currently defined");
        Preconditions.checkState(nameScopes.get(nameScopes.size()-1).equals(nameScope),
                "Cannot close name scope %s: Name scopes must be closed in order. Current name scopes: \"%s\"", nameScope, currentNameScope());

        nameScopes.remove(nameScopes.size()-1);
    }

    /**
     * Create a name scope. Name scopes append a prefix to the names of any variables and ops created while they are open.
     * <pre>
     *  {@code
     *  SameDiff sd = SameDiff.create();
     *  SDVariable x = sd.var("x", DataType.FLOAT, 5);
     *  SDVariable y;
     *  try(NameScope ns = sd.withNameScope("myScope"){
     *      y = sd.var("y", DataType.FLOAT, 5);
     *  }
     *  SDVariable z = sd.var("z", DataType.FLOAT, 5);
     *
     *  String xName = x.getVarName();      //RESULT: "x"
     *  String yName = y.getVarName();      //RESULT: "myScope/y"
     *  String zName = z.getVarName();      //RESULT: "z"
     *  }
     * </pre>
     *
     * Note that name scopes can also be nested:
     * <pre>
     *  {@code
     *  SameDiff sd = SameDiff.create();
     *  SDVariable x;
     *  try(NameScope ns = sd.withNameScope("first"){
     *      try(NameScope ns2 = sd.withNameScope("second"){
     *          x = sd.var("x", DataType.FLOAT, 5);
     *      }
     *  }
     *  String xName = x.getVarName();      //RESULT: "first/second/x"
     *  }
     * </pre>
     *
     *
     * @param nameScope Name of the name scope to open/create
     * @return The NameScope object
     */
    public NameScope withNameScope(String nameScope){
        NameScope ns = new NameScope(this, nameScope);
        addNameScope(ns);
        return ns;
    }


    /**
     * @param sameDiff
     * @return
     */
    public SDVariable invokeGraphOn(SameDiff sameDiff) {
        //map the new vertices on to the old ones
        Map<Integer, Integer> thisVertexIdToNew = new HashMap<>();
        int idx = 1;
        for (val var : variables()) {
            SDVariable clone = cloner.deepCloneDontCloneInstances(var, var.getSameDiff());
            SDVariable newVar = sameDiff.var(clone);
            if (var.getArr() != null && var.getVariableType() != VariableType.ARRAY) {      //ARRAY type = "activations" - are overwritten anyway
                sameDiff.associateArrayWithVariable(var.getArr(), newVar);
            }


            thisVertexIdToNew.put(idx, idx);
            clone.setSameDiff(sameDiff);
            idx++;

        }


        val newFunctions = new LinkedHashMap<String, DifferentialFunction>();
        for (SameDiffOp op : ops.values()) {
            DifferentialFunction function = op.getOp();
            if (function instanceof SDVariable) {
                continue;
            }

            DifferentialFunction clone = cloner.deepCloneDontCloneInstances(
                    function,
                    function.getSameDiff());
            clone.setSameDiff(sameDiff);
            clone.setOwnName(function.getOwnName());
            if (sameDiff.functionExists(function.getOwnName()))
                sameDiff.putFunctionForId(function.getOwnName(), function);
            newFunctions.put(function.getOwnName(), clone);

            val argsForFunction = function.args();
            val outputsForFunction = function.outputVariables();


            //note that these have the same variable names
            sameDiff.addArgsFor(argsForFunction, clone);
            sameDiff.addOutgoingFor(outputsForFunction, function);

            for (val arg : clone.args()) {
                arg.setSameDiff(sameDiff);
            }

            for (val output : clone.outputVariables()) {
                output.setSameDiff(sameDiff);
            }

            sameDiff.ops.put(function.getOwnName(), op);
        }

        return sameDiff.variables().get(sameDiff.variables().size() - 1);

    }


    /**
     * Returns true if the given function id exists
     *
     * @param id the function id to test for
     * @return true if the function id exists, false otherwise
     */
    public boolean functionExists(String id) {
        return ops.containsKey(id);
    }

    public DifferentialFunction functionOutputFor(String varName){
        if(variables.get(varName).getOutputOfOp() == null)
            return null;
        String outName = variables.get(varName).getOutputOfOp();
        if(outName == null)
            return null;
        return ops.get(outName).getOp();
    }

    /**
     * Get the function by the {@link DifferentialFunction#getOwnName()}
     *
     * @param id the id of the function
     * @return the function for the given id if it exists
     */
    public DifferentialFunction getFunctionById(@NonNull String id) {
        if (!ops.containsKey(id)) {
            throw new ND4JIllegalStateException("No function with id " + id + " found!");
        }
        return ops.get(id).getOp();
    }


    /**
     * Put the function for the given id
     *
     * @param id       the id of the function
     * @param function the function
     */
    public void putFunctionForId(String id, DifferentialFunction function) {
        if (ops.containsKey(id) && ops.get(id).getOp() == null) {
            throw new ND4JIllegalStateException("Function by id already exists!");
        } else if (function instanceof SDVariable) {
            throw new ND4JIllegalStateException("Function must not be a variable!");
        }

        if(ops.containsKey(id)){

        } else {
            ops.put(id, SameDiffOp.builder().name(id).op(function).build());
        }
    }


    /**
     * Returns the name(s) of the inputs for the given function
     *
     * @param function the function to get the inputs for
     * @return the input ids for a given function
     */
    public String[] getInputsForFunction(DifferentialFunction function) {
        if (!ops.containsKey(function.getOwnName()))
            throw new ND4JIllegalStateException("Illegal function instance id found " + function.getOwnName());
        List<String> inputs = ops.get(function.getOwnName()).getInputsToOp();
        return inputs == null ? null : inputs.toArray(new String[inputs.size()]);
    }

    /**
     * Returns the name(s) of the outputs for the given function
     *
     * @param function the function to get the outputs for
     * @return the outputs ids for a given function
     */
    public String[] getOutputsForFunction(DifferentialFunction function) {
        if (!ops.containsKey(function.getOwnName()))
            throw new ND4JIllegalStateException("Illegal function instance id found " + function.getOwnName());
        List<String> outputs = ops.get(function.getOwnName()).getOutputsOfOp();
        return outputs == null ? null : outputs.toArray(new String[outputs.size()]);
    }


    /**
     * Get the output variable(s) for the specified differential function
     *
     * @param function the function reference to get the output variable(s) for
     * @return the output variables for the given function
     */
    public SDVariable[] getOutputVariablesForFunction(DifferentialFunction function) {
        val inputs = getOutputsForFunction(function);
        if (inputs == null) {
            throw new ND4JIllegalStateException("No inputs found for function " + function);
        }

        val vars = new SDVariable[inputs.length];
        for (int i = 0; i < inputs.length; i++) {
            vars[i] = getVariable(inputs[i]);
        }

        return vars;
    }


    /**
     * Get the input variable(s) for the specified differential function
     *
     * @param function the function reference to get the input variable(s) for
     * @return the input variables for the given function
     */
    public SDVariable[] getInputVariablesForFunction(DifferentialFunction function) {
        val inputs = getInputsForFunction(function);
        if (inputs == null) {
            throw new ND4JIllegalStateException("No inputs found for function " + function);
        }

        val vars = new SDVariable[inputs.length];
        for (int i = 0; i < inputs.length; i++) {
            vars[i] = getVariable(inputs[i]);
            if (vars[i] == null) {
                throw new ND4JIllegalStateException("Found null variable at index " + i);
            }
        }

        return vars;
    }


    public void setArrayForVariable(@NonNull String varName, @NonNull INDArray arr){
        Preconditions.checkState(variables.containsKey(varName), "No variable with name \"%s\" exists", varName);

        SDVariable v = getVariable(varName);
        if(v.isConstant()) {
            constantArrays.put(varName, new DeviceLocalNDArray(arr));
        } else if(v.getVariableType() == VariableType.VARIABLE) {
            variablesArrays.put(varName, new DeviceLocalNDArray(arr));
        } else if(v.isPlaceHolder()){
            long tid = Thread.currentThread().getId();
            if(!placeholdersPerThread.containsKey(tid)){
                placeholdersPerThread.put(tid, new HashMap<String, INDArray>());
            }
            placeholdersPerThread.get(tid).put(varName, arr);
        } else {
            throw new UnsupportedOperationException("Cannot set variable of type " + v.getVariableType() + " using this method");
        }
    }


    /**
     * Get the shape for the given vertex id.
     * Note that if an array is defined, it will use the shape of the array instead.
     * <p>
     * A shape *and* an array should not be defined at the same time.
     * This wastes memory. The internal map used for tracking shapes for particular
     * vertex ids should also delete redundant shapes stored to avoid redundant sources of information.
     *
     * @param varName the vertex id to get the shape for
     * @return the shape for the given vertex if any.
     */
    public long[] getShapeForVarName(String varName) {
        if (arrayAlreadyExistsForVarName(varName)) {
            return getVariable(varName).getArr().shape();
        }
        return variableNameToShape.get(varName);
    }

    public LongShapeDescriptor getShapeDescriptorForVarName(String varName) {
        if (getVariable(varName).getArr() != null) {
            return getVariable(varName).getArr().shapeDescriptor();
        }
        // FIXME: do we really want this Nd4j.dataType() here?
        return LongShapeDescriptor.fromShape(variableNameToShape.get(varName), Nd4j.dataType());
    }


    /**
     * Associate a vertex id with the given shape.
     *
     * @param varName the vertex id to associate
     * @param shape   the shape to associate with
     * @see #putShapeForVarName(String, long[])
     * @see #putOrUpdateShapeForVarName(String, long[], boolean)
     */
    @Deprecated
    public void putShapeForVarName(String varName, long[] shape) {
        if (shape == null) {
            throw new ND4JIllegalStateException("Shape must not be null!");
        }

        if (variableNameToShape.containsKey(varName)) {
            throw new ND4JIllegalStateException("Shape for " + varName + " already exists!");
        }

        variableNameToShape.put(varName, shape);
    }


    public void putShapeForVarName(String varName, LongShapeDescriptor shape) {
        val v = getVariable(varName);
        putShapeForVarName(varName, shape.getShape());
        v.setDataType(shape.dataType());
    }

    /**
     * Put or update the shape for the given variable name. Optionally supports clearing the specified variable's
     * INDArray if it's shape does not match the new shape
     * @param varName                   Variable name
     * @param shape                     Shape to put
     * @param clearArrayOnShapeMismatch If false: no change to arrays. If true: if an INDArray is defined for the specified
     *                                  variable name, it will be removed from the graph (to be later re-generated) if
     *                                  its shape does not match the specified shape
     */
    @Deprecated
    public void putOrUpdateShapeForVarName(String varName, long[] shape, boolean clearArrayOnShapeMismatch){
        Preconditions.checkNotNull(shape, "Cannot put null shape for variable: %s", varName);
        if(variableNameToShape.containsKey(varName)){
//            updateShapeForVarName(varName, shape, clearArrayOnShapeMismatch);
            //TODO
        } else {
            putShapeForVarName(varName, shape);
        }
    }

    /**
     * Returns true if the given vertex id and shape already exist.
     *
     * @param varName the vertex id
     * @return true if the ndarray and vertex id already exist
     */
    public boolean shapeAlreadyExistsForVarName(String varName) {
        return variableNameToShape.containsKey(varName) || arrayAlreadyExistsForVarName(varName);
    }


    /**
     * Returns true if the given vertex id and {@link INDArray} already exist.
     *
     * @param varName the vertex id
     * @return true if a vertex with the given INDArray exists, and it has an INDArray associated with it
     */
    public boolean arrayAlreadyExistsForVarName(String varName) {
        SDVariable var = getVariable(varName);
        switch(var.getVariableType()){
            case VARIABLE:
                return variablesArrays.containsKey(varName);
            case ARRAY:
                long tid = Thread.currentThread().getId();
                return sessions.containsKey(tid) && sessions.get(tid).contains(varName, InferenceSession.OUTER_FRAME, 0, null);
            case CONSTANT:
                return constantArrays.containsKey(varName);
            case PLACEHOLDER:
                return placeholdersPerThread.containsKey(Thread.currentThread().getId()) &&
                        placeholdersPerThread.get(Thread.currentThread().getId()).containsKey(varName);
            default:
                throw new RuntimeException("Unknown variable type: " + var.getVariableType());
        }
    }

    /**
     * Get an {@link INDArray} for a given vertex id, or null if none exists
     *
     * @param varName Variable name to get the array for
     * @return Array, or null if none exists
     */
    public INDArray getArrForVarName(@NonNull String varName) {
        Preconditions.checkState(variables.containsKey(varName), "No variable found with name \"%s\"", varName);
        SDVariable v = variables.get(varName).getVariable();
        switch(v.getVariableType()){
            case VARIABLE:
                if(!variablesArrays.containsKey(varName)) {
                    //VARIBALE type arrays should have a parameter initializer...
                    // we should use this to azy init the array if none is present
                    v.storeAndAllocateNewArray();
                }
                return variablesArrays.get(varName).get();
            case CONSTANT:
                if(!constantArrays.containsKey(varName))
                    return null;
                return constantArrays.get(varName).get();
            case ARRAY:
                //Only stored in inference session...
                InferenceSession s = sessions.get(Thread.currentThread().getId());
                if(s == null)
                    return null;
                return s.get(varName, InferenceSession.OUTER_FRAME, 0, null, false);
            case PLACEHOLDER:
                long tid = Thread.currentThread().getId();
                if(placeholdersPerThread.get(tid) == null || !placeholdersPerThread.get(tid).containsKey(varName))
                    return null;
                return placeholdersPerThread.get(tid).get(varName);
            default:
                throw new RuntimeException("Unknown variable type: " + v.getVariableType());
        }
    }

    /**
     * Associate the array with the given variable.
     *
     * @param arr      the array to get the variable for
     * @param variable the name of the variable to associate the array with
     */
    public void associateArrayWithVariable(INDArray arr, @NonNull String variable) {
    Preconditions.checkState(variables.containsKey(variable), "Cannot associate array with variable \"%s\": " +
            "variable \"%s\" does not exist in this SameDiff instance", variable, variable);
        associateArrayWithVariable(arr, this.getVariable(variable));
    }

    /**
     * Associate the array with the given variable.
     *
     * @param arr      the array to get the variable for
     * @param variable the variable to associate the array with
     */
    public void associateArrayWithVariable(INDArray arr, SDVariable variable) {
        if (variable == null) {
            throw new ND4JIllegalArgumentException("Variable must not be null!");
        }
        if (arr == null) {
            throw new ND4JIllegalArgumentException("Array must not be null");
        }

        if (variable.dataType() != arr.dataType())
            arr = arr.castTo(variable.dataType());

        Preconditions.checkState(variable.dataType() == arr.dataType(), "Variable \"%s\" has datatype %s: cannot associate array with type %s with this variable",
                variable.getVarName(), variable.dataType(), arr.dataType());

        if (sessions.get(Thread.currentThread().getId()) == null) {
            sessions.put(Thread.currentThread().getId(), new InferenceSession(this));
        }

        boolean duped = false;
        if(arr.isAttached()) {
            arr = arr.detach();
            duped = true;
        }
        if(arr.isView()) {
            arr = arr.dup();
            duped = true;
        }

        if(!duped && variable.getVariableType() == VariableType.VARIABLE) {
            for (DeviceLocalNDArray otherArr : variablesArrays.values()) {
                if (otherArr.get() == arr) {    //Check for exact same object, to avoid array reuse (can result in unexpected behaviour)
                    arr = arr.dup();
                    break;
                }
            }
        }

        switch(variable.getVariableType()){
            case VARIABLE:
                variablesArrays.put(variable.getVarName(), new DeviceLocalNDArray(arr));
                break;
            case CONSTANT:
                constantArrays.put(variable.getVarName(), new DeviceLocalNDArray(arr));
                break;
            case ARRAY:
                // FIXME: remove this before release
                val session = sessions.get(Thread.currentThread().getId());
                val varId = session.newVarId(variable.getVarName(), AbstractSession.OUTER_FRAME, 0, null);
                session.getNodeOutputs().put(varId, arr);
                //throw new UnsupportedOperationException("Cannot associate array with SDVariable of type ARRAY");
                break;
            case PLACEHOLDER:
                //Validate placeholder shapes:
                long[] phShape = variable.placeholderShape();
<<<<<<< HEAD
                Preconditions.checkState(Shape.shapeMatchesPlaceholder(phShape, arr.shape()),
=======
                Preconditions.checkState(phShape == null || Shape.shapeMatchesPlaceholder(phShape, arr.shape()),
>>>>>>> 40283316
                        "Invalid array shape: cannot associate an array with shape %ndShape with a placeholder of shape %s:" +
                                "shape is wrong rank or does not match on one or more dimensions", arr, phShape);


                long tid = Thread.currentThread().getId();
                if(!placeholdersPerThread.containsKey(tid)){
                    placeholdersPerThread.put(tid, new HashMap<String, INDArray>());
                }
                placeholdersPerThread.get(tid).put(variable.getVarName(), arr);
                break;
            default:
                throw new IllegalStateException("Unknown variable type: " + variable.getVariableType());
        }

        //putOrUpdateShapeForVarName(variable.getVarName(), arr.shape(), true);

        //Also update nested SameDiff instances (such as gradient function)
        if(sameDiffFunctionInstances != null && sameDiffFunctionInstances.size() > 0){
            for(Map.Entry<String,SameDiff> e : sameDiffFunctionInstances.entrySet()){
                SameDiff sd = e.getValue();
                SDVariable v = sd.getVariable(variable.getVarName());
                if(v != null){
                    sd.associateArrayWithVariable(arr, v);
                }
            }
        }
    }


    /**
     * Associate a {@link SameDiff} namespace as a sub function.
     *
     * @param name      the opName of the function
     * @param nameSpace the namespace
     */
    public void putSubFunction(String name, SameDiff nameSpace) {
        if (sameDiffFunctionInstances.containsKey(name) && sameDiffFunctionInstances.get(name) != nameSpace) {
            throw new ND4JIllegalStateException("Unable to replace samediff namespace. Please choose another opName");
        }

        sameDiffFunctionInstances.put(name, nameSpace);
    }


    /**
     * Return a copy of the internal variable map
     *
     * @return Map of variables by name
     */
    public Map<String, SDVariable> variableMap() {
        Map<String,SDVariable> ret = new LinkedHashMap<>();
        for(Variable v : variables.values()){
            ret.put(v.getName(), v.getVariable());
        }
        return ret;
    }


    /**
     * Invoke an op by opName
     *
     * @param op the op
     * @param x  the first input
     * @param y  the second input
     * @return the result variable
     */
    @Deprecated //TO BE REMOVED - should not be part of public API
    public SDVariable invoke(Op op, SDVariable x, SDVariable y) {
        if (!opMethods.containsKey(op.opName())) {
            throw new ND4JIllegalStateException("Illegal method opName " + op.opName());
        }

        if (x != null && y != null) {
            try {
                return (SDVariable) opMethods.get(op.opName()).invoke(this, x, y);
            } catch (Exception e) {

            }
        } else {
            try {
                return (SDVariable) opMethods.get(op.opName()).invoke(this, x);
            } catch (Exception e) {

            }
        }

        throw new ND4JIllegalStateException("Illegal method opName " + op.opName());
    }

    /**
     * The set of defined SameDiff function names. SameDiff function instances should not be confused
     * with DifferentialFunction ops; an example of a SameDiff function instance is the gradient "grad" function
     *
     * @return Set of defined SameDiff function instance names
     */
    public Collection<String> definedFunctionNames() {
        return this.sameDiffFunctionInstances.keySet();
    }

    /**
     * Invoke an op by opName
     *
     * @param op the op
     * @param x  the first input
     * @return the result variable
     */
    public SDVariable invoke(Op op, SDVariable x) {
        return invoke(op, x, null);
    }

    private SameDiff() {
        functionFactory = new DifferentialFunctionFactory(this);
        sameDiffFunctionDefinitionMap = new LinkedHashMap<>();
        sameDiffFunctionInstances = new LinkedHashMap<>();
        forwardVarForGrad = new LinkedHashMap<>();
        opsForResult = new IntArrayKeyMap<>();
        variableNameToShape = new LinkedHashMap<>();
        placeHolderOriginalShapes = new LinkedHashMap<>();
        placeHolderFunctions = new LinkedHashSet<>();
        baseNameForFunctionInstanceId = new LinkedHashMap<>();
        propertiesToResolve = new LinkedHashMap<>();
        propertiesForFunction = new LinkedHashMap<>();
        fieldVariableResolutionMapping = HashBasedTable.create();

    }

    /**
     * Adds a property that needs to be resolve for later.
     * These variables are typically values that are arrays
     * that are named but have an unknown value till execution time.
     * <p>
     * This is very common for model import.
     *
     * @param forFunction the function to add the property to resolve for
     * @param arrayName   the array name
     */
    public void addPropertyToResolve(DifferentialFunction forFunction, String arrayName) {
        if (!propertiesToResolve.containsKey(forFunction.getOwnName())) {
            List<String> newVal = new ArrayList<>();
            newVal.add(arrayName);
            propertiesToResolve.put(forFunction.getOwnName(), newVal);
        } else {
            List<String> newVal = propertiesToResolve.get(forFunction.getOwnName());
            newVal.add(arrayName);
        }
    }

    /**
     * Return the properties to resolve for the given function.
     * This is typically used right before execution in model import in
     * {@link DifferentialFunction#resolvePropertiesFromSameDiffBeforeExecution()}
     *
     * @param function the function get the properties to resolve for
     * @return the properties to resolve for the given function
     */
    public List<String> propertiesToResolveForFunction(DifferentialFunction function) {
        if (!propertiesToResolve.containsKey(function.getOwnName()))
            return Collections.emptyList();

        return propertiesToResolve.get(function.getOwnName());
    }


    private void addPropertyForFunction(DifferentialFunction functionFor, String propertyName, Object propertyValue) {
        if (!propertiesForFunction.containsKey(functionFor.getOwnName())) {
            Map<String, Object> fields = new LinkedHashMap<>();
            fields.put(propertyName, propertyValue);
            propertiesForFunction.put(functionFor.getOwnName(), fields);
        } else {
            val fieldMap = propertiesForFunction.get(functionFor.getOwnName());
            if (fieldMap.containsKey(propertyName)) {
                throw new ND4JIllegalStateException("Attempting to override property " + propertyName);
            }

            fieldMap.put(propertyName, propertyValue);
        }
    }


    /**
     * Adds a field name -> variable name mapping for a given function.<br>
     * This is used for model import where there is an unresolved variable at the time of calling any
     * {@link org.nd4j.imports.graphmapper.GraphMapper#importGraph(File)}
     * .
     * <p>
     * This data structure is typically accessed during {@link DifferentialFunction#resolvePropertiesFromSameDiffBeforeExecution()}
     * <p>
     * When a function attempts to resolve variables right before execution, there needs to be a way of knowing
     * which variable in a samediff graph should map to a function's particular field name
     *
     * @param function  the function to map
     * @param fieldName the field name for the function to map
     * @param varName   the variable name of the array to get from samediff
     */
    public void addVariableMappingForField(DifferentialFunction function, String fieldName, String varName) {
        fieldVariableResolutionMapping.put(function.getOwnName(), fieldName, varName);
    }

    /**
     * Get the variable name to use
     * for resolving a given field
     * for a given function during import time.
     * This method is u sed during {@link DifferentialFunction#resolvePropertiesFromSameDiffBeforeExecution()}
     *
     * @param function  the function to get the variable name for
     * @param fieldName the field name to resolve for
     * @return the resolve variable name if any
     */
    public String getVarNameForFieldAndFunction(DifferentialFunction function, String fieldName) {
        return fieldVariableResolutionMapping.get(function.getOwnName(), fieldName);
    }

    /**
     * Sets a base name for the function id.
     * This is used for when calling {@link #generateOutputVariableForOp(DifferentialFunction, String)}
     * for ensuring original names for model import map to current samediff names
     * when names are generated.
     *
     * @param baseName the base name to add
     * @param function the function to declare a base name for.
     */
    public void setBaseNameForFunctionInstanceId(String baseName, DifferentialFunction function) {
        baseNameForFunctionInstanceId.put(function.getOwnName(), baseName);
    }

    /**
     * Returns the base name for the given function
     * if any (may return null)
     *
     * @param function the function to get the base name for
     * @return the base name for the given function (if any) based
     * on the function's instance id.
     */
    public String getBaseNameForFunction(DifferentialFunction function) {
        return baseNameForFunctionInstanceId.get(function.getOwnName());
    }


    /**
     * Attempts to insert the {@link DifferentialFunction} reference in to this {@link SameDiff} instance.
     * If the given array field with the given index already exists, it will do a reference check to ensure that the 2
     * array fields are the same. If not, an exception is thrown.<br>
     * If the instances are the same (by semantics, not reference) then it will just return the original instance.
     * This is to ensure that instances that are created are unique and reference checked.
     *
     * @param function the array field to attempt to create
     * @return Original instance
     */
    public <X extends SDVariable> X setupFunction(X function) {
        Preconditions.checkNotNull(function, "Passed in function must not be null!");
        if (function instanceof SDVariable) {
            if (function.getSameDiff() != this) {
                function.setSameDiff(this);
            }
            return function;
        }
        return function;
    }


    /**
     * Adds outgoing arguments to the graph for the specified DifferentialFunction
     * Also checks for input arguments and updates the graph adding an appropriate edge when the full graph is declared.
     *
     * @param variables Variables - arguments for the specified differential function
     * @param function Differential function
     */
    public void addOutgoingFor(SDVariable[] variables, DifferentialFunction function) {
        String[] varNames = new String[variables.length];
        for (int i = 0; i < varNames.length; i++) {
            varNames[i] = variables[i].getVarName();
        }

        addOutgoingFor(varNames, function);
    }


    /**
     * Adds outgoing arguments to the graph for the specified DifferentialFunction
     * Also checks for input arguments and updates the graph adding an appropriate edge when the full graph is declared.
     *
     * @param varNames Name of the variables that are outputs of the specified differential function
     * @param function Differential function
     */
    public void addOutgoingFor(String[] varNames, DifferentialFunction function) {

        if (function.getOwnName() == null)
            throw new ND4JIllegalStateException("Instance id can not be null. Function not initialized properly");


        if (ops.get(function.getOwnName()).getOutputsOfOp() != null && !ops.get(function.getOwnName()).getOutputsOfOp().isEmpty()) {
            throw new ND4JIllegalStateException("Outgoing arguments already declared for " + function);
        }

        if (varNames == null)
            throw new ND4JIllegalStateException("Var names can not be null!");


        for (int i = 0; i < varNames.length; i++) {
            if (varNames[i] == null)
                throw new ND4JIllegalStateException("Variable name elements can not be null!");
        }

        ops.get(function.getOwnName()).setOutputsOfOp(Arrays.asList(varNames));

        for (String resultName : varNames) {
            variables.get(resultName).setOutputOfOp(function.getOwnName());
        }
    }

    /**
     * Adds incoming arguments for the specified differential function to the graph
     *
     * @param variables Name of the variables that are arguments (inputs) to the specified function
     * @param function  Function
     */
    public void addArgsFor(String[] variables, DifferentialFunction function) {
        if (function.getOwnName() == null)
            throw new ND4JIllegalStateException("Instance id can not be null. Function not initialized properly");

        //double check if function contains placeholder args
        for (val varName : variables) {
            if (isPlaceHolder(varName)) {
                placeHolderFunctions.add(function.getOwnName());
            }
        }

        //Add function if it doesn't exist
        //TODO could "not existing" be a bug sometimes?
        if(!ops.containsKey(function.getOwnName())){
            ops.put(function.getOwnName(), SameDiffOp.builder().name(function.getOwnName()).op(function).build());
        }

        //Update variable 'inputs to op' accounting for repeated inputs (like y = x+x)
        ops.get(function.getOwnName()).setInputsToOp(Arrays.asList(variables));     //Duplicate variables OK/required here

        for (String variableName : variables) {
            List<String> funcs = this.variables.get(variableName).getInputsForOp();
            if (funcs == null) {
                funcs = new ArrayList<>();
                this.variables.get(variableName).setInputsForOp(funcs);
            }
            if(!funcs.contains(function.getOwnName()))  //Avoid duplicates for function names.
                funcs.add(function.getOwnName());
        }
    }


    /**
     * Adds incoming arguments for the specified differential function to the graph
     *
     * @param variables variables that are arguments (inputs) to the specified function
     * @param function  Function
     */
    public void addArgsFor(SDVariable[] variables, DifferentialFunction function) {
        String[] varNames = new String[variables.length];
        for (int i = 0; i < varNames.length; i++) {
            if (variables[i] == null)
                throw new ND4JIllegalStateException("Found null variable at index " + i);
            varNames[i] = variables[i].getVarName();
        }
        addArgsFor(varNames, function);
    }

    /**
     * Get the differential function (if any) that this variable is the output for
     *
     * @param variableName Name of the variable
     * @return The differential function that this variable is an output of, or null if it is not the output of a function
     */
    public DifferentialFunction getVariableOutputFunction(String variableName) {
        Preconditions.checkState(variables.containsKey(variableName), "No variable with name \"%s\" found in graph", variableName);
        if(variables.get(variableName).getOutputOfOp() == null)
            return null;
        return ops.get(variables.get(variableName).getOutputOfOp()).getOp();
    }


    /**
     * Returns true if this function already has defined arguments
     *
     * @param function the function to check
     * @return true if the function has args, false otherwise
     */
    public boolean hasArgs(DifferentialFunction function) {
        List<String> vertexIdArgs = ops.get(function.getOwnName()).getInputsToOp();
        return vertexIdArgs != null && vertexIdArgs.size() > 0;
    }

    /**
     * Get an array of differential functions that have been defined for this SameDiff instance
     * @return Array of differential functions
     */
    public DifferentialFunction[] functions() {
        List<DifferentialFunction> out = new ArrayList<>(ops.size());
        for(SameDiffOp op : ops.values()){
            out.add(op.getOp());
        }
        return out.toArray(new DifferentialFunction[out.size()]);
    }


    @Override
    public int hashCode() {
        int result = super.hashCode();
        result = 31 * result + (variables != null ? variables.hashCode() : 0);
        return result;
    }


    /**
     * Create a new SameDiff instance from an existing instance.
     * Note that state (variables and functions) is shared between the two SameDiff instance
     *
     * @param originalSameDiff Original SameDiff instance
     * @return Copy
     */
    public static SameDiff create(SameDiff originalSameDiff) {
        SameDiff ret = SameDiff.builder()
                .sameDiffFunctionInstances(originalSameDiff.sameDiffFunctionInstances)
                .build();
        ret.variables.putAll(originalSameDiff.variables);
        //ensuring proper sameDiff reference
        DifferentialFunctionFactory differentialFunctionFactory = new DifferentialFunctionFactory(ret);
        ret.functionFactory = differentialFunctionFactory;
        return ret;
    }

    @Override
    public boolean equals(Object o) {
        if (this == o) return true;
        if (o == null || getClass() != o.getClass()) return false;

        SameDiff sameDiff = (SameDiff) o;

        if (variables != null ? !variables.equals(sameDiff.variables) : sameDiff.variables != null)
            return false;
        if (sameDiffFunctionDefinitionMap != null ? !sameDiffFunctionDefinitionMap.equals(sameDiff.sameDiffFunctionDefinitionMap) : sameDiff.sameDiffFunctionDefinitionMap != null)
            return false;
        return sameDiffFunctionInstances != null ? sameDiffFunctionInstances.equals(sameDiff.sameDiffFunctionInstances) : sameDiff.sameDiffFunctionInstances == null;
    }

    /**
     * Create a new (empty) SameDiff instance without any functions or variables
     * @return New SameDiff instance
     */
    public static SameDiff create() {
        return new SameDiff();
    }

    /**
     * Clone/duplicate the SameDiff instance, including arrays etc. The returned SameDiff instance should have no
     * shared state with the original instance
     * @return The cloned SameDiff instance
     */
    public SameDiff dup() {
        Cloner cloner = newCloner();
        SameDiff clone = cloner.deepClone(this);
        //TODO don't clone sessions in the first place!
        clone.sessions.clear();
        return clone;
    }


    /**
     * Count the number of elements in all arrays, according to {@link SDVariable#getShape()}
     * @return Number of array elements for all variables
     */
    public long numElements() {
        long ret = 0;
        for (SDVariable variable : variables()) {
            long[] shape = variable.getShape();
            if(shape != null) {
                ret += ArrayUtil.prod(shape);
            }
        }
        return ret;
    }

    /**
     * Returns the inputs (placeholders) for the SameDiff graph
     * @return the inputs for this graph
     */
    public List<String> inputs() {
        List<String> out = new ArrayList<>();
        for(String s : variables.keySet()){
            if(isPlaceHolder(s))
                out.add(s);
        }
        return out;
    }

    /**
     * Outputs are those variables (not placeholders, constants, etc) that are the output of a function that aren't the
     * input to any other ops.
     * Usually these are the output of the last function(s) in the SameDiff instance.
     * @return The (inferred) outputs of the SameDiff instance, in no particular order
     */
    public List<String> outputs(){
        List<String> out = new ArrayList<>();
        for(Variable v : variables.values()){
            if(v.getVariable().isConstant() || v.getVariable().isPlaceHolder() ||                   //Exclude constants and placeholders
                    (v.getInputsForOp() != null && !v.getInputsForOp().isEmpty()) ||                //Exclude variables that are inputs to ops
                    (v.getControlDepsForOp() != null && !v.getControlDepsForOp().isEmpty()) ||      //Exclude variables that are control dependency inputs to ops
                    (v.getControlDepsForVar() != null && !v.getControlDepsForVar().isEmpty())) {    //Exclude variables that are control dependency inputs to other variables (mainly for import of cond etc ops)
                continue;
            }

            //Also exclude assert etc ops - doesn't make sense to return these "outputs" to user
            if(v.getOutputOfOp() != null){
                String opName = v.getOutputOfOp();
                SameDiffOp o = ops.get(opName);
                if(o.getOp() instanceof Assert){
                    continue;
                }

                //A bit of a hack for TF import: some TF graphs have Switch ops, where the output of one branch isn't consumed
                // by any ops. Consequently, during execution this "output" might never be available. So we'll exclude the output of execution here
                if(o.getOp() instanceof Switch){
                    continue;
                }
            }


            out.add(v.getName());
        }
        return out;
    }

    /**
     * The list of all variables in the graph
     *
     * @return All variables in the graph
     */
    public List<SDVariable> variables() {
        return new ArrayList<>(variableMap().values());
    }


    /**
     * Get the names of variables (if any) that have been marked as loss variables to be minimized.<br>
     * Variables can be marked as loss variables in a few different ways:<br>
     * (a) Losses are automatically added when creating loss functions via {@link #sd()}<br>
     * (b) Via {@link #setLossVariables(String...)}, @link #addLossVariable(String)} or {@link SDVariable#markAsLoss()}<br>
     * (c) Via {@link TrainingConfig#setLossVariables(List)}<br>
     */
    public List<String> getLossVariables(){
        return Collections.unmodifiableList(this.lossVariables);
    }

    /**
     * Clear/remove any existing loss variables, and set the loss variables to the specified variable names.<br>
     * See {@link #addLossVariable(String)} for more details
     * @param lossVariableNames Names of variables to be loss function variables
     */
    public void setLossVariables(String... lossVariableNames){
        this.lossVariables.clear();
        for(String s : lossVariableNames){
            addLossVariable(s);
        }
        //After changing loss function variables, we (probably) need to recreate gradient function - as gradient
        // function is defined with respect to specific loss function variables
        sameDiffFunctionInstances.remove("grad");
    }

    /**
     * Mark the specified variable as a loss function variable. This means that this variable will be minimized via backprop during training.<br>
     * This will add the variable as a loss to any others - i.e., if multiple variables are marked as losses, their values will be summed
     * to give the total network loss.<br>
     * Note that only floating point (Float16/32/64) variables may be marked as a loss.<br>
     * Note also that only ARRAY type SDVariables can be marked as losses to be minimized. That is, we cannot mark the value
     * of a constant, variable or placeholder to be minimized as doing so would not make sense.<br>
     */
    public void addLossVariable(@NonNull String variableName){
        Preconditions.checkState(hasVariable(variableName), "No variable with name \"%s\" exists", variableName);
        SDVariable v = getVariable(variableName);
        Preconditions.checkState(v.dataType().isFPType(), "Only floating point type variables can be marked as losses to be minimized." +
                " SDVariable \"%s\" has datatype %s", variableName, v.dataType());
        Preconditions.checkState(v.getVariableType() == VariableType.ARRAY, "Only ARRAY type SDVariables can be marked as losses to be minimized." +
                " SDVariable \"%s\" has variable type %s", variableName, v.getVariableType());
        if(!lossVariables.contains(variableName)){
            lossVariables.add(variableName);
        }
    }

    /**
     * Set the training configuration ({@link TrainingConfig}) for the SameDiff instance.
     * A TrainingConfig must be set before the SameDiff instance can be trained via the fit methods
     * @param trainingConfig Training configuration
     */
    public void setTrainingConfig(TrainingConfig trainingConfig){
        this.trainingConfig = trainingConfig;
    }

    /**
     * Fit the SameDiff instance based on a single DataSet (i.e., a single minibatch for one iteration).<br>
     * This method can only be used for singe input, single output SameDiff instances as DataSet only supports a
     * single input and a single output.<br>
     * Note that a {@link TrainingConfig} must be set via {@link #setTrainingConfig(TrainingConfig)} before training can
     * be performed.
     *
     * @param dataSet The DataSet (single minibatch) to peform training on
     */
    public void fit(DataSet dataSet){
        fit(new SingletonMultiDataSetIterator(dataSet.toMultiDataSet()), 1, false);
    }

    /**
     * Fit the SameDiff instance based on a single MultiDataSet (i.e., a single minibatch for one iteration).<br>
     * Note that a {@link TrainingConfig} must be set via {@link #setTrainingConfig(TrainingConfig)} before training can
     * be performed.
     *
     * @param dataSet The DataSet (single minibatch) to peform training on
     */
    public void fit(MultiDataSet dataSet){
        fit(new SingletonMultiDataSetIterator(dataSet), 1, false);
    }

    /**
     * Fit the SameDiff instance based on DataSetIterator for the specified number of epochs.<br>
     * This method can only be used for singe input, single output SameDiff instances as DataSet only supports a
     * single input and a single output.<br>
     * Note that a {@link TrainingConfig} must be set via {@link #setTrainingConfig(TrainingConfig)} before training can
     * be performed.
     *
     * @param iter      The iterator to train the SameDiff instance with
     * @param numEpochs The number of epochs for training. Must be > 0
     */
    public void fit(DataSetIterator iter, int numEpochs) {
        fit(new MultiDataSetIteratorAdapter(iter), numEpochs, true);
    }

    /**
     * Fit the SameDiff instance based on MultiDataSetIterator for the specified number of epochs.<br>
     * This method can both singe input, single output and multi-input, multi-output SameDiff instances<br>
     * Note that a {@link TrainingConfig} must be set via {@link #setTrainingConfig(TrainingConfig)} before training can
     * be performed.
     *
     * @param iter      The iterator to train the SameDiff instance with
     * @param numEpochs The number of epochs for training. Must be > 0
     */
    public void fit(MultiDataSetIterator iter, int numEpochs){
        fit(iter, numEpochs, true);
    }

    //Synchronized for thread safety
    protected synchronized void fit(@NonNull MultiDataSetIterator iter, int numEpochs, boolean incrementEpochCount) {
        boolean async = iter.asyncSupported();
        if(async){
            iter = new AsyncMultiDataSetIterator(iter, 3, true);
        }
        try{
            fitHelper(iter, numEpochs, incrementEpochCount);
        } finally {
            if(async){
                ((AsyncMultiDataSetIterator)iter).shutdown();
            }
        }
    }

    //fitHelper should only be called from fit method above
    protected synchronized void fitHelper(MultiDataSetIterator iter, int numEpochs, boolean incrementEpochCount){
        Preconditions.checkNotNull(iter, "Iterator must not be null");
        Preconditions.checkState(numEpochs > 0, "Number of training epochs must be a positive number. Got: %s", numEpochs);
        Preconditions.checkState(trainingConfig != null, "No training configuration has been set. A training configuration must " +
                "be set before training. Use setTrainingConfig(TrainingConfig)");
        Preconditions.checkState(numEpochs == 1 || iter.resetSupported(), "Cannot train for multiple epochs on an iterator that" +
                " does not support resetting");

        if(!iter.hasNext() && iter.resetSupported())
            iter.reset();

        boolean performedValidation = false;

        int trainThreadNum = 0;
        long jThreadId = Thread.currentThread().getId();
        boolean hasListeners = !listeners.isEmpty();
        At at = At.builder()
                .epoch(trainingConfig.getEpochCount())
                .iteration(trainingConfig.getIterationCount())
                .trainingThreadNum(trainThreadNum)
                .javaThreadNum(jThreadId)
                .build();


        for(int i = 0; i < numEpochs; i++) {

            if(incrementEpochCount && hasListeners){
                at.setEpoch(trainingConfig.getEpochCount());
                for(Listener l : listeners){
                    l.epochStart(this, at);
                }
            }

            while (iter.hasNext()) {
                long dataStart = hasListeners ? System.currentTimeMillis() : 0;
                org.nd4j.linalg.dataset.api.MultiDataSet ds = iter.next();
                long dataEnd = hasListeners ? System.currentTimeMillis() : 0;
                if(!performedValidation){
                    Preconditions.checkState(trainingConfig.getDataSetFeatureMapping().size() == ds.numFeatureArrays(),
                            "The number of dataset feature mapping variables set in the training configuration (%s) must match" +
                                    " the number of dataset feature arrays (%s)", trainingConfig.getDataSetFeatureMapping().size(), ds.numFeatureArrays());
                    List<String> labelMapping = trainingConfig.getDataSetLabelMapping();
                    int lblSize = labelMapping == null ? 0 : labelMapping.size();
                    Preconditions.checkState(lblSize == ds.numLabelsArrays(),
                            "The number of dataset label mapping variables set in the training configuration (%s) must match" +
                                    " the number of dataset label arrays (%s)", lblSize, ds.numLabelsArrays());

                    performedValidation = true;
                }

                if(hasListeners){
                    at.setIteration(trainingConfig.getIterationCount());
                    for(Listener l : listeners){
                        l.iterationStart(this, at, ds, (dataEnd-dataStart));
                    }
                }

                //Create placeholder variable map
                Map<String, INDArray> placeholders = toPlaceholderMap(ds);

                Preconditions.checkState(placeholders.size() > 0, "No placeholder variables were set for training");
                resolveVariablesWith(placeholders);

                //Calculate gradients:
                execBackwards(placeholders);


                //Apply updater:
                if (!initializedTraining)
                    initializeTraining();

                Map<Class<?>, AtomicDouble> regScore = null;        //Holds regularization scores for later reporting to listeners
                if(hasListeners){
                    regScore = new HashMap<>();
                }

                int iteration = trainingConfig.getIterationCount();
                int e = trainingConfig.getEpochCount();
                for(Variable v : variables.values()){
                    //Only update trainable params - float type parameters (variable type vars)
                    SDVariable sdv = v.getVariable();
                    if(sdv.getVariableType() != VariableType.VARIABLE || !sdv.dataType().isFPType())
                        continue;


                    INDArray param = sdv.getArr();
                    SDVariable gradVar = sdv.getGradient();
                    if(gradVar == null){
                        //Not all trainable parameters have gradients defined.
                        //Consider graph: in1->loss1; in2->loss2, where we optimize only loss1.
                        //No gradient will be present for in2, because in2 doesn't impact loss1 at all
                        continue;
                    }
                    INDArray grad = gradVar.getArr();
                    //Note: don't need to divide by minibatch - that should be handled in loss function and hence loss function gradients,
                    // which should flow through to here

                    //Pre-apply regularization (L1, L2)
                    List<Regularization> r = trainingConfig.getRegularization();
                    int iterCount = trainingConfig.getIterationCount();
                    int epochCount = trainingConfig.getEpochCount();
                    double lr = trainingConfig.getUpdater().hasLearningRate() ? trainingConfig.getUpdater().getLearningRate(iteration, epochCount) : 1.0;
                    if(r != null && r.size() > 0){
                        for(Regularization reg : r){
                            if(reg.applyStep() == Regularization.ApplyStep.BEFORE_UPDATER){
                                reg.apply(param, grad, lr, iterCount, epochCount);
                            }
                        }
                    }

                    //Apply updater. Note that we need to reshape to [1,length] for updater
                    INDArray reshapedView = Shape.newShapeNoCopy(grad, new long[]{1, grad.length()}, grad.ordering() == 'f');       //TODO make sure we always reshape in same order!
                    Preconditions.checkState(reshapedView != null, "Error reshaping array for parameter \"%s\": array is a view?", sdv);
                    GradientUpdater u = updaterMap.get(sdv.getVarName());
                    try {
                        u.applyUpdater(reshapedView, iteration, e);
                    } catch (Throwable t) {
                        throw new RuntimeException("Error applying updater " + u.getClass().getSimpleName() + " to parameter \"" + sdv.getVarName()
                                + "\": either parameter size is inconsistent between iterations, or \"" + sdv.getVarName() + "\" should not be a trainable parameter?", t);
                    }

                    //Post-apply regularization (weight decay)
                    if(r != null && r.size() > 0){
                        for(Regularization reg : r){
                            if(reg.applyStep() == Regularization.ApplyStep.POST_UPDATER){
                                reg.apply(param, grad, lr, iterCount, epochCount);
                                if(hasListeners){
                                    double score = reg.score(param, iterCount, epochCount);
                                    if(!regScore.containsKey(reg.getClass())){
                                        regScore.put(reg.getClass(), new AtomicDouble());
                                    }
                                    regScore.get(reg.getClass()).addAndGet(score);
                                }
                            }
                        }
                    }

                    if(hasListeners){
                        for(Listener l : listeners){
                            l.preUpdate(this, at, v, reshapedView);
                        }
                    }


                    if (trainingConfig.isMinimize()) {
                        param.subi(grad);
                    } else {
                        param.addi(grad);
                    }
                }

                if(hasListeners){
                    double[] d = new double[lossVariables.size() + regScore.size()];
                    List<String> lossVars;
                    if(regScore.size() > 0){
                        lossVars = new ArrayList<>(lossVariables.size() + regScore.size());
                        lossVars.addAll(lossVariables);
                        int s=regScore.size();
                        //Collect regularization losses
                        for(Map.Entry<Class<?>,AtomicDouble> entry : regScore.entrySet()){
                            lossVars.add(entry.getKey().getSimpleName());
                            d[s] = entry.getValue().get();
                        }
                    } else {
                        lossVars = lossVariables;
                    }


                    //Collect the losses...
                    SameDiff gradFn = sameDiffFunctionInstances.get("grad");
                    int count=0;
                    for(String s : lossVariables){
                        INDArray arr = gradFn.getArrForVarName(s);
                        double l = arr.isScalar() ? arr.getDouble(0) : arr.sumNumber().doubleValue();
                        d[count++] = l;
                    }

                    Loss loss = new Loss(lossVars, d);
                    for(Listener l : listeners){
                        l.iterationDone(this, at, ds, loss);
                    }
                }

                trainingConfig.incrementIterationCount();
            }

            if(incrementEpochCount) {
                if(hasListeners){
                    for(Listener l : listeners){
                        l.epochEnd(this, at);
                    }
                }
                trainingConfig.incrementEpochCount();
            }

            if(i < numEpochs - 1) {
                iter.reset();
            }
        }
    }

    /**
     * Calculate the regularization (L1, L2 and/or WeightDecay) component of the loss function for the current parameters..
     * Note that the training configuration must be set (via {@link #setTrainingConfig(TrainingConfig)}) before this
     * method can be called
     *
     * @return The regularization component of the score/loss function
     */
    public double calcRegularizationScore() {
        Preconditions.checkState(trainingConfig != null, "No training configuration has been set. A training configuration must " +
                "be set before calculating the L2 loss. Use setTrainingConfig(TrainingConfig)");

        if(trainingConfig.getRegularization() == null || trainingConfig.getRegularization().isEmpty()){
            return 0.0;
        }

        List<Regularization> l = trainingConfig.getRegularization();
        double loss = 0.0;
        for(Variable v : variables.values()){
            SDVariable sdv = v.getVariable();
            if(sdv.getVariableType() != VariableType.VARIABLE || !sdv.dataType().isFPType()){
                //Only trainable parameters (FP and variable type vars) contribute to regularization score
                continue;
            }
            for(Regularization r : l){
                INDArray arr = sdv.getArr();
                loss += r.score(arr, trainingConfig.getIterationCount(), trainingConfig.getEpochCount());
            }
        }
        return loss;
    }

    /**
     * Perform setup for training. Does the following:
     * 1. Infer the set of trainable parameters - unless specified manually by the user
     * 2. Set up the updaters
     */
    protected void initializeTraining(){
        if(!initializedTraining) {
            if(trainingConfig == null) {
                throw new ND4JIllegalStateException("Please specify a training config with setTrainingConfig");
            }
<<<<<<< HEAD
            updaterStates = new HashMap<>();
=======
>>>>>>> 40283316
            updaterMap = new HashMap<>();
            for(Variable v : variables.values()){
                if(v.getVariable().getVariableType() != VariableType.VARIABLE || !v.getVariable().dataType().isFPType()){
                    //Skip non-trainable parameters
                    continue;
<<<<<<< HEAD
                }

                INDArray arr = v.getVariable().getArr();
                long stateSize = trainingConfig.getUpdater().stateSize(arr.length());
                if(stateSize == 0){
                    //Updater has no state array (such as SGD or No-Op updaters
                    continue;
                }
                INDArray view = Nd4j.createUninitialized(arr.dataType(), 1, stateSize);

                updaterStates.put(v.getName(), view);
=======
                }

                INDArray arr = v.getVariable().getArr();
                long stateSize = trainingConfig.getUpdater().stateSize(arr.length());
                INDArray view = stateSize == 0 ? null : Nd4j.createUninitialized(arr.dataType(), 1, stateSize);
>>>>>>> 40283316
                updaterMap.put(v.getName(), trainingConfig.getUpdater().instantiate(view, true));
            }

            initializedTraining = true;
        }
    }

    /**
     * Convert the MultiDataSet to a {@code Map<String,INDArray>} based on the TrainingConfig settings.
     * The key is the placeholder/variable that the value INDArray should be associated with.
     *
     * @param ds MultiDataSet - source of the features/labels
     * @return MultiDataSet converted to a Map, based on TrainingConfig
     */
    private Map<String,INDArray> toPlaceholderMap(org.nd4j.linalg.dataset.api.MultiDataSet ds) {
        Map<String,INDArray> placeholders = new HashMap<>();
        int count = 0;
        for(String s : trainingConfig.getDataSetFeatureMapping()){
            placeholders.put(s, ds.getFeatures(count++));
        }
        count = 0;
        if(trainingConfig.getDataSetLabelMapping() != null) {
            //Labels may be null in some models (unsupervised etc)
            for (String s : trainingConfig.getDataSetLabelMapping()) {
                placeholders.put(s, ds.getLabels(count++));
            }
        }

        if(trainingConfig.getDataSetFeatureMaskMapping() != null && trainingConfig.getDataSetFeatureMaskMapping().size() > 0){
            count = 0;
            for(String s : trainingConfig.getDataSetFeatureMaskMapping()){
                if(s == null) {
                    count++;
                    continue;
                }
                placeholders.put(s, ds.getFeaturesMaskArray(count++));
            }
        }

        if(trainingConfig.getDataSetLabelMaskMapping() != null && trainingConfig.getDataSetLabelMaskMapping().size() > 0){
            count = 0;
            for(String s : trainingConfig.getDataSetLabelMaskMapping()){
                if(s == null) {
                    count++;
                    continue;
                }
                placeholders.put(s, ds.getLabelsMaskArray(count++));
            }
        }
        return placeholders;
    }

    /**
     * Evaluate the performance of a single variable's prediction.<br>
     * For example, if the variable to evaluatate was called "softmax" you would use:
     * <pre>
     * {@code Evaluation e = new Evaluation();
     * sameDiff.evaluate(iterator, "softmax", e);}
     * </pre>
     *
     * @param iterator       Iterator as source of data to evaluate
     * @param outputVariable The variable to evaluate
     * @param evaluations    The evaluations to perform
     */
    public void evaluate(DataSetIterator iterator, String outputVariable, IEvaluation... evaluations) {
        Preconditions.checkArgument(evaluations != null && evaluations.length > 0, "No evaluations were passed to the evaluate method");
        evaluate(new MultiDataSetIteratorAdapter(iterator), Collections.singletonMap(outputVariable, Arrays.asList(evaluations)),
                Collections.singletonMap(outputVariable, 0));
    }

    /**
     * Evaluation for multiple-output networks.<br>
     * See {@link #evaluate(MultiDataSetIterator, Map, Map)}
     */
    public void evaluate(DataSetIterator iterator, Map<String,IEvaluation> variableEvals){
        Map<String,Integer> map = new HashMap<>();
        Map<String,List<IEvaluation>> variableEvalsList = new HashMap<>();
        for(String s : variableEvals.keySet()){
            map.put(s, 0);  //Only 1 possible output here with DataSetIterator
            variableEvalsList.put(s, Collections.singletonList(variableEvals.get(s)));
        }
        evaluate(new MultiDataSetIteratorAdapter(iterator), variableEvalsList, map);
    }

    /**
     * Evaluation for multiple output networks - one ore more
     * See {@link #evaluate(MultiDataSetIterator, Map, Map)}
     */
    public void evaluateMultiple(DataSetIterator iterator, Map<String,List<IEvaluation>> variableEvals){
        Map<String,Integer> map = new HashMap<>();
        for(String s : variableEvals.keySet()){
            map.put(s, 0);  //Only 1 possible output here with DataSetIterator
        }
        evaluate(new MultiDataSetIteratorAdapter(iterator), variableEvals, map);
    }

    /**
     * Evaluate the performance of a single variable's prediction.<br>
     * For example, if the variable to evaluatate was called "softmax" you would use:
     * <pre>
     * {@code Evaluation e = new Evaluation();
     * sameDiff.evaluate(iterator, "softmax", e);}
     * </pre>
     *
     * @param iterator       Iterator as source of data to evaluate
     * @param outputVariable The variable to evaluate
     * @param labelIndex     The index of the target variable's labels in the iterator
     * @param evaluations    The evaluations to perform
     */
    public void evaluate(MultiDataSetIterator iterator, String outputVariable, int labelIndex, IEvaluation... evaluations) {
        Preconditions.checkArgument(evaluations != null && evaluations.length > 0, "No evaluations were passed to the evaluate method");
        evaluate(iterator, Collections.singletonMap(outputVariable, Arrays.asList(evaluations)),
                Collections.singletonMap(outputVariable, labelIndex));
    }

    /**
     * Perform evaluation using classes such as {@link org.nd4j.evaluation.classification.Evaluation} for classifier outputs
     * and {@link org.nd4j.evaluation.regression.RegressionEvaluation} for regression outputs.<br>
     * <br>
     * <b>Example: classifier evaluation</b><br>
     * Predictions variable name: "softmaxOutput"<br>
     * Evaluations to perform: {@link org.nd4j.evaluation.classification.Evaluation}<br>
     * Data: single input, single output MultiDataSets<br>
     * Code:<br>
     * <pre>
     * {@code
     * MultiDataSetIterator data = ...
     * Map<String,List<IEvaluation>> evals = Collections.singletonMap("softmaxOutput",Collections.singletonList(new Evaluation()));
     * Map<String,Integer> labelMapping = Collections.singletonMap("softmaxOutput",0);  //Compare: "softmaxOutput" vs. MultiDataSet.getLabels(0)
     * }
     * </pre>
     *
     * @param iterator               The iterator - the source of the data for evaluation
     * @param variableEvals          The evaluations to perform. Key: the name of the variable. Value: the evaluations to perform
     * @param predictionLabelMapping The output/label mapping. Key: the name of the variable.
     */
    public void evaluate(MultiDataSetIterator iterator, Map<String,List<IEvaluation>> variableEvals, Map<String,Integer> predictionLabelMapping){
        Preconditions.checkState(trainingConfig != null, "Training config has not been set");

        Preconditions.checkState(variableEvals.keySet().equals(predictionLabelMapping.keySet()), "Keysets for variable evaluations" +
                " and for the prediction label mapping must be equal. Keys for variables to evaluate: %s vs. keys for label mapping: %s", variableEvals.keySet(), predictionLabelMapping.keySet());

        if(!iterator.hasNext() && iterator.resetSupported())
            iterator.reset();

        List<String> reqVars = new ArrayList<>(variableEvals.keySet());

        while(iterator.hasNext()){
            MultiDataSet ds = iterator.next();
            Map<String,INDArray> placeholderMap = toPlaceholderMap(ds);

            Map<String,INDArray> m = exec(placeholderMap, reqVars);

            for(Map.Entry<String,List<IEvaluation>> e : variableEvals.entrySet()){
                INDArray prediction = m.get(e.getKey());
                for(IEvaluation eval : e.getValue()){
                    //TODO masking, time series, etc

                    INDArray label = ds.getLabels(predictionLabelMapping.get(e.getKey()));
                    eval.eval(label, prediction);
                }
            }
        }
    }

    /**
     * Do inference on a network with a single input.<br>
     * For example, if the variable to infer was called "softmax" you would use:
     * <pre>
     * {@code
     * sameDiff.output(iterator, "softmax");}
     * </pre>
     *
     * @param dataSet        The data to evaluate
     * @param outputs        The variables to evaluate
     */
    public Map<String, INDArray> output(DataSet dataSet, String... outputs){
        return output(new SingletonMultiDataSetIterator(dataSet.toMultiDataSet()), outputs).get(0);
    }

    /**
     * Do inference on a network with a single input.<br>
     * For example, if the variable to infer was called "softmax" you would use:
     * <pre>
     * {@code
     * sameDiff.output(iterator, "softmax");}
     * </pre>
     *
     * @param iterator       Iterator as source of data to evaluate
     * @param outputs        The variables to evaluate
     */
    public List<Map<String, INDArray>> output(DataSetIterator iterator, String... outputs){
        return output(new MultiDataSetIteratorAdapter(iterator), outputs);
    }

    /**
     * Perform inference.<br>
     * <br>
     * <b>Example: classifier inference</b><br>
     * Predictions variable name: "softmaxOutput"<br>
     * Evaluations to perform: {@link org.nd4j.evaluation.classification.Evaluation}<br>
     * Data: single output MultiDataSets<br>
     * Code:<br>
     * <pre>
     * {@code
     * MultiDataSetIterator data = ...
     * sameDiff.output(iterator, "softmaxOutput);
     * }
     * </pre>
     *
     * @param iterator  The iterator - the source of the data for inference
     * @param outputs   The set of outputs to report.  If null, defaults to all outputs of this SameDiff.
     */
    public List<Map<String, INDArray>> output(MultiDataSetIterator iterator, String... outputs){
        Preconditions.checkState(trainingConfig != null, "Training config has not been set");

        List<String> reqVars;

        if(outputs != null){
            reqVars = Arrays.asList(outputs);
        } else {
            reqVars = outputs();
        }

        List<Map<String, INDArray>> predictions = new ArrayList<>();

        if(!iterator.hasNext() && iterator.resetSupported())
            iterator.reset();

        while(iterator.hasNext()){
            MultiDataSet ds = iterator.next();
            Map<String,INDArray> placeholderMap = toPlaceholderMap(ds);

            predictions.add(exec(placeholderMap, reqVars));
        }

        return predictions;
    }


    public SDVariable one(String name, int... shape){
        return one(name, Nd4j.defaultFloatingPointType(), shape);
    }

    public SDVariable one(String name, long... shape){
        return one(name, Nd4j.defaultFloatingPointType(), shape);
    }


    /**
     * Create a new variable with the specified shape, with all values initialized to 1.0
     *
     * @param name  the name of the variable to create
     * @param shape the shape of the array to be created
     * @return the created variable
     */
    public SDVariable one(String name, org.nd4j.linalg.api.buffer.DataType dataType, int... shape) {
        return var(name, new ConstantInitScheme('f', 1.0), dataType, ArrayUtil.toLongArray(shape));
    }

    /**
     * Create a new variable with the specified shape, with all values initialized to 1.0
     *
     * @param name  the name of the variable to create
     * @param shape the shape of the array to be created
     * @return the created variable
     */
    public SDVariable one(String name, org.nd4j.linalg.api.buffer.DataType dataType, long... shape) {
        return var(name, new ConstantInitScheme('f', 1.0), dataType, shape);
    }



    public SDVariable zero(String name, long... shape){
        return zero(name, Nd4j.defaultFloatingPointType(), shape);
    }

    public SDVariable zero(String name, int... shape){
        return zero(name, Nd4j.defaultFloatingPointType(), shape);
    }

    /**
     * Create a new variable with the specified shape, with all values initialized to 0
     *
     * @param name  the name of the variable to create
     * @param shape the shape of the array to be created
     * @return the created variable
     */
    public SDVariable zero(String name, org.nd4j.linalg.api.buffer.DataType dataType, long... shape) {
        return var(name, new ZeroInitScheme(), dataType, shape);
    }

    /**
     * Create a new variable with the specified shape, with all values initialized to 0
     *
     * @param name  the name of the variable to create
     * @param shape the shape of the array to be created
     * @return the created variable
     */
    public SDVariable zero(String name, org.nd4j.linalg.api.buffer.DataType dataType, int... shape) {
        return var(name, new ZeroInitScheme(), dataType, ArrayUtil.toLongArray(shape));
    }

    /**
     * Create an SDVariable with a fixed/constant value, with a generated name<br>
     * Constants are not modified by training/backprop. See {@link VariableType} for more details.
     * @param constant Value for the constant SDVariable
     * @return The created variable
     */
    public SDVariable constant(@NonNull INDArray constant){
        return constant(getNewVarName(), constant);
    }

    /**
     * Create an SDVariable with a fixed/constant value<br>
     * Constants are not modified by training/backprop. See {@link VariableType} for more details.
     * @param name  Name of the constant SDVariable
     * @param constant Value for the constant SDVariable
     * @return The created variable
     */
    public SDVariable constant(String name, @NonNull INDArray constant){
        Preconditions.checkState(!variables.containsKey(name), "Variable with name \"%s\" already exists", name);
        if (name == null || name.length() < 1)
            name = getNewVarName();
        SDVariable v = new SDVariable(name, VariableType.CONSTANT, this, constant.shape(), constant.dataType(), null);
        variables.put(name, Variable.builder().name(name).variable(v).build());
        constantArrays.put(name, new DeviceLocalNDArray(constant));
        return v;
    }

    /**
     * Return a variable of given shape in which all values have a given constant value.
     *
     * @param value constant to set for each value
     * @param shape shape of the variable as long array
     * @return A new SDVariable of provided shape with constant value.
     */
    @Deprecated
    public SDVariable constant(SDVariable value, long... shape) {
        return constant(null, value, shape);
    }

    /**
     * Return a variable of given shape in which all values have a given constant value.
     *
     * @param name  Name of the new SDVariable
     * @param value constant to set for each value
     * @param shape shape of the variable as long array
     * @return A new SDVariable of provided shape with constant value.
     */
    @Deprecated
    public SDVariable constant(String name, SDVariable value, long... shape) {
        SDVariable ret = f().constant(value, shape);
        return updateVariableNameAndReference(ret, name);
    }

    /**
     * Create a a placeholder variable. Placeholders are variables that expect an array to be provided during training
     * and inference.<br>
     * For example, the SDVariables for your input/features and labels should be placeholders.<br>
     * See also: {@link VariableType}
     *
     * @param name     the name of the variable
     * @param dataType Data type of the new placeholder
     * @param shape    the shape of the variable if any
     * @return SDVariable placeholder
     */
    public SDVariable placeHolder(@NonNull String name, org.nd4j.linalg.api.buffer.DataType dataType, long...shape) {
        Preconditions.checkState(!variables.containsKey(name), "Variable already exists with name %s", name);
        SDVariable ret = new SDVariable(name, VariableType.PLACEHOLDER, this, shape, dataType, null);
        variables.put(name, Variable.builder().name(name).variable(ret).build());
        return ret;
    }

    /**
     * Variable initialization with a specified {@link WeightInitScheme}
     * This method creates VARIABLE type SDVariable - i.e., must be floating point, and is a trainable parameter. See {@link VariableType} for more details.
     *
     * @param name             the name of the variable
     * @param shape            the shape of the array to be created
     * @param weightInitScheme the weight initialization scheme
     * @return the created variable
     */
    public SDVariable var(@NonNull String name, @NonNull WeightInitScheme weightInitScheme, @NonNull org.nd4j.linalg.api.buffer.DataType dataType, @NonNull long... shape) {
        return var(name, VariableType.VARIABLE, weightInitScheme, dataType, shape);
    }

    //TODO only allowing null datatype for TF import (it's fixed in a later step) - don't want this in the public API!
    public SDVariable var(@NonNull String name, @NonNull VariableType variableType, WeightInitScheme weightInitScheme,
                             org.nd4j.linalg.api.buffer.DataType dataType, long... shape) {
        String withScope = nameWithScope(name);
        if (variables.containsKey(withScope)) {
            if(nameScopes.isEmpty()){
                throw new IllegalArgumentException("Another variable with the name " + name + " already exists (current name scope: \""
                        + currentNameScope() + "\"");
            } else {
                throw new IllegalArgumentException("Another variable with the name " + name + " already exists.");
            }
        }

        if (name == null || name.length() < 1)
            name = getNewVarName();


        SDVariable ret = new SDVariable(name, variableType, this, shape, dataType, weightInitScheme);
        addVariable(ret);

        if(variableType == VariableType.PLACEHOLDER){
            setOriginalPlaceHolderShape(name, shape);
            putShapeForVarName(name, shape);
        }
        return ret;
    }

    /**
     * Creates a {@link SDVariable} with the given shape and name<br>
     * The underlying array will be initialized using the specified weight initilization scheme<br>
     * This is a VARIABLE type SDVariable - i.e., must be floating point, and is a trainable parameter. See {@link VariableType} for more details.
     *
     * @param name  the name of the variable
     * @param shape the shape of the variable
     * @param weightInitScheme Weight initialization scheme to use to initialize the underlying array
     * @return the created variable
     */
    public SDVariable var(@NonNull String name, @NonNull LongShapeDescriptor shape, WeightInitScheme weightInitScheme) {
        return var(name, weightInitScheme, shape.dataType(), shape.getShape());
    }


    /**
     * Creates a {@link SDVariable} with the given shape and name<br>
     * Any array will be generated with all zeros for the values<br>
     * This is a VARIABLE type SDVariable - i.e., must be floating point, and is a trainable parameter. See {@link VariableType} for more details.
     *
     * @param name  the name of the variable
     * @param shape the shape of the variable
     * @return the created variable
     */
    public SDVariable var(String name, org.nd4j.linalg.api.buffer.DataType dataType, long... shape) {
        Preconditions.checkNotNull(shape != null, "Invalid shape: shape may not be null");
        if(Shape.isPlaceholderShape(shape)){
            return placeHolder(name, dataType, shape);
        }
        return var(name, new ZeroInitScheme(), dataType, shape);
    }

    /**
     * Creates a {@link SDVariable} with the given shape and name<br>
     * Any array will be generated with all zeros for the values<br>
     * This is a VARIABLE type SDVariable - i.e., must be floating point, and is a trainable parameter. See {@link VariableType} for more details.
     *
     * @param name      the name of the variable
     * @param shapeDesc the shape of the variable
     * @return the created variable
     */
    public SDVariable var(String name, LongShapeDescriptor shapeDesc) {
        Preconditions.checkNotNull(shapeDesc != null, "Invalid shape: shape may not be null");
        return var(name, shapeDesc, new ZeroInitScheme());
    }

    /**
     * Creates a {@link SDVariable} with the given shape and name<br>
     * Any array will be generated with all zeros for the values. Data type will be given by {@link Nd4j#defaultFloatingPointType()}<br>
     * This is a VARIABLE type SDVariable - i.e., must be floating point, and is a trainable parameter. See {@link VariableType} for more details.
     *
     * @param name  the name of the variable
     * @param shape the shape of the variable
     * @return the created variable
     */
    public SDVariable var(String name, int... shape){
        return var(name, Nd4j.defaultFloatingPointType(), shape);
    }

    /**
     * Creates a {@link SDVariable} with the given shape and name<br>
     * Any array will be generated with all zeros for the values. Data type will be given by {@link Nd4j#defaultFloatingPointType()}<br>
     * This is a VARIABLE type SDVariable - i.e., must be floating point, and is a trainable parameter. See {@link VariableType} for more details.
     *
     * @param name  the name of the variable
     * @param shape the shape of the variable
     * @return the created variable
     */
    public SDVariable var(String name, long... shape){
        return var(name, Nd4j.defaultFloatingPointType(), shape);
    }

    /**
     * Creates a {@link SDVariable} with the given shape and name<br>
     * Any array will be generated with all zeros for the values<br>
     *
     * @param name  the name of the variable
     * @param shape the shape of the variable
     * @return the created variable
     */
    public SDVariable var(String name, org.nd4j.linalg.api.buffer.DataType dataType, int... shape) {
        Preconditions.checkNotNull(shape, "Invalid shape: shape may not be null");
        if(Shape.isPlaceholderShape(shape)){
            return placeHolder(name, dataType, ArrayUtil.toLongArray(shape));
        }
        return var(name, new ZeroInitScheme(), dataType, ArrayUtil.toLongArray(shape));
    }


    /**
     * Initialize a {@link SDVariable} reference tying this variable to this samediff instance.
     * <p>
     * {@link NDArraySupplierInitScheme} is used to ensure that if the array is allocated anywhere
     * and {@link SameDiff} instance to exist as a copy of the variable.
     *
     * @param v Variable
     * @return
     */
    public SDVariable var(@NonNull final SDVariable v) {
        if (variables.containsKey(v.getVarName()) && variables.get(v.getVarName()).getVariable().getArr() != null)
            return variables.get(v.getVarName()).getVariable();

        if (v.getVarName() == null || v.getVarName().length() < 1)
            throw new IllegalArgumentException("Name for variable must be defined");

        VariableType vt = v.getVariableType();
        NDArraySupplierInitScheme s = null;
        switch(vt){
            case VARIABLE:
                s = new NDArraySupplierInitScheme(v.getArr());
                //Intentional fallthrough
            case ARRAY:
                SDVariable ret = new SDVariable(v.getVarName(), v.getVariableType(), this, v.getShape(), v.dataType(), s);
                return addVariable(ret);
            case CONSTANT:
                return constant(v.getVarName(), v.getArr());
            case PLACEHOLDER:
                return placeHolder(v.getVarName(), v.dataType(), v.placeholderShape());
            default:
                throw new RuntimeException("Unknown/not supported variable type: " + vt);
        }
    }

    private String getNewVarName() {
        String varName = "sd_var_" + String.valueOf(variableId);
        while (variables.containsKey(varName)) {
            variableId++;
            varName = "sd_var_" + String.valueOf(variableId);
        }
        return varName;
    }

    /**
     * Creates a {@link SDVariable} with the specified shape and a generated name<br>
     * Any array will be generated with all zeros for the values<br>
     * This method creates a VARIABLE type SDVariable - i.e., must be floating point, and is a trainable parameter. See {@link VariableType} for more details.
     *
     * @param shape the shape of the variable
     * @return the created variable
     */
    public SDVariable var(org.nd4j.linalg.api.buffer.DataType dataType, int... shape) {
        return var(getNewVarName(), dataType, shape);
    }

    /**
     * Creates a {@link SDVariable} with the specified shape and a generated name<br>
     * Any array will be generated with all zeros for the values<br>
     * This method creates a VARIABLE type SDVariable - i.e., must be floating point, and is a trainable parameter. See {@link VariableType} for more details.
     *
     * @param shape the shape of the variable
     * @return the created variable
     */
    public SDVariable var(org.nd4j.linalg.api.buffer.DataType dataType, long... shape) {
        return var(getNewVarName(), dataType, shape);
    }

    /**
     * Creates a {@link SDVariable} with the specified shape and a generated name. The associated array will
     * then be generated using the specified weight initialization scheme
     *
     * @param weightInitScheme The weight initialization scheme to use when generating an INDArray
     * @param shape            the shape of the variable
     * @return the created variable
     */
    public SDVariable var(WeightInitScheme weightInitScheme, org.nd4j.linalg.api.buffer.DataType dataType, long... shape) {
        return var(getNewVarName(), weightInitScheme, dataType, shape);
    }

    /**
     * Create an {@link SDVariable} with a generated name, and assocate the specified array with it.<br>
     * This is a VARIABLE type SDVariable - i.e., must be floating point, and is a trainable parameter. See {@link VariableType} for more details.
     * @param arr Array to associate with the new variable
     * @return New SDVariable
     * @see #var(String, INDArray)
     */
    public SDVariable var(INDArray arr) {
        return var(getNewVarName(), arr);
    }

    /**
     * Create an {@link SDVariable} with the specified name, and associate the specified array with it<br>
     * This is a VARIABLE type SDVariable - i.e., must be floating point, and is a trainable parameter. See {@link VariableType} for more details.
     * @param arr Array to associate with the new variable
     * @return New SDVariable with the specified name and array
     */
    public SDVariable var(String name, @NonNull INDArray arr) {
        if (variables.containsKey(name) && variables.get(name).getVariable().getArr() != null)
            throw new IllegalArgumentException("Another variable with the name " + name + " already exists.");
        Preconditions.checkState(arr.dataType().isFPType(), "Cannot create variable with non-floating point type:" +
                " provided array has datatype %s. Variables must be floating point type to be trainable by backpropagation.\n" +
                "For non floating point types, these should be created as placeholders or constants instead.", arr.dataType());


        if (name == null || name.length() < 1)
            name = getNewVarName();

        boolean duped = false;
        if(arr.isAttached()) {
            arr = arr.detach();
            duped = true;
        }
        if(arr.isView()) {
            arr = arr.dup();
            duped = true;
        }

        if(!duped) {
            for (DeviceLocalNDArray otherArr : variablesArrays.values()) {
                if (otherArr.get() == arr) {    //Check for exact same object, to avoid array reuse (can result in unexpected behaviour)
                    arr = arr.dup();
                    break;
                }
            }
        }

        SDVariable ret = new SDVariable(name, VariableType.VARIABLE, this, arr.shape(), arr.dataType(), new NDArraySupplierInitScheme(arr));

        associateArrayWithVariable(arr, ret);
        if (ArrayUtil.prod(arr.shape()) == 1) {
            try(MemoryWorkspace ws = Nd4j.getMemoryManager().scopeOutOfWorkspaces()) {
                ret.setScalarValue(Nd4j.scalar(arr.getDouble(0)));
            }
        }

        addVariable(ret);
        if (getShapeForVarName(name) == null)
            putShapeForVarName(name, arr.shape());
        return ret;
    }

    /**
     * Convert the specified variable to a constant. This is equivalent to "freezing" a variable so that it's value
     * won't be changed by further training.<br>
     * This can only be done for variables and placeholders, not ARRAY type variables (which are usually network activations).
     * As a constant, this variable will no longer be modified by any subsequent training.<br>
     * See also: {@link VariableType}
     *
     * @param variable Variable to convert to a constant
     * @return The (now constant) SDVariable
     */
    public SDVariable convertToConstant(@NonNull SDVariable variable) {
        convertToConstants(Collections.singletonList(variable));
        return variable;
    }

    /**
     * Convert all of the specified variables to constants. This is equivalent to "freezing" the variables so that their values
     * won't be changed by further training.<br>
     * This can only be done for variables and placeholders, not ARRAY type variables (which are usually network activations).
     * As constants, these variables will no longer be modified by any subsequent training.<br>
     * See also: {@link VariableType}
     *
     * @param variables Variables to convert to constants
     * @return The (now constant) SDVariables
     */
    public void convertToConstants(List<SDVariable> variables){
        if(variables.size() == 0)
            return;
        boolean allConst = true;
        for(SDVariable variable : variables) {
            if (variable.getVariableType() != VariableType.CONSTANT) {
                allConst = false;
                Preconditions.checkState(variable.getVariableType() != VariableType.ARRAY, "Cannot convert variable of type ARRAY to a constant: %s", variable);
            }
        }
        if(allConst){
            return; //No op
        }

        //Remove all sessions in case they have any cached arrays/state
        sessions.clear();

        //If gradient function has been defined, remove it (so it will be recreated later)
        sameDiffFunctionInstances.remove("grad");

        for(SDVariable variable : variables ) {
            String n = variable.getVarName();
            INDArray arr = variable.getArr();
            Preconditions.checkNotNull(arr, "Could not get array for variable %s: if this is a placeholder, use SDVariable.setArray before converting", variable);

            constantArrays.put(n, new DeviceLocalNDArray(arr));
            variablesArrays.remove(n);
            if(!placeholdersPerThread.isEmpty()){
                for(Map<String,INDArray> m : placeholdersPerThread.values()){
                    m.remove(n);
                }
            }

            variable.setVariableType(VariableType.CONSTANT);
        }


        if (trainingConfig != null && initializedTraining) {
            //Remove updater state for now constant variables
            for (SDVariable v : variables) {
<<<<<<< HEAD
                INDArray state = updaterStates.remove(v.getVarName());
                if (state != null) {  //Already null for constants
                    state.close();  //Deallocate now, instead of waiting for GC
                }
                updaterMap.remove(v.getVarName());
=======
                GradientUpdater gu = updaterMap.remove(v.getVarName());
                Map<String,INDArray> m = gu.getState();
                if(m != null){
                    for(INDArray arr : m.values()){
                        if(arr.closeable())
                            arr.close();
                    }
                }
>>>>>>> 40283316
            }
        }
    }

    /**
     * Convert the specified variable to a VARIABLE type SDVariable.<br>
     * This can only be done for constants and placeholders, not ARRAY type variables (which are usually network activations).
     * As a variable, this variable will modified during any subsequent training.<br>
     * See also: {@link VariableType}
     *
     * @return This variable (now a variable type SDVariable)
     */
    public SDVariable convertToVariable(@NonNull SDVariable constant) {
        Preconditions.checkState(constant.dataType().isFPType(), "Only floating point SDVariables can be converted to variables," +
                " datatype of %s is %s", constant.getVarName(), constant.dataType());
        convertToVariables(Collections.singletonList(constant));
        return constant;
    }

    /**
     * Convert the specified variables to VARIABLE type SDVariables.<br>
     * This can only be done for constants and placeholders, not ARRAY type variables (which are usually network activations).
     * As variables, this variable will modified during any subsequent training.<br>
     * See also: {@link VariableType}
     */
    public void convertToVariables(@NonNull List<SDVariable> constants){
        if(constants.size() == 0)
            return;
        boolean allConst = true;
        for(SDVariable variable : constants) {
            if (variable.getVariableType() != VariableType.VARIABLE) {
                allConst = false;
            }
            Preconditions.checkState(variable.getVariableType() != VariableType.ARRAY, "Cannot convert variable of type ARRAY to a variable: %s", variable);
        }
        if(allConst){
            return; //No op
        }

        //Remove all sessions in case they have any cached arrays/state
        sessions.clear();

        //If gradient function has been defined, remove it (so it will be recreated later)
        sameDiffFunctionInstances.remove("grad");

        for(SDVariable variable : constants) {
            String n = variable.getVarName();
            INDArray arr = variable.getArr();
            Preconditions.checkNotNull(arr, "Could not get array for variable %s: if this is a placeholder, use SDVariable.setArray before converting", variable);

            variablesArrays.put(n, new DeviceLocalNDArray(arr));
            constantArrays.remove(n);
            if(!placeholdersPerThread.isEmpty()){
                for(Map<String,INDArray> m : placeholdersPerThread.values()){
                    m.remove(n);
                }
            }

            variable.setVariableType(VariableType.VARIABLE);
        }


        //For training: need to add new updater state
        if (trainingConfig != null && initializedTraining) {
            //Add updater state for this variable: updaterState, updaterViews, updaterMap
            for (SDVariable v : constants) {
<<<<<<< HEAD
                if (!updaterStates.containsKey(v.getOwnName())) {
=======
                if (!updaterMap.containsKey(v.getOwnName())) {
>>>>>>> 40283316
                    //Create new updater state
                    INDArray arr = v.getArr();
                    long thisSize = trainingConfig.getUpdater().stateSize(arr.length());
                    if (thisSize > 0) {
                        INDArray stateArr = Nd4j.create(arr.dataType(), 1, thisSize);
<<<<<<< HEAD
                        updaterStates.put(v.getVarName(), stateArr);
                        GradientUpdater u = trainingConfig.getUpdater().instantiate(stateArr, true);
                        updaterMap.put(v.getVarName(), u);
                    } else {
                        GradientUpdater u = trainingConfig.getUpdater().instantiate(null, true);
=======
                        GradientUpdater u = trainingConfig.getUpdater().instantiate(stateArr, true);
                        updaterMap.put(v.getVarName(), u);
                    } else {
                        GradientUpdater u = trainingConfig.getUpdater().instantiate((INDArray)null, true);
>>>>>>> 40283316
                        updaterMap.put(v.getVarName(), u);
                    }
                }
            }
        }
    }

    /**
     * Rename the specified variable to the new name.
     *
     * @param from The variable to rename - this variable must exist
     * @param to   The new name for the variable - no variable with this name must already exist
     */
    public void renameVariable(String from, String to){
        Preconditions.checkState(variables.containsKey(from), "Cannot rename variable \"%s\": no variable with this name exists", from);
        Preconditions.checkState(!variables.containsKey(to), "Cannot rename variable \"%s\" to name \"%s\": a variable with name \"%s\" already exists", from, to, to);

        Variable v = variables.get(from);
        v.setName(to);
        v.getVariable().setVarName(to);
        if(v.getInputsForOp() != null){
            for(String opName : v.getInputsForOp()){
                SameDiffOp op = ops.get(opName);
                List<String> newInputs = new ArrayList<>(op.getInputsToOp());
                while(newInputs.contains(from)){
                    newInputs.set(newInputs.indexOf(from), to);
                }
                op.setInputsToOp(newInputs);
            }
        }

        if(v.getControlDepsForOp() != null){
            for(String opName : v.getControlDepsForOp()){
                SameDiffOp op = ops.get(opName);
                List<String> newCDs = new ArrayList<>(op.getControlDeps());
                while(newCDs.contains(from)){
                    newCDs.set(newCDs.indexOf(from), to);
                }
                op.setControlDeps(newCDs);
            }
        }

        if(v.getControlDepsForVar() != null){
            for(String varName : v.getControlDepsForVar()){
                Variable var = variables.get(varName);
                List<String> newCDs = new ArrayList<>(var.getControlDeps());
                while(newCDs.contains(from)){
                    newCDs.set(newCDs.indexOf(from), to);
                }
                var.setControlDeps(newCDs);
            }
        }

        if(v.getControlDeps() != null){
            for(String varName : v.getControlDeps()){
                Variable var = variables.get(varName);
                List<String> newCDsFor = new ArrayList<>(var.getControlDepsForVar());
                while(newCDsFor.contains(from)){
                    newCDsFor.set(newCDsFor.indexOf(from), to);
                }
                var.setControlDepsForVar(newCDsFor);
            }
        }

        if(v.getOutputOfOp() != null){
            SameDiffOp op = ops.get(v.getOutputOfOp());
            List<String> newOuts = new ArrayList<>(op.getOutputsOfOp());
            while(newOuts.contains(from)){
                newOuts.set(newOuts.indexOf(from), to);
            }
            op.setOutputsOfOp(newOuts);
        }

        variables.remove(from);
        variables.put(to, v);

        if(trainingConfig != null){
            if(trainingConfig.getDataSetFeatureMapping() != null && trainingConfig.getDataSetFeatureMapping().contains(from)){
                List<String> l = new ArrayList<>(trainingConfig.getDataSetFeatureMapping());
                while(l.contains(from)){
                    l.set(l.indexOf(from), to);
                }
                trainingConfig.setDataSetFeatureMapping(l);
            }

            if(trainingConfig.getDataSetLabelMapping() != null && trainingConfig.getDataSetLabelMapping().contains(from)){
                List<String> l = new ArrayList<>(trainingConfig.getDataSetLabelMapping());
                while(l.contains(from)){
                    l.set(l.indexOf(from), to);
                }
                trainingConfig.setDataSetLabelMapping(l);
            }

            if(trainingConfig.getDataSetFeatureMaskMapping() != null && trainingConfig.getDataSetFeatureMaskMapping().contains(from)){
                List<String> l = new ArrayList<>(trainingConfig.getDataSetFeatureMaskMapping());
                while(l.contains(from)){
                    l.set(l.indexOf(from), to);
                }
                trainingConfig.setDataSetFeatureMaskMapping(l);
            }

            if(trainingConfig.getDataSetLabelMaskMapping() != null && trainingConfig.getDataSetLabelMaskMapping().contains(from)){
                List<String> l = new ArrayList<>(trainingConfig.getDataSetLabelMaskMapping());
                while(l.contains(from)){
                    l.set(l.indexOf(from), to);
<<<<<<< HEAD
                }
                trainingConfig.setDataSetLabelMaskMapping(l);
            }

            if(trainingConfig.getLossVariables() != null && trainingConfig.getLossVariables().contains(from)){
                List<String> l = new ArrayList<>(trainingConfig.getLossVariables());
                while(l.contains(from)){
                    l.set(l.indexOf(from), to);
                }
=======
                }
                trainingConfig.setDataSetLabelMaskMapping(l);
            }

            if(trainingConfig.getLossVariables() != null && trainingConfig.getLossVariables().contains(from)){
                List<String> l = new ArrayList<>(trainingConfig.getLossVariables());
                while(l.contains(from)){
                    l.set(l.indexOf(from), to);
                }
>>>>>>> 40283316
                trainingConfig.setLossVariables(l);
            }
        }

        for(SameDiff sd : sameDiffFunctionInstances.values()){
            if(sd.hasVariable(from)){
                sd.renameVariable(from, to);
            }
        }
    }


    /**
     * Remove an argument for a function. Note that if this function does not contain the argument, it will just be a no op.
     *
     * @param varName  the variable name to remove
     * @param function the function to remove the argument from
     */
    public void removeArgFromFunction(String varName, DifferentialFunction function) {
        val args = function.args();

        for (int i = 0; i < args.length; i++) {
            if (args[i].getVarName().equals(varName)) {
                /**
                 * Since we are removing the variable reference
                 * from the arguments we need to  update both
                 * the reverse and forward arguments.
                 */
                List<String> reverseArgs = ops.get(function.getOwnName()).getInputsToOp();
                val newArgs = new ArrayList<String>(args.length - 1);
                for (int arg = 0; arg < args.length; arg++) {
                    if (!reverseArgs.get(arg).equals(varName)) {
                        newArgs.add(reverseArgs.get(arg));
                    }
                }

                ops.get(function.getOwnName()).setInputsToOp(newArgs);
                break;
            }
        }
    }

    /**
     * Get the variable based on the opName
     *
     * @param name the opName of the variable
     * @return the variabel instance if there is one
     */
    public SDVariable getVariable(String name) {
        Variable v = variables.get(name);
        return v == null ? null : v.getVariable();
    }

    public boolean hasVariable(String name){
        return variables.containsKey(name);
    }


    /**
     * Get the gradient for the variable with the specified name.<br>
     * The gradient variable is the variable that represents the derivative of the loss function with respect
     * to the output of this variable. I.e., if this variable is X and loss function is L, then gradient() returns the
     * variable representing dL/dX<br>
     * Note that only floating point variables can have gradients.<br>
     * Note also that a gradient may not yet be defined, and/or if no loss function variables have been set.<br>
     * You can set the loss function variables using {@link SameDiff#setLossVariables(String...)} and then create the
     * gradient functions using {@link SameDiff#createGradFunction()}. Alternatively, the gradient function will be
     * created automatically when training is performed.
     *
     * @param varName the vertex id
     * @return the gradient for this variable or null
     */
    public SDVariable getGradForVariable(String varName) {
        Preconditions.checkState(variables.containsKey(varName), "No variable with name \"%s\" exists", varName);
        SDVariable v = getVariable(varName);
        Preconditions.checkState(v.dataType().isFPType(), "Cannot get gradient of %s variable \"%s\": only floating" +
                " point variables have gradients", varName, v.dataType());
        //Gradients are being placed in the inner "grad" function SameDiff instance, but not the outer one
        if (variables.containsKey(varName) && variables.get(varName).getGradient() != null) {
            return variables.get(varName).getGradient();
        } else if(sameDiffFunctionInstances.containsKey("grad") && sameDiffFunctionInstances.get("grad").variables.containsKey(varName)){
            return sameDiffFunctionInstances.get("grad").variables.get(varName).getGradient();
        }
        return null;
    }

    /**
     * Determine if the specified variable has a gradient with respect to the current loss. Note that:
     * (a) Non-floating-point variables (integer, string, etc) will never have gradients<br>
     * (b) This method will return false if no gradient function has been created yet. See {@link SameDiff#createGradFunction()}
     * and {@link SameDiff#setLossVariables(String...)}<br>
     * (c) Floating point variables may not have any gradient if the specified loss variables does not depend on the
     * specified variable at all. In this case, "no gradient" for floating point is equivalent to "always 0"<br>
     *
     * @param varName Name of the variable to check the existence of a gradient variable for
     * @return True if a gradient variable exists for the specified variable, for the current loss
     */
    public boolean variableHasGradient(String varName){
        Preconditions.checkState(variables.containsKey(varName), "No variable with name \"%s\" exists", varName);
        SDVariable v = getVariable(varName);
        if(!v.dataType().isFPType() || v.isConstant())
            return false;

        return getGradForVariable(varName) != null;
    }


    /**
     * Assign a SDVariable to represent the gradient of the SDVariable with the specified name
     *
     * @param variableName the variable name to assign the gradient variable for
     * @param variable     the gradient variable
     */
    public void setGradientForVariableName(String variableName, SDVariable variable) {
        Preconditions.checkState(variables.containsKey(variableName), "No variable exists with name \"%s\"", variableName);
        if (variable == null) {
            throw new ND4JIllegalStateException("Unable to set null gradient for variable name " + variableName);
        }
        variables.get(variableName).setGradient(variable);
    }


    /**
     * @param varName
     * @param forwardVariable
     */
    public void setForwardVariableForVarName(String varName, SDVariable forwardVariable) {
        forwardVarForGrad.put(varName, forwardVariable);
    }

    /**
     * Get the gradient for the variable with the specified variable name.
     * Note that in order to run this function, {@link #execBackwards()} must be executed first.
     * All gradient functions are obtained from the results of the execBackwards call.
     *
     * @param varName the variable name to get the gradient variable for.
     * @return The gradient variable for the specified variable
     */
    public SDVariable grad(String varName) {
        if (!sameDiffFunctionInstances.containsKey("grad")) {
            throw new IllegalStateException("Unable to obtain gradient. Please run execBackwards() first.");
        }

        SameDiff grad = getFunction("grad");
        SDVariable var = grad.getVariable(varName);
        return getFunction("grad").getGradForVariable(var.getVarName());
    }


    /**
     * Create a new double scalar (rank 0) SDVariable with the specified value
     * @param name  Name of the SDVariable
     * @param value Value to initialize the variable with
     * @return SDVariable
     */
    public SDVariable scalar(String name, double value) {
        try(MemoryWorkspace ws = Nd4j.getMemoryManager().scopeOutOfWorkspaces()) {
            return var(name, Nd4j.scalar(value));
        }
    }

    /**
     * Create a new float scalar (rank 0) SDVariable with the specified value
     * @param name  Name of the SDVariable
     * @param value Value to initialize the variable with
     * @return SDVariable
     */
    public SDVariable scalar(String name, float value) {
        try(MemoryWorkspace ws = Nd4j.getMemoryManager().scopeOutOfWorkspaces()) {
            return var(name, Nd4j.scalar(value));
        }
    }

    /**
     * Create a new integer scalar (rank 0) SDVariable with the specified value
     * @param name  Name of the SDVariable
     * @param value Value to initialize the variable with
     * @return SDVariable
     */
    public SDVariable scalar(String name, int value) {
        try (MemoryWorkspace ws = Nd4j.getMemoryManager().scopeOutOfWorkspaces()) {
            return var(name, Nd4j.scalar(value));
        }
    }

    /**
     * Create a new long scalar (rank 0) SDVariable with the specified value
     * @param name  Name of the SDVariable
     * @param value Value to initialize the variable with
     * @return SDVariable
     */
    public SDVariable scalar(String name, long value) {
        try(MemoryWorkspace ws = Nd4j.getMemoryManager().scopeOutOfWorkspaces()) {
            return var(name, Nd4j.scalar(value));
        }
    }

    /**
     * Create a new scalar (rank 0) SDVariable with the specified value and datatype
     *
     * @param name     Name of the SDVariable
     * @param dataType Data type of the scalar
     * @param value    Value to initialize the variable with
     * @return SDVariable
     */
    public SDVariable scalar(String name, DataType dataType, Number value) {
        try(MemoryWorkspace ws = Nd4j.getMemoryManager().scopeOutOfWorkspaces()) {
            return var(name, Nd4j.scalar(dataType, value));
        }
    }

    /**
     * Create a new double scalar constant (rank 0) with the specified value.<br>
     * Constants are not modified by training/backprop. See {@link VariableType} for more details.
     * @param value Value to initialize the constant with
     * @return SDVariable
     */
    public SDVariable constant(double value){
        return constant(null, value);
    }

    /**
     * Create a new double scalar constant (rank 0) with the specified value
     * @param name  Name of the SDVariable
     * @param value Value to initialize the constant with
     * @return SDVariable
     */
    public SDVariable constant(String name, double value) {
        try(MemoryWorkspace ws = Nd4j.getMemoryManager().scopeOutOfWorkspaces()) {
            return constant(name, Nd4j.scalar(value));
        }
    }

    /**
     * Create a new float scalar constant (rank 0) with the specified value<br>
     * Constants are not modified by training/backprop. See {@link VariableType} for more details.
     * @param value Value to initialize the constant with
     * @return SDVariable
     */
    public SDVariable constant(float value) {
        return constant(null, value);
    }

    /**
     * Create a new float scalar constant (rank 0) with the specified value
     * @param name  Name of the SDVariable
     * @param value Value to initialize the constant with
     * @return SDVariable
     */
    public SDVariable constant(String name, float value) {
        try(MemoryWorkspace ws = Nd4j.getMemoryManager().scopeOutOfWorkspaces()) {
            return constant(name, Nd4j.scalar(value));
        }
    }

    /**
     * Create a new integer scalar constant (rank 0) with the specified value
     * @param value Value to initialize the constant with
     */
    public SDVariable constant(int value) {
        return constant(null, value);
    }

    /**
     * Create a new integer scalar constant (rank 0) with the specified value
     * @param name  Name of the SDVariable
     * @param value Value to initialize the constant with
     * @return SDVariable
     */
    public SDVariable constant(String name, int value) {
        try (MemoryWorkspace ws = Nd4j.getMemoryManager().scopeOutOfWorkspaces()) {
            return constant(name, Nd4j.scalar(value));
        }
    }

    /**
     * Create a new long scalar constant (rank 0) with the specified value
     * @param value Value to initialize the constant with
     */
    public SDVariable constant(long value) {
        return constant(null, value);
    }

    /**
     * Create a new long scalar constant (rank 0) with the specified value
     * @param name  Name of the SDVariable
     * @param value Value to initialize the constant with
     */
    public SDVariable constant(String name, long value) {
        try(MemoryWorkspace ws = Nd4j.getMemoryManager().scopeOutOfWorkspaces()) {
            return constant(name, Nd4j.scalar(value));
        }
    }

    /**
     * Create a new scalar constant (rank 0) with the specified value and datatype
     *
     * @param name     Name of the SDVariable
     * @param dataType Data type of the scalar constant
     * @param value    Value to initialize the constant with
     */
    public SDVariable constant(String name, DataType dataType, Number value) {
        try(MemoryWorkspace ws = Nd4j.getMemoryManager().scopeOutOfWorkspaces()) {
            return constant(name, Nd4j.scalar(dataType, value));
        }
    }

    /**
     * Add the specified variable to this SameDiff instance
     * @param variable Variable to add
     */
    public SDVariable addVariable(SDVariable variable) {
        Preconditions.checkState(variable.getSameDiff() == this, "Samediff instance must be the same.");

        if (variables.containsKey(variable.getVarName()) && !variables.get(variable.getVarName()).getVariable().equals(variable)) {
            throw new IllegalArgumentException("Variable with name \"" + variable.getVarName() + "\" already exists");
        }

        Preconditions.checkState(variable.getSameDiff() == this, "Same diff instance for variable must be the same!");
        variables.put(variable.getVarName(), Variable.builder().name(variable.getVarName()).variable(variable).build());
        return variable;
    }


    /**
     * Generate a new variable name based on the uniqueness of the base name and arg index<br>
     * For example, if baseName = "X" will return:<br>
     * "X" if "X" does not already exist, or "X:argIndex" if argIndex > 0<br>
     * "X_1" if "X" already exists, or "X_1:argIndex" if argIndex > 0<br>
     * "X_2" if "X" and "X_1" already exists, or "X_2:argIndex" if argIndex > 0<br>
     * And so on, until an unused name is found
     *
     * @param baseName the base name to use (use function.opName() where function is a {@link DifferentialFunction}
     * @param argIndex the arg index
     * @return the new generated name
     */
    public String generateNewVarName(String baseName, int argIndex) {
        if (!variables.containsKey(baseName) && argIndex == 0) {
            return baseName;
        }

        //need to find a new name
        int count = 0;
        String name = baseName + (count == 0 ? "" : "_" + count) + (argIndex > 0 ? ":" + argIndex : "");
        while (getVariable(name) != null) {
            name = baseName + "_" + (++count) + (argIndex > 0 ? ":" + argIndex : "");
        }

        if (getVariable(name) != null) {
            throw new ND4JIllegalStateException("Converged on already generated variable!");
        }
        return name;
    }


    /**
     * Generate the variables based on the given input op and return the output variable names.
     *
     * @param function the function to generate the output
     *                 variable names for
     * @return the set of names generated for each output of the function.
     */
    public SDVariable[] generateOutputVariableForOp(DifferentialFunction function, String baseName, boolean isImport) {
        //xyz ops only have 1 output
        //if there is already a base name defined, use that
        if (baseName == null || baseName.isEmpty() && getBaseNameForFunction(function) != null)
            baseName = getBaseNameForFunction(function);

        if (baseName == null)
            baseName = function.opName();

        //First: calculate output data types. We can always calculate output data types, even if the input arrays
        //are not available - *except for sometimes during import, until all ops/variables have been added*
        List<org.nd4j.linalg.api.buffer.DataType> outputDataTypes = null;

        if(!isImport) {
            List<org.nd4j.linalg.api.buffer.DataType> inputDataTypes = new ArrayList<>();
            List<String> fnInputs = ops.get(function.getOwnName()).getInputsToOp();
            if (fnInputs != null) {
                for (String var : fnInputs) {
                    inputDataTypes.add(variables.get(var).getVariable().dataType());
                }
            }
            outputDataTypes = function.calculateOutputDataTypes(inputDataTypes);
        }

        val outputShape = function.calculateOutputShape();
        if (outputShape == null || outputShape.isEmpty()) {
            if (function instanceof CustomOp) {
                CustomOp customOp = (CustomOp) function;
                //can't guess number of outputs, variable
                int num_outputs = function.getNumOutputs(); //Use this in preference - if set. Descriptor might specify 2, but it can sometimes be 2+
                if (num_outputs <= 0) {
                    val descriptor = customOp.getDescriptor();
                    if (descriptor != null) {
                        num_outputs = descriptor.getNumOutputs();
                    }
                    if (num_outputs <= 0) {
                        throw new ND4UnresolvedOutputVariables("Could not determine number of output variables for op "
                                + function.getOwnName() + " - " + function.getClass().getSimpleName() + ". Ops can override" +
                                " getNumOutputs() to specify number of outputs if required");
                    }
                }
                char ordering = 'c';
                SDVariable[] args = function.args();
                if (args != null && args.length > 0 && args[0].getArr() != null) {  //Args may be null or length 0 for some ops, like eye
                    ordering = function.args()[0].getArr().ordering();
                }
                SDVariable[] ret = new SDVariable[num_outputs];

                //Infer the output types: we can always determine datatype but not always shapes
                Preconditions.checkState(isImport || num_outputs == 0 || (outputDataTypes != null && outputDataTypes.size() == num_outputs),
                        "Incorrect number of output datatypes: got %s but expected datatypes for %s outputs - %s (op: %s)",
                        (outputDataTypes == null ? null : outputDataTypes.size()), num_outputs, outputDataTypes, function.getClass().getSimpleName());

                //dynamic shapes
                //When importing from TF: convention is "unstack", "unstack:1", "unstack:2", ...
                for (int i = 0; i < ret.length; i++) {
                    SDVariable var = (i == 0 ? getVariable(baseName) : getVariable(baseName + ":" + i));
                    if (var == null) {
                        //Generate new variable name if one with the specified name doesn't exist
                        //Note: output of an op is ARRAY type - activations, not a trainable parameter. Thus has no weight init scheme

                        org.nd4j.linalg.api.buffer.DataType dataType  = isImport ? null : outputDataTypes.get(i);
                        var = var(generateNewVarName(baseName, i), VariableType.ARRAY, null, dataType, (long[])null);
                    }
                    var.setOutputIndex(i);
                    var.setCreator(function);
                    ret[i] = var;
                }

                //Update the internal state: outgoing variables for function
                if (getOutputsForFunction(function) == null)
                    addOutgoingFor(ret, function);

                return ret;
            }

            //this is for unresolved shapes, we know xyz is always 1 output
            else if (function instanceof BaseOp && outputShape.isEmpty()) {
                SDVariable[] ret = new SDVariable[1];
                SDVariable checkGet = getVariable(baseName);
                char ordering = 'c';
                SDVariable[] args = function.args();
                if (args != null && args.length > 0 && function.args()[0].getArr() != null) { //Args may be null or length 0 for some ops, like eye
                    ordering = function.args()[0].getArr().ordering();
                }
                if (checkGet == null) {
                    //Note: output of an op is ARRAY type - activations, not a trainable parameter. Thus has no weight init scheme
                    org.nd4j.linalg.api.buffer.DataType dataType  = outputDataTypes.get(0);
                    checkGet = var(baseName, VariableType.ARRAY, null, dataType, (long[])null);
                }

                if (checkGet == null) {
                    //Note: output of an op is ARRAY type - activations, not a trainable parameter. Thus has no weight init scheme
                    org.nd4j.linalg.api.buffer.DataType dataType  = outputDataTypes.get(0);
                    checkGet = var(baseName, VariableType.ARRAY, null, dataType, (long[])null);
                }

                checkGet.setOutputIndex(0);
                checkGet.setCreator(function);
                ret[0] = checkGet;


                //Update the internal state: outgoing variables for function
                if (getOutputsForFunction(function) == null)
                    addOutgoingFor(ret, function);

                return ret;
            }
        }

        //Check that output shapes and output dtypes actually match (they should)
        if(!isImport) {
            for (int i = 0; i < outputShape.size(); i++) {
                org.nd4j.linalg.api.buffer.DataType shapeDataType = outputShape.get(i).dataType();
                org.nd4j.linalg.api.buffer.DataType calcType = outputDataTypes.get(i);
                Preconditions.checkState(calcType == shapeDataType, "Calculated output data types do not match for shape calculation vs. datatype calculation:" +
                        " %s vs %s for op %s output %s", shapeDataType, calcType, function.getClass().getName(), i);
            }
        }

        char ordering = 'c';
        if (function.args() != null && function.args().length > 0 && function.args()[0].getArr() != null) {
            ordering = function.args()[0].getArr().ordering();
        }

        SDVariable[] ret = new SDVariable[outputShape.size()];

        // ownName/baseName will be used to get variables names
        val ownName = function.getOwnName();
        val rootName = baseName;
        for (int i = 0; i < ret.length; i++) {
            LongShapeDescriptor shape = outputShape.get(i);
            // it should be: rootName:index. i.e.: split:1, split:2, split:3, split:4 etc
            baseName = rootName + (i > 0 ? ":" + i : "");
            SDVariable checkGet = getVariable(baseName);
            if (checkGet == null) {
                // obviously - there's no such var, just add it
                //Note: output of an op is ARRAY type - activations, not a trainable parameter. Thus has no weight init scheme


                checkGet = var(baseName, VariableType.ARRAY, null, shape.dataType(), shape.getShape());
            } else if (shape != null && !shapeAlreadyExistsForVarName(checkGet.getVarName())) {
                // var exists, let's update its shape
                putShapeForVarName(checkGet.getVarName(), shape);
            } else if (shape != null && shapeAlreadyExistsForVarName(checkGet.getVarName())) {
                // no-op.
                // TODO: maybe we should check shapes equality here?
                // it's either var that already exist, or something bad happening
            }

            if (checkGet == null) {
                org.nd4j.linalg.api.buffer.DataType dataType = org.nd4j.linalg.api.buffer.DataType.FLOAT;     //TODO FIX THIS
                checkGet = var(baseName + (i > 0 ? ":" + i : ""), new ZeroInitScheme(ordering), dataType, shape.getShape());
            }

            checkGet.setOutputIndex(i);
            checkGet.setCreator(function);
            ret[i] = checkGet;
        }

        return ret;
    }

    /**
     * Generate the variables based on the given input op
     * and return the output variable names.
     *
     * @param function the function to generate the output
     *                 variable names for
     * @return the set of names generated for each output of the function.
     */
    public SDVariable[] generateOutputVariableForOp(DifferentialFunction function) {
        return generateOutputVariableForOp(function, function.opName(), false);
    }

    /**
     * Get a SameDiff function instance given the name of the function
     *
     * @param functionName the name of the function
     * @return the same diff function instance defined for the given name
     */
    public SameDiff getFunction(String functionName) {
        return sameDiffFunctionInstances.get(functionName);
    }


    /**
     * Creates a while statement
     *
     * @param sameDiffConditional
     * @param loopBody
     * @return
     */
    public While whileStatement(SameDiffConditional sameDiffConditional,
                                SameDiffFunctionDefinition conditionBody,
                                SameDiffFunctionDefinition loopBody
            , SDVariable[] inputVars) {
        return While.builder()
                .inputVars(inputVars)
                .condition(conditionBody)
                .predicate(sameDiffConditional)
                .trueBody(loopBody)
                .parent(this)
                .blockName("while-" + UUID.randomUUID().toString())
                .build();
    }

    /**
     * @param conditional
     * @param trueBody
     * @param falseBody
     * @return
     */
    public If ifStatement(SameDiffConditional conditional,
                          SameDiffFunctionDefinition conditionBody,
                          SameDiffFunctionDefinition trueBody,
                          SameDiffFunctionDefinition falseBody
            , SDVariable[] inputVars) {
        return If.builder()
                .conditionBody(conditionBody)
                .falseBody(falseBody)
                .trueBody(trueBody)
                .predicate(conditional)
                .inputVars(inputVars)
                .parent(this)
                .blockName("if-" + UUID.randomUUID().toString())
                .build();
    }


    public TensorArray tensorArray(DataType dataType) {
        TensorArray ta = new TensorArray(this, dataType);
        SDVariable[] outVars = ta.outputVariables();
        return ta;
    }

    /**
     * @param functionName
     * @param with
     */

    public SDVariable invokeFunctionOn(String functionName, SameDiff with) {
        SameDiff instance = sameDiffFunctionInstances.get(functionName);
        SDVariable ret = instance.invokeGraphOn(with);

        return ret;
    }


    /**
     * @param function
     */
    public SameDiff defineFunction(String function, SameDiffFunctionDefinition functionDefinition, SDVariable[] variables) {
        if (!sameDiffFunctionInstances.containsKey(function)) {
            SameDiff sub = SameDiff.create();
            this.child = sub;
            sub.parent = this;
            //setup subgraph
            //re execute to populate subgraph
            SDVariable[] ret = new SDVariable[variables.length];
            for (int i = 0; i < ret.length; i++) {
                ret[i] = sub.var(variables[i]);
            }

            functionDefinition.define(sub, null, ret);
            sameDiffFunctionInstances.put(function, sub);
        }
        this.child = null;
        return sameDiffFunctionInstances.get(function);
    }


    /**
     * @param function
     */
    public void defineFunction(String function, SameDiffFunctionDefinition functionDefinition) {
        defineFunction(function, functionDefinition, new LinkedHashMap<String, INDArray>());
    }

    /**
     * @param function
     * @param functionDefinition
     * @param inputs
     */
    public void defineFunction(String function,
                               SameDiffFunctionDefinition functionDefinition,
                               Map<String, INDArray> inputs) {
        if (!sameDiffFunctionInstances.containsKey(function)) {
            SameDiff sub = SameDiff.create();
            //setup subgraph
            //re execute to populate subgraph
            functionDefinition.define(sub, inputs, null);

            sameDiffFunctionInstances.put(function, sub);
        }

    }

    @Deprecated
    public INDArray execAndEndResult(){
        List<String> outputs = outputs();
        Preconditions.checkState(outputs.size() == 1, "Method can only be used with SameDiff instances with a single output");
        long tid = Thread.currentThread().getId();
        Map<String,INDArray> placeholders = placeholdersPerThread.get(tid);
        return execSingle(placeholders, outputs.get(0));
    }

    /**
     * Create (if required) and then calculate the variable gradients (backward pass) for this graph.<br>
     * After execution, the gradient arrays can be accessed using {@code myVariable.getGradient().getArr()}<br>
     * <b>Note</b>: This method by default calculates VARIABLE type SDVariable gradients only (as well as any other
     * gradients needed to calculate the variable gradients). That is, placeholder, constant, etc gradients are not
     * calculated. If these gradients are required, they can be calculated using {@link #execBackwards(Map, List)} instead,
     * which allows specifying the set of SDVariables to calculate the gradients for. For example,
     * {@code execBackwards(placeholders, Arrays.asList(myPlaceholder.gradient().getVarName())}. In some cases,
     * {@link #createGradFunction()} may need to be called first
     *
     * @param placeholders Values for the placeholder variables in the graph. For graphs without placeholders, use null or an empty map
     */
    public void execBackwards(Map<String,INDArray> placeholders) {
        if (getFunction("grad") == null) {
            createGradFunction();
        }

        //Collect (unique) list of gradient names...
        Set<String> varGradNames = new HashSet<>();
        for(Variable v : variables.values()){
            if(v.getVariable().getVariableType() == VariableType.VARIABLE){
                SDVariable g = v.getVariable().gradient();
                if(g != null) {
                    //Not all variables can have gradients... for example: suppose graph has 2 independent loss functions,
                    // optimizing only 1 might not require changing all variables
                    varGradNames.add(g.getVarName());
                }
            }
        }

        //Also add loss values - we need these so we can report them to listeners...
        if(!listeners.isEmpty()){
            varGradNames.addAll(lossVariables);
        }

        //Edge case: if no variables, no variable gradients to calculate...
        if(varGradNames.isEmpty()){
            log.warn("Skipping gradient execution (backward pass) - no variables to be calculated (graph does not contain any VARIABLE type SDVariables).\n" +
                    "If gradients for other variables (such as placeholders) are required, use execBackwards(Map, List) instead");
            return;
        }

        List<String> vargradNamesList = new ArrayList<>(varGradNames);
        execBackwards(placeholders, vargradNamesList);
    }

    public void execBackwards(Map<String,INDArray> placeholders, String... variableGradNamesList){
        execBackwards(placeholders, Arrays.asList(variableGradNamesList));
    }

    /**
     * As per {@link #execBackwards(Map)}, but the set of gradients to calculate can be specified manually.<br>
     * For example, to calculate the gradient for placeholder variable "myPlaceholder", use
     * {@code execBackwards(placeholders, Arrays.asList(myPlaceholder.gradient().getVarName())}.
     *
     * @param placeholders Values for the placeholder variables in the graph. For graphs without placeholders, use null or an empty map
     * @param variableGradNamesList Names of the gradient variables to calculate
     */
    public void execBackwards(Map<String,INDArray> placeholders, List<String> variableGradNamesList){
        if (getFunction("grad") == null) {
            createGradFunction();
        }

        log.trace("About to execute backward function");

        //Edge case: if no variables, no variable gradients to calculate...
        if(variableGradNamesList.isEmpty()){
            log.warn("Skipping gradient calculation (backward pass) - no variables to be calculated (variableGradNamesList is empty)");
            return;
        }

        SameDiff sd = sameDiffFunctionInstances.get("grad");
        sd.listeners = listeners;

        At at = new At(0, 0, 0, Thread.currentThread().getId());
        if(trainingConfig != null){
            at.setIteration(trainingConfig.getIterationCount());
            at.setEpoch(trainingConfig.getEpochCount());
        }

        //TODO is this 'train' flag the best approach?
        sd.exec(placeholders, trainingConfig != null, at, variableGradNamesList.toArray(new String[variableGradNamesList.size()]));
    }

    /**
     * Create the gradient function (for calculating gradients via {@link #execBackwards(Map)}) if it is not already defined.
     * Users do not usually need to call this function manually, as it is called as required in the aforementioned method.
     * <br><br>
     * If the gradient function already exists, this method is a no-op.<br>
     * After this method returns, the SameDiff function instance for the gradient can be accessed using {@link #getFunction(String)}
     * with name "grad" as the argument.
     */
    public void createGradFunction() {
        if(lossVariables.isEmpty()){
            if(trainingConfig != null && trainingConfig.getLossVariables() != null && !trainingConfig.getLossVariables().isEmpty()){
                lossVariables.addAll(trainingConfig.getLossVariables());
            } else {
                List<String> outputs = outputs();
                if (outputs.size() == 1) {
                    String outName = outputs.get(0);
                    String opName = variables.get(outName).getOutputOfOp();
                    if(opName == null || !(ops.get(opName).getOp() instanceof ExternalErrorsFunction)){
                        log.info("Inferring output \"{}\" as loss variable as none were previously set. Use SameDiff.setLossVariables() to override", outputs.get(0));
                    }
                    lossVariables.add(outputs.get(0));
                }
            }
        }

        Preconditions.checkState(!lossVariables.isEmpty(), "Cannot create gradient function: " +
                "No loss variables (variables to minimize) have been specified. Loss variables are the variables that" +
                " represent the loss/cost/score to be minimized during training, and that all gradients are calculated with respect to.\n" +
                " Losses can be specified either in TrainingConfiguration (Builder.minimize(...)) or via SameDiff.setLossVariables()/addLossVariable()");

        if (log.isTraceEnabled()) {
            log.trace("Defining function \"grad\"");
        }


        /*
        Defining gradient function:

        Starting point:
        (a) Set of loss function variables - i.e., one or more variables representing loss to be minimized
        (b) Set of floating point variables we want to train (Variable type SDVariables only - not constants, arrays, placeholders)

        Observation: A trainable parameter only has a gradient defined if there is a floating point path between the variable and the loss.
        for example: X(fp) -> cast(int) -> cast(fp) -> loss - X has no gradient defined

        Algorithm for backprop:

        Step 1: Determine if variable requires a gradient (is trainable)
        How? Walk backward on op graph starting at loss variable(s), along FP variables only.
        Collect FP variables in set as we go.
        This gives us a subgraph "connected to loss by FP path" - gradient for FP variable is defined only if it's in that set/subgraph.


        Step 2: Determine minimal set of variables (including array type SDVariables - i.e., activations) we need gradients for
        Consider following graph: X(fp) -> cast(int) -> cast(fp) -> lots of FP ops -> loss
        unless we need them for other variables, there's zero point calculating the activation gradients for the "cast(fp) -> lots of FP ops" part of the graph, as the gradient from that branch won't go anywhere.
        How to determine minimal subset? Start with FP graph from step 1... then keep pruning leaves until the only remaining leaves are those FP variables that we need gradients for.

        Step 3: Differentiate ops in minimal subgraph
        The only major issue here is with multiple output ops, where only one of the outputs lead to the loss.
        For example, X -> slice -> (A,B); B -> loss, with A being unused (in that it doesn't contribute to the loss function)
        But to do split op backprop, we need gradient variables/arrays for both outputs (A and B).
        We know the shape and type of dL/dA must be exactly the same as A; we also know that the loss function doesn't depend on A. Hence, dL/dA == zerosLike(A)

         */



        final SameDiff outer = this;
        defineFunction("grad", new SameDiffFunctionDefinition() {

            @Override
            public SDVariable[] define(SameDiff sameDiff, Map<String, INDArray> inputs, SDVariable[] variableInputs) {
                //Propagate graph to this samediff instance which will also contain the backward
                if (SameDiff.this.debugMode) {
                    sameDiff.enableDebugMode();
                }

                outer.invokeGraphOn(sameDiff);
                if (debugMode) {
                    //Expect incoming args and outgoing args to be the same
                    Preconditions.checkState(sameDiff.ops.keySet().equals(ops.keySet()), "ops keysets not equal");
                }

                List<SameDiffOp> allFunctions = new ArrayList<>(sameDiff.ops.values());
                if (allFunctions.isEmpty()) {
                    throw new ND4JIllegalStateException("No ops found!");
                }

                for (SameDiffOp op : allFunctions) {
                    DifferentialFunction func = op.getOp();
                    if (func instanceof SDVariable) {
                        continue;
                    }

                    val args = func.args();
                    for (val arg : args)
                        arg.setSameDiff(sameDiff);
                    val outputs = func.outputVariables();
                    for (val output : outputs)
                        output.setSameDiff(sameDiff);
                    func.setSameDiff(sameDiff);
                }

                List<SDVariable> finalOutputs = new ArrayList<>(lossVariables.size());
                SDVariable initialGrad = sameDiff.var("one-var", Nd4j.scalar(1.0f));
                for(String s : lossVariables){
                    Preconditions.checkNotNull(s, "Encountered null value in loss variables. Null loss variables are not allowed." +
                            " Use SameDiff.setLossVariables with non-null array names to fix");
                    Preconditions.checkState(variables.containsKey(s), "Specified loss function variable \"%s\" does not exist", s);
                    SDVariable v = variables.get(s).getVariable();
                    Preconditions.checkState(v.dataType().isFPType(), "Specified loss function variable \"%s\" is not a floating" +
                            "point variable (datatype: %s). Only floating point variables may be used as loss function variable", s, v.dataType());
                    v = v.sum();    //If output is not a scalar: we'll use loss = v.sum(), same as adding loss for multiple outputs. We don't always know for sure if output is scalar at this point
                    if(v.dataType() == initialGrad.dataType()){
                        sameDiff.setGradientForVariableName(v.getVarName(), initialGrad);
                    } else {
                        sameDiff.setGradientForVariableName(v.getVarName(), initialGrad.castTo(v.dataType()));
                    }
                    if(finalOutputs.contains(v)){
                        log.warn("Loss function variable \"{}\" appears multiple times in list of loss variables - using only first instance", s);
                    } else {
                        finalOutputs.add(v);
                    }
                }

                if (log.isTraceEnabled()) {
                    String[] initialOutputsStr = allFunctions.get(allFunctions.size() - 1).getOp().outputVariablesNames();
                    String s = initialOutputsStr == null ? "null" : Arrays.toString(initialOutputsStr);
                    log.trace("Defining backward function: initial outputs {}", s);
                }


                //----- Step 1: Determine FP variables connected to loss -----
                // Find all FP variables that are connected to loss by an floating point (FP16/32/64) path
                Set<String> allFpVarsConnectedToLoss = new HashSet<>();
                Queue<String> toProcess = new LinkedList<>();
                for(String s : lossVariables){
                    if(!toProcess.contains(s)){
                        toProcess.add(s);
                    }
                }
                while(!toProcess.isEmpty()){
                    String next = toProcess.remove();
                    if(!allFpVarsConnectedToLoss.contains(next)){
                        Variable v = variables.get(next);
                        if(v.getVariable().dataType().isFPType()){
                            allFpVarsConnectedToLoss.add(v.getName());
                            //Work out what op (if any) this is an output of... and add the inputs to that op to be processed
                            if(v.getOutputOfOp() != null){
                                String opName = v.getOutputOfOp();
                                SameDiffOp op = ops.get(opName);
                                List<String> opInputs = op.getInputsToOp();
                                if(opInputs != null){
                                    for(String s : opInputs){
                                        Variable inputVar = variables.get(s);
                                        if(inputVar.getVariable().dataType().isFPType()){
                                            //Add this connected floating point type to the list to be processed
                                            toProcess.add(s);
                                        }
                                    }
                                }
                            }
                        }
                    }
                }

                //----- Step 2: Determine minimal set of FP variables actually required -----
                // Keep removing leaf nodes until only Variable type SDVariables remain
                Set<String> minimalSubgraphVars = new HashSet<>(allFpVarsConnectedToLoss);
                Queue<String> leafFPVars = new LinkedList<>();
                for(String s : allFpVarsConnectedToLoss){
                    //First: determine if is a FP leaf (Array type SDVariable)
                    Variable v = variables.get(s);
                    if(v.getVariable().getVariableType() == VariableType.ARRAY){
                        String opName = v.getOutputOfOp();  //Always defined for array type
                        SameDiffOp op = ops.get(opName);
                        List<String> inputsToOp = op.getInputsToOp();
                        boolean anyInputsInSubgraph = false;
                        if(inputsToOp != null){
                            for(String s2 : inputsToOp){
                                if(allFpVarsConnectedToLoss.contains(s2)){
                                    //Connection s2 -> s exists... therefore s is not a leaf (yet)
                                    anyInputsInSubgraph = true;
                                    break;
                                }
                            }
                        }
                        if(!anyInputsInSubgraph){
                            //Mark s as a leaf to be removed
                            leafFPVars.add(s);
                        }
                    }
                    if(v.getVariable().getVariableType() == VariableType.CONSTANT || v.getVariable().getVariableType() == VariableType.PLACEHOLDER){
                        leafFPVars.add(s);
                    }
                }

                while(!leafFPVars.isEmpty()){
                    String nextLeaf = leafFPVars.remove();
                    Variable v = variables.get(nextLeaf);
                    minimalSubgraphVars.remove(nextLeaf);

                    //Now, after removing: check what this variable is input to...
                    //If nextLeaf is input to some op X, then if none of inputs y->X are present in subgraph, then
                    // output variables X->z must now be leafs
                    //Note that any time we remove a variable, the only possible new leafs are those that this one
                    // is connected to.
                    List<String> inputsTo = v.getInputsForOp();
                    if( inputsTo != null && !inputsTo.isEmpty()) {
                        for (String opName : inputsTo) {
                            SameDiffOp op = ops.get(opName);
                            List<String> inputsToOp = op.getInputsToOp();
                            boolean anyPresent = false;
                            for(String s : inputsToOp){
                                if(minimalSubgraphVars.contains(s)){
                                    anyPresent = true;
                                    break;
                                }
                            }
                            if(!anyPresent){
                                //All inputs to op X are not in subgraph. Therefore outputs of op must be new leaves
                                List<String> outVars = op.getOutputsOfOp();
                                if(outVars != null) {
                                    for (String s : outVars) {
                                        if(!leafFPVars.contains(s)){
                                            //Mark this variable to be processed next
                                            leafFPVars.add(s);
                                        }
                                    }
                                }
                            }
                        }
                    }
                }

                Preconditions.checkState(!minimalSubgraphVars.isEmpty(), "Cannot differentiate graph relative to the specified loss function variables %s:" +
                        " graph does not contain any trainable SDVariables (floating point VARIABLE type SDVariables) that the loss function depend on.", lossVariables);

                //At this point: we know the set of variables that are connected to the loss - these all (and only) need gradients
                Queue<String> availableForDiff = new LinkedList<>();
                for(SDVariable lossVar : finalOutputs){
                    Variable v = sameDiff.variables.get(lossVar.getVarName());
                    if(v.getOutputOfOp() != null){
                        String opName = v.getOutputOfOp();
                        availableForDiff.add(opName);
                    }
                }

                // Collect all the the ops that have to be traversed before we can conclude that the gradient for
                // a variable is fully available
                //For example, if we have  X -> op -> Y, and Y -> (A,B) we need gradient contribution from BOTH
                // Y->A and Y->B connections before we can do differentiation of op "op"
                final HashMap<String, List<String>> prerequisites = new HashMap<>();    //Key: variable name. Value: list of op names
                for(String var : minimalSubgraphVars){
                    Variable variable = variables.get(var);
                    // Copy the collection, as the original one will be modified during backprop
                    final List<String> inputsForOp = variable.getInputsForOp();
                    if (inputsForOp != null) {
                        List<String> req = new ArrayList<>();
                        for(String opName : inputsForOp){
                            //Need to filter ops here
                            //For example, if we have: var -> Op1, and var -> Op2
                            //we might not need to differentiate Op2 if output of Op2 doesn't impact loss function
                            SameDiffOp o = ops.get(opName);
                            List<String> opOutputs = o.getOutputsOfOp();
                            boolean anyOpOutputsRequired = false;
                            if(opOutputs != null) {
                                for (String s : opOutputs) {
                                    if(minimalSubgraphVars.contains(s)) {
                                        anyOpOutputsRequired = true;
                                        break;
                                    }
                                }
                            }
                            if(anyOpOutputsRequired){
                                req.add(opName);
                            }
                        }
                        prerequisites.put(variable.getName(), req);
                    }
                }

                Set<String> differentiatedOps = new HashSet<>();
                while(!availableForDiff.isEmpty()){
                    String dfName = availableForDiff.remove();
                    DifferentialFunction df = sameDiff.ops.get(dfName).getOp();

                    //Get the inputs and outputs of the op
                    List<String> inputsToOp;
                    List<String> outputsOfOp;
                    if(df instanceof GradientBackwardsMarker){
                        SameDiffOp op = sameDiff.ops.get(df.getOwnName());
                        inputsToOp = op.getInputsToOp();
                        outputsOfOp = Collections.emptyList();
                    } else {
                        inputsToOp = sameDiff.ops.get(df.getOwnName()).getInputsToOp();
                        outputsOfOp = sameDiff.ops.get(df.getOwnName()).getOutputsOfOp();
                    }


                    //Get gradients for all output variables:
                    List<SDVariable> grads = new ArrayList<>();
                    for(String s : outputsOfOp){
                        SDVariable v = sameDiff.getVariable(s);
                        SDVariable g = v.hasGradient() ? v.gradient() : null;

                        if(g == null){
                            //If no gradient exists at this point, 3 possibilities:
                            // (a) we have a bug
                            // (b) output of this op isn't used in calculating the loss
                            // (c) output isn't a FP type
                            //In the FP case, we should create a zero variable to backprop, because we can't perform backprop
                            // for this op otherwise...
                            if(!v.dataType().isFPType()){
                                grads.add(null);
                            } else {
                                //See "Step 3: Differentiate ops in minimal subgraph" above for explanation on why this should be zerosLike here...
                                SDVariable gTemp = sameDiff.zerosLike(v);
                                grads.add(gTemp);
                            }
                        } else {
                            grads.add(g);
                        }
                    }

                    //Differentiate:
                    List<SDVariable> currFnGrads = df.diff(grads);
                    differentiatedOps.add(df.getOwnName());

                    //Check the inputs to this op, see if we can differentiate those ops now (and if so: add to queue)
                    for(String s : inputsToOp){
                        Variable v = sameDiff.variables.get(s);
                        String opName = v.getOutputOfOp();
                        if(opName == null || differentiatedOps.contains(opName)){
                            //Skip placeholder/constant etc; also skip if we've previously differentiated this op
                            continue;
                        }

                        //Next: we've just differentiated OpX
                        //For s -> OpX: we now have gradient for s after df.diff(grads) call earlier
                        //Now, do we also need to differentiate OpY, where OpY -> s?
                        //If any input variables x (x -> OpY) exist, if they are in the minimal subgraph, then we
                        // need to differentiate OpY too
                        //Note that just because we *need to* doesn't mean we *can* yet

                        boolean isRequiredOp = false;
                        SameDiffOp op = ops.get(opName);
                        if(op.getInputsToOp() != null){
                            List<String> opInputs = op.getInputsToOp();
                            boolean anyInputsRequired = false;
                            for(String s2 : opInputs){
                                if(minimalSubgraphVars.contains(s2)){
                                    anyInputsRequired = true;
                                    break;
                                }
                            }
                            if(anyInputsRequired){
                                if(!differentiatedOps.contains(op.getName())){
                                    isRequiredOp = true;
                                }
                            }
                        }

                        if(!isRequiredOp){
                            continue;
                        }

                        //Now that we know we need this op - check if we can actually differentiate it...
                        //We can differentiate it if, for all variables that are outputs of this op:
                        //(a) we have gradient already, OR
                        //(b) it's not a FP variable, OR
                        //(c) it's a FP variable but not one that the loss depends on
                        //Note that for "output array is used multiple times" case (i.e., X->opY->Y, X->opZ->Z) we need all gradient
                        // contributions - i.e., we need to have differentiated both opY and opZ

                        boolean allAvailable = true;
                        SameDiffOp o = sameDiff.ops.get(opName);
                        for(String opOutput : o.getOutputsOfOp()){
                            Variable outVar = variables.get(opOutput);
                            if(outVar.getVariable().dataType().isFPType()){
                                if(minimalSubgraphVars.contains(outVar.getName())){
                                    //Need gradient for this variable to be available before we can differentiate
                                    if(outVar.getVariable().gradient() == null){
                                        allAvailable = false;
                                        break;
                                    }
                                    //However, when a variable is used multiple times, we need ALL gradient contributions available:
                                    List<String> prereqs = prerequisites.get(outVar.getName());
                                    if(prereqs != null){
                                        allAvailable &= differentiatedOps.containsAll(prereqs);
                                        if(!allAvailable)
                                            break;
                                    }
                                }
                                //If in't not in the minimal subgraph, loss doesn't depend on it, so we don't care about it
                            }
                        }

                        if(allAvailable && !availableForDiff.contains(o.getOp().getOwnName())){
                            availableForDiff.add(o.getOp().getOwnName());
                        }
                    }
                }

                //Let's validate we actually differentiated everything correctly:
                for(String s : minimalSubgraphVars){
                    if(lossVariables.contains(s))
                        continue;
                    SDVariable v = variables.get(s).getVariable();
                    SDVariable g = v.gradient();
                    if(g == null){
                        throw new IllegalStateException("Error encountered during differentiation: no gradient for required variable \"" + s + "\" was calculated");
                    }
                }


                return new SDVariable[]{sameDiff.var("grad", org.nd4j.linalg.api.buffer.DataType.FLOAT, 1)};
            }
        });

        associateSameDiffWithOpsAndVariables();
    }


    /**
     * Set the original shape for a given place holder.<br>
     * This is used to track original shapes of place holder variables.<br>
     * The reason we track original shapes is to validate possible candidate arrays coming in (especially with -1
     * as the expected shapes).
     * <p>
     * Note that if {@link #isPlaceHolder(String)}
     * returns false for the passed in vertex id,
     * a {@link ND4JIllegalStateException} is thrown.
     * <p>
     *
     * @param variableName the vertex id for the original shape
     * @param shape        the shape of the place holder
     */
    public void setOriginalPlaceHolderShape(String variableName, long[] shape) {
        if (!isPlaceHolder(variableName)) {
            throw new ND4JIllegalStateException("Vertex id " + variableName + " does not appear to be a place holder. Did you forget to call addPlaceHolder?");
        }

        if (shape == null) {
            throw new ND4JIllegalStateException("Null and 0 length shape arrays not allowed");
        }


        if (placeHolderOriginalShapes.containsKey(variableName) && !Arrays.equals(placeHolderOriginalShapes.get(variableName), shape)) {
            throw new ND4JIllegalStateException("Unable to add a new shape for vertex id " + variableName);
        }

        //after validation now only set once
        placeHolderOriginalShapes.put(variableName, shape);

    }


    /**
     * Get the original shape for the vertex id if one was set (other wise returns null).<br>
     * This is mainly for use in validating passed in arrays as arguments to {@link #resolveVariablesWith(Map)}
     * usually when executing using {@link #execWithPlaceHolder(Map)}
     *
     * @param varName the vertex id to get the original shape for.
     * @return the set vertex
     */
    @Deprecated
    public long[] getOriginalShapeForPlaceHolder(String varName) {
        return placeHolderOriginalShapes.get(varName);
    }

    /**
     * Returns true if this vertex id is a place holder variable or not<br>
     * A place holder variable is one where the array shape(s) are currently known and can't yet be calculated
     *
     * @param varName the vertex id to test
     * @return True if the variable is a placeholder, false otherwise
     */
    public boolean isPlaceHolder(String varName) {
        Preconditions.checkState(variables.containsKey(varName), "No variable present in SameDiff instance with name \"%s\"", varName);
        return variables.get(varName).getVariable().isPlaceHolder();
    }


    /**
     * Resolve all ndarrays by updating the variables for each array specified in the given map.
     * An {@link IllegalStateException} will be thrown if not all arrays are specified for resolution.
     *
     * @param arrays the arrays to resolve.
     */
    public void resolveVariablesWith(Map<String, INDArray> arrays) {
        for (Map.Entry<String,INDArray> e : arrays.entrySet()) {
            SDVariable varForName = getVariable(e.getKey());
            if (varForName == null) {
                throw new ND4JIllegalStateException("A placeholder array was provided for variable with name \"" + e.getKey() +
                        "\" but no variable with this name exists");
            }

            Variable v = variables.get(e.getKey());
            if(varForName.getVariableType() == VariableType.PLACEHOLDER){
                //Check shape:
                long[] shape = varForName.placeholderShape();
                long[] newShape = e.getValue().shape();
                Preconditions.checkState(shape.length == newShape.length, "Placeholder shape not compatible (mismatched rank): placeholder \"%s\" " +
                        "shape %s, got incompatible shape %s", e.getKey(), shape, newShape);
            }
        }


        for (val entry : arrays.entrySet()) {
            if (!variables.get(entry.getKey()).getVariable().isPlaceHolder()) {
                throw new ND4JIllegalStateException("Illegal variable " + entry.getKey() + " passed in. Variable found not to be a place holder variable");
            }

            val specifiedShape = getOriginalShapeForPlaceHolder(entry.getKey());
            //whole shape was specified: validate whether the input array shape is equal
            if (!Shape.isPlaceholderShape(specifiedShape)) {
                if (!Shape.shapeEquals(specifiedShape, entry.getValue().shape())) {
                    throw new ND4JIllegalStateException("Place holder shape specified was " + Arrays.toString(specifiedShape) + " but array shape was " + Arrays.toString(entry.getValue().shape()));
                }
            }

            associateArrayWithVariable(entry.getValue(), getVariable(entry.getKey()));
            setArrayForVariable(entry.getKey(), entry.getValue());
        }

        //declare resolved
        resolvedVariables = true;
    }

    /**
     * Updates the variable name property on the passed in variable, the reference in samediff, and returns the variable.
     * <p>
     * Note that if null for the new variable is passed in, it will just return the original input variable.
     *
     * @param varToUpdate the variable to update
     * @param newVarName  the new variable name
     * @return the passed in variable
     */
    public SDVariable updateVariableNameAndReference(SDVariable varToUpdate, String newVarName) {
        if (varToUpdate == null) {
            throw new NullPointerException("Null input: No variable found for updating!");
        }

        if(newVarName != null && variables.containsKey(newVarName) && varToUpdate != variables.get(newVarName).getVariable()){
            throw new IllegalStateException("Variable name \"" + newVarName + "\" already exists for a different SDVariable");
        }

        if (newVarName == null && variables.containsKey(varToUpdate.getVarName())) {
            //Edge case: suppose we do m1=sd.mean(in), m2=sd.mean(m1) -> both initially have the name
            // "mean" and consequently a new variable name needs to be generated
            newVarName = generateNewVarName(varToUpdate.getVarName(), 0);
        }

        if (newVarName == null || varToUpdate.getVarName().equals(newVarName)) {
            return varToUpdate;
        }

        String nameScope = currentNameScope();
        if(nameScope != null){
            if(!newVarName.startsWith(nameScope)){
                newVarName = nameScope + "/" + newVarName;
            }
        }

        val oldVarName = varToUpdate.getVarName();
        varToUpdate.setVarName(newVarName);
        updateVariableName(oldVarName, newVarName);
        return varToUpdate;
    }

    @Override
    protected SameDiff sd() {
        //Helper method for SDBaseOps etc
        return this;
    }


    /**
     * Updates the variable name property on the passed in variables, its reference in samediff, and returns the variable.
     *
     * @param variablesToUpdate the variable to update
     * @param newVariableNames  the new variable name
     * @return the updated, passed in variables
     */
    public SDVariable[] updateVariableNamesAndReferences(SDVariable[] variablesToUpdate, String[] newVariableNames) {

        int numVariables = variablesToUpdate.length;
        SDVariable[] updatedVariables = new SDVariable[numVariables];

        for (int i = 0; i < numVariables; i++) {
            SDVariable varToUpdate = variablesToUpdate[i];
            String name = newVariableNames == null ? null : newVariableNames[i];
            updatedVariables[i] = updateVariableNameAndReference(varToUpdate, name);
        }

        return updatedVariables;
    }

    /**
     * Associate the current SameDiff instance with all ops and variables.
     * This is necessary to ensure that when dealing with shared state (usually with a SameDiff function such
     * as "grad" - the backward function) we have the correct SameDiff instance set for all ops/SDVariables.<br>
     * If this is not done, arrays and shapes could be fetched from the incorrect SameDiff instance for some methods
     */
    protected void associateSameDiffWithOpsAndVariables(){
        for(SDVariable var : variableMap().values()){
            var.setSameDiff(this);
        }
//        for(DifferentialFunction df : functionInstancesById.values()){
        for(SameDiffOp op : ops.values()){
            DifferentialFunction df = op.getOp();
            df.setSameDiff(this);

            //TODO: This is ugly but seemingly necessary
            //Finally, also set the SDVariable for each op
            //Otherwise: could have an op pointing to this SameDiff instance, but op's SDVariable's sameDiff field pointing
            // to another SameDiff instance. At which point, they could fetch shapes and arrays from some other instance
            // (i.e., not from this one that is currently executing)
            SDVariable[] args = df.args();
            if(args != null){
                for(SDVariable arg : args){
                    arg.setSameDiff(this);
                }
            }

            SDVariable[] outputs = df.outputVariables();
            if(outputs != null){
                for(SDVariable out : outputs){
                    out.setSameDiff(this);
                }
            }
        }
    }

    public Map<String,INDArray> execAll(Map<String,INDArray> placeholders){
        List<String> allVars = new ArrayList<>();
        for(Variable v : variables.values()){
            allVars.add(v.getName());
        }
        return exec(placeholders, allVars.toArray(new String[allVars.size()]));
    }

    public INDArray execSingle(Map<String,INDArray> placeholders, String output){
        return exec(placeholders, output).get(output);
    }

    public Map<String,INDArray> exec(Map<String,INDArray> placeholders, List<String> outputs){
        return exec(placeholders, outputs.toArray(new String[outputs.size()]));
    }

    public Map<String,INDArray> exec(Map<String,INDArray> placeholders, String... outputs) {
        return exec(placeholders, false, null, outputs);
    }

    protected Map<String,INDArray> exec(Map<String,INDArray> placeholders, boolean training, At at, String... outputs){
        Preconditions.checkState(outputs != null && outputs.length > 0, "No outputs were specified");
        long threadId = Thread.currentThread().getId();
        if(!sessions.containsKey(threadId)){
            log.info("Creating new InferenceSession for thread {}", threadId);
            sessions.put(threadId, new InferenceSession(this));
        }

        List<String> phNames = inputs();
        if(placeholders == null && phNames != null){
            //Maybe user set placeholders before calling exec method?
            placeholders = placeholdersPerThread.get(Thread.currentThread().getId());
        }

        //Placeholder validation is performed in InferenceSession

        InferenceSession is = sessions.get(threadId);
        Map<String,INDArray> ret = is.output(Arrays.asList(outputs), placeholders, listeners, training, at);
        return ret;
    }


    protected int asFlatNode(String name, @NonNull SameDiff scope, @NonNull FlatBufferBuilder bufferBuilder) {
        int scopeName = bufferBuilder.createString(name);

        int flatNode = FlatNode.createFlatNode(bufferBuilder,
                scopeName,
                scopeName,
                OpType.LOGIC,
                10, // hardcoded value
                0,
                0,
                0,
                (byte) 0,
                0,
                0,
                0,
                0,
                -1,
                0, 0, 0, 0,0, 0);

        return flatNode;
    }

    /**
     * Note: INTENDED FOR DEVELOPER USE<br>
     * This method extract base variable name and output index (if exists) from raw variable name.
     * I.e:
     * - if variable name is "Unstack_2", result will be Pair("Unstack_2", 0)
     * - if variable name is "Unstack_2:12", result will be Pair("Unstack_2", 12)
     *
     * @param varName
     * @return
     */
    public static Pair<String, Integer> parseVariable(@NonNull String varName) {
        if (!varName.contains(":")) {
            return Pair.pairOf(varName, 0);
        } else {
            val split = varName.split(":");
            val index = Integer.valueOf(split[split.length - 1]);
            if (split.length == 2)
                return Pair.pairOf(split[0], index);
            else {
                val builder = new StringBuilder();
                for (int e = 0; e < split.length - 1; e++) {
                    builder.append(split[e]);

                    if (e < split.length - 2)
                        builder.append(":");
                }

                return Pair.pairOf(builder.toString(), index);
            }
        }
    }

    protected int asFlatNode(@NonNull DifferentialFunction node, @NonNull FlatBufferBuilder bufferBuilder, List<SDVariable> variables,
                             Map<String, Integer> reverseMap, Map<String, Integer> forwardMap, Map<String, Integer> framesMap, AtomicInteger idCounter, Integer id) {
        val opName = node.opName();
        val hash = FlatBuffersMapper.getOpNum(node.opName(), node.opType());
        //log.info("Exporting node: [{}:<{}> ; OpType: {}; Hash/opNum: {}]", node.opName(), node.tensorflowName(), node.opType(), hash);

        double[] extras;
        if(node.opType() == Op.Type.CUSTOM){
            CustomOp op = (CustomOp)node;
            extras = op.tArgs();
        } else {
            extras = node.getExtraArgs() != null ? new double[node.getExtraArgs().length] : new double[0];
            for (int e = 0; e < extras.length; e++) {
                extras[e] = ((Number) node.getExtraArgs()[e]).doubleValue();
            }
        }

        boolean[] boolArgs = null;
        long[] extraBits = null;
        if (node.opType() == Op.Type.CUSTOM) {
            DynamicCustomOp dynamicCustomOp = (DynamicCustomOp) node;
            extraBits = dynamicCustomOp.iArgs();
            boolArgs = dynamicCustomOp.bArgs();
        } else if (node instanceof Enter) {
            // in case of Enter node we'll be storing unique frame reference
            val frameName = ((Enter) node).getFrameName();
            if (!framesMap.containsKey(frameName))
                framesMap.put(frameName, idCounter.incrementAndGet());

            extraBits = new long[]{framesMap.get(frameName).intValue()};
        } else
            extraBits = new long[]{};

        if (node.opType() == Op.Type.REDUCE_BOOL || node.opType() == Op.Type.REDUCE_SAME || node.opType() == Op.Type.REDUCE_FLOAT || node.opType() == Op.Type.REDUCE_LONG) {
            val op = (ReduceOp) node;

            boolArgs = new boolean[2];
            boolArgs[0] = op.isKeepDims();
            boolArgs[1] = true; // always new format
        } else if (node.opType() == Op.Type.INDEXREDUCE) {
            val op = (IndexAccumulation) node;

            boolArgs = new boolean[2];
            boolArgs[0] = op.isKeepDims();
            boolArgs[1] = true; // always new format
        }

        val inPaired = new ArrayList<Integer>();

        int[] outputIds = null;
        SDVariable[] outputVertexId = null;

        try {
            outputVertexId = node.outputVariables();
            outputIds = new int[outputVertexId.length];
            for (int i = 0; i < outputIds.length; i++) {
                outputIds[i] = variables.indexOf(outputVertexId[i]);
            }
        } catch (ND4UnresolvedOutputVariables e) {

            outputIds = new int[0];
            outputVertexId = null;
        } catch (Exception e) {
            throw new ND4JIllegalStateException(e);
        }


        SDVariable[] inputs = node.args();
        for (SDVariable input : inputs) {
            String varName = input.getVarName();
            int outIdx;
            if(this.variables.get(varName).getOutputOfOp() != null){
                DifferentialFunction df = ops.get(this.variables.get(varName).getOutputOfOp()).getOp();
                outIdx = ops.get(df.getOwnName()).getOutputsOfOp().indexOf(varName);
            } else {
                outIdx = 0;
            }

            if (!reverseMap.containsKey(varName)) {
                if (varName.contains("NextIteration")) {
                    // forward declaration: Merge node in case of loop will be referring to NextIteration node, which wasn't announced yet
                    int fwdNodeId = idCounter.incrementAndGet();
                    forwardMap.put(varName, fwdNodeId);
                    reverseMap.put(varName, fwdNodeId);
                } else {
                    throw new ND4JIllegalStateException("Unknown variable used in input: [" + varName + "]");
                }
            }

            int nodeId = reverseMap.get(varName);
            inPaired.add(IntPair.createIntPair(bufferBuilder, nodeId, outIdx));
        }

        log.trace("Own Name: {}", node.getOwnName());
        int ownId = id != null ? id : idCounter.incrementAndGet();  //forwardMap.containsKey(node.getOwnName()) ? forwardMap.get(node.getOwnName()) : idCounter.incrementAndGet();
        String[] outNames = node.outputVariablesNames();
        for(String s : outNames){
            if(!reverseMap.containsKey(s)){
                reverseMap.put(s, ownId);
            }
        }

        int[] dims;
        if(node.opType() == Op.Type.REDUCE_FLOAT || node.opType() == Op.Type.REDUCE_SAME || node.opType() == Op.Type.REDUCE_BOOL || node.opType() == Op.Type.REDUCE_LONG || node.opType() == Op.Type.INDEXREDUCE || node.opType() == Op.Type.REDUCE3){
            dims = node.getDimensions();
            if(dims == null)
                dims = new int[0];
        } else {
            dims = new int[0];
        }
        Map<String,Object> fnProps = node.propertiesForFunction();
        int[] flatProperties = FlatBuffersMapper.mapFunctionPropertiesToFlatProperties(bufferBuilder, fnProps);
        int propIdx = FlatNode.createPropertiesVector(bufferBuilder, flatProperties);

        int nodesIn = FlatNode.createInputVector(bufferBuilder, new int[]{});
        int nodesInPaired = FlatNode.createInputPairedVector(bufferBuilder, Ints.toArray(inPaired));
        int nodesOut = FlatNode.createOutputVector(bufferBuilder, outputIds);
        int extraz = FlatNode.createExtraParamsVector(bufferBuilder, extras);
        int integerArgs = FlatNode.createExtraIntegerVector(bufferBuilder, extraBits);
        int bArgs = FlatNode.createExtraBoolsVector(bufferBuilder, boolArgs != null ? boolArgs : new boolean[0]);
        int dimensions = FlatNode.createDimensionsVector(bufferBuilder, dims);
        int fname = bufferBuilder.createString(node.getOwnName());
        int scopeName = bufferBuilder.createString("");
        int scalar = 0;
        if(node instanceof ScalarOp){
            ScalarOp sOp = (ScalarOp)node;
            INDArray s = sOp.scalar();
            if(s != null){
                scalar = s.toFlatArray(bufferBuilder);
            }
        }


        if (node.opType() == null)
            log.warn("Null-op node: {}", node);


        List<String> outVarNames = node.getSameDiff().ops.get(node.getOwnName()).getOutputsOfOp();
        int[] outVarNamesStringsOffsets = new int[outVarNames == null ? 0 : outVarNames.size()];
        for( int i=0; i<outVarNamesStringsOffsets.length; i++ ){
            outVarNamesStringsOffsets[i] = bufferBuilder.createString(outVarNames.get(i));
        }
        int outVarNamesOffset = FlatNode.createOutputNamesVector(bufferBuilder, outVarNamesStringsOffsets);

        int opNameOffset = bufferBuilder.createString(opName);

        byte[] outTypes = new byte[outVarNames.size()];
        int i=0;
        for(String s : outVarNames){
            SDVariable v = getVariable(s);
            outTypes[i++] = FlatBuffersMapper.getDataTypeAsByte(v.dataType());
        }
        int outTypesOffset = FlatNode.createOutputTypesVector(bufferBuilder, outTypes);

        int flatNode = FlatNode.createFlatNode(
                bufferBuilder,
                ownId,
                fname,
                FlatBuffersMapper.getFlatOpType(node.opType()),
                hash,
                propIdx,
                nodesIn,
                nodesInPaired,
                nodesOut,
                extraz,
                integerArgs,
                bArgs,
                dimensions,
                -1,     //Device
                0,      //Scope ID
                scopeName,      //Scope name
                outVarNamesOffset,
                opNameOffset,
                outTypesOffset,   //Output types
                scalar
        );

        return flatNode;
    }

    /**
     * This method exports the current SameDiff instance into FlatBuffers format, returning the array ops and
     * all arrays as a ByteBuffer containing the FlatBuffers format data
     *
     * @param configuration - ExecutorConfiguration to be embedded into serialized graph
     * @param includeUpdaterState If true: include the updater state (state for updaters such as Adam, Nesterov, AdaGrad etc)
     * @return a ByteBuffer holding the exported FlatBuffers representation of the graph
     */
    public ByteBuffer asFlatBuffers(@NonNull ExecutorConfiguration configuration, boolean includeUpdaterState) {
        return asFlatBuffers(0, configuration, includeUpdaterState);
    }

    /**
     * This method exports the current SameDiff instance into FlatBuffers format, returning the array ops and
     * all arrays as a ByteBuffer containing the FlatBuffers format data
     *
     * @param configuration - ExecutorConfiguration to be embedded into serialized graph
     * @param includeUpdaterState If true: include the updater state (state for updaters such as Adam, Nesterov, AdaGrad etc)
     * @return a ByteBuffer holding the exported FlatBuffers representation of the graph
     */
    public ByteBuffer asFlatBuffers(long graphId, @NonNull ExecutorConfiguration configuration, boolean includeUpdaterState) {
        Nd4j.getExecutioner().commit();
        val bufferBuilder = new FlatBufferBuilder(1024);
        val idCounter = new AtomicInteger(0);

        val flatVariables = new ArrayList<Integer>();
        val flatOffsets = new ArrayList<Integer>();
        val flatNodes = new ArrayList<Integer>();

        // first of all we build VariableSpace dump
        val variableList = new ArrayList<SDVariable>(variables());
        val reverseMap = new LinkedHashMap<String, Integer>();
        val forwardMap = new LinkedHashMap<String, Integer>();
        val framesMap = new LinkedHashMap<String, Integer>();

        int idx = 0;
        val idxForOps = new IdentityHashMap<DifferentialFunction,Integer>();
        List<SDVariable> allVars = variables();
        for (SDVariable variable : allVars) {
            INDArray arr = variable.getArr();
            log.trace("Exporting variable: [{}]", variable.getVarName());

            //If variable is the output of some op - let's use the ONE index for exporting, and properly track the output
            // numbers. For example, unstack(x) -> y0, y1, y2 -> the y's should be say (3,0), (3,1), (3,2) NOT (4,0), (5,0), (6,0)
            String varName = variable.getVarName();
            int varIdx;
            int outputNum;
            if(variables.get(varName).getOutputOfOp() != null){
                //This variable is the output of a node
                DifferentialFunction df = ops.get(variables.get(varName).getOutputOfOp()).getOp();
                if(!idxForOps.containsKey(df)){
                    varIdx = idCounter.incrementAndGet();
                    idxForOps.put(df, varIdx);
                } else {
                    varIdx = idxForOps.get(df);
                }
                String[] outNames = df.outputVariablesNames();
                outputNum = ArrayUtils.indexOf(outNames, varName);
                Preconditions.checkState(outputNum >= 0, "Variable name \"%s\" not found in list of outputs: %s", varName, outNames);
            } else {
                varIdx = idCounter.incrementAndGet();
                outputNum = 0;
            }


            reverseMap.put(variable.getVarName(), varIdx);

            log.trace("Adding [{}] as [{}]", variable.getVarName(), varIdx);
            int shape = 0;
            int name = bufferBuilder.createString(variable.getVarName());
            int array = 0;
            int id = IntPair.createIntPair(bufferBuilder, varIdx, outputNum);
            byte varType = (byte) variable.getVariableType().ordinal();
            if(variable.isConstant() || variable.isPlaceHolder() || variable.getVariableType() == VariableType.VARIABLE) {
                //Don't export array type (i.e., activations), these are always replaced/re-calculated on each step
                array = arr == null ? 0 : arr.toFlatArray(bufferBuilder);
            }

            if (variable.getVariableType() == VariableType.PLACEHOLDER) {
                val shp = variable.getShape();
                shape = FlatVariable.createShapeVector(bufferBuilder, shp);
            }

            int flatVariable = FlatVariable.createFlatVariable(bufferBuilder, id, name,  FlatBuffersMapper.getDataTypeAsByte(variable.dataType()), shape, array, -1, varType);
            flatVariables.add(flatVariable);
        }

        //add functions
        for(SameDiffOp op : ops.values()){
            DifferentialFunction func = op.getOp();
            Integer fnId = idxForOps.get(func);
            flatNodes.add(asFlatNode(func, bufferBuilder, variableList, reverseMap, forwardMap, framesMap, idCounter, fnId));
        }

        // we're dumping scopes now
        for (Map.Entry<String, SameDiff> scope : sameDiffFunctionInstances.entrySet()) {
            if(scope.getKey().equalsIgnoreCase("grad")){
                //Skip the gradient function for export
                continue;
            }

            flatNodes.add(asFlatNode(scope.getKey(), scope.getValue(), bufferBuilder));
            val currVarList = new ArrayList<SDVariable>(scope.getValue().variables());
            // converting all ops from node
            for (val node : scope.getValue().variables()) {
                INDArray arr = node.getArr();
                if (arr == null) {
                    continue;
                }

                int name = bufferBuilder.createString(node.getVarName());
                int array = arr.toFlatArray(bufferBuilder);
                int id = IntPair.createIntPair(bufferBuilder, ++idx, 0);

                val pair = parseVariable(node.getVarName());
                reverseMap.put(pair.getFirst(), idx);

                log.trace("Adding [{}] as [{}]", pair.getFirst(), idx);

                byte varType = (byte)node.getVariableType().ordinal();
                int flatVariable = FlatVariable.createFlatVariable(bufferBuilder, id, name, FlatBuffersMapper.getDataTypeAsByte(arr.dataType()),0, array, -1, varType);
                flatVariables.add(flatVariable);
            }

            //add functions
            for(SameDiffOp op : scope.getValue().ops.values()){
                DifferentialFunction func = op.getOp();
                flatNodes.add(asFlatNode(func, bufferBuilder, currVarList, reverseMap, forwardMap, framesMap, idCounter, null));
            }
        }

        int outputsOffset = FlatGraph.createVariablesVector(bufferBuilder, Ints.toArray(flatOffsets));
        int variablesOffset = FlatGraph.createVariablesVector(bufferBuilder, Ints.toArray(flatVariables));
        int nodesOffset = FlatGraph.createNodesVector(bufferBuilder, Ints.toArray(flatNodes));

        int numPlaceholders = 0;
        for(SDVariable v : variables()){
            if(v.isPlaceHolder()){
                numPlaceholders++;
            }
        }

        int[] placeholderOffsets = new int[numPlaceholders];
        if(numPlaceholders > 0){
            int i=0;
            for(SDVariable v : variables()){
                if(!v.isPlaceHolder())
                    continue;
                placeholderOffsets[i++] = bufferBuilder.createString(v.getVarName());
            }
        }
        int placeholdersOffset = FlatGraph.createPlaceholdersVector(bufferBuilder, placeholderOffsets);

        List<String> lossVars = getLossVariables();
        int[] lossVarOffsets = new int[lossVars == null ? 0 : lossVars.size()];
        for( int i=0; i<lossVarOffsets.length; i++ ){
            lossVarOffsets[i] = bufferBuilder.createString(lossVars.get(i));
        }
        int lossVarOffset = FlatGraph.createLossVariablesVector(bufferBuilder, lossVarOffsets);

        int trainingConfigOffset = 0;
        int updaterStateOffset = 0;
        if(trainingConfig != null){
            String json = trainingConfig.toJson();
            trainingConfigOffset = bufferBuilder.createString(json);
        }
        if(includeUpdaterState && updaterMap != null && !updaterMap.isEmpty()){
            int[] updaterOffsets = new int[updaterMap.size()];
            int updaterNum = 0;
            for(Map.Entry<String,GradientUpdater> g : updaterMap.entrySet()){
                int paramNameOffset = bufferBuilder.createString(g.getKey());
                int stateKeyOffset = 0;
                int stateValuesOffset = 0;
                Map<String,INDArray> state = g.getValue().getState();
                if(state != null && !state.isEmpty()){
                    int[] keysOffsets = new int[state.size()];
                    int[] valuesOffsets = new int[state.size()];
                    int i=0;
                    for(Map.Entry<String,INDArray> e : state.entrySet()){
                        keysOffsets[i] = bufferBuilder.createString(e.getKey());
                        valuesOffsets[i] = e.getValue().toFlatArray(bufferBuilder);
                        i++;
                    }

                    stateKeyOffset = UpdaterState.createUpdaterStateKeysVector(bufferBuilder, keysOffsets);
                    stateValuesOffset = UpdaterState.createUpdaterStateValuesVector(bufferBuilder, valuesOffsets);
                }
                updaterOffsets[updaterNum++] = UpdaterState.createUpdaterState(bufferBuilder, paramNameOffset, stateKeyOffset, stateValuesOffset);
            }

            updaterStateOffset = FlatGraph.createUpdaterStateVector(bufferBuilder, updaterOffsets);
        }

        int fg = FlatGraph.createFlatGraph(bufferBuilder, graphId, variablesOffset, nodesOffset, outputsOffset,
                configuration.getFlatConfiguration(bufferBuilder), placeholdersOffset, lossVarOffset, trainingConfigOffset, updaterStateOffset);
        bufferBuilder.finish(fg);

        synchronized (this) {
            for(Map.Entry<String,Integer> e : reverseMap.entrySet()){
                this.variables.get(e.getKey()).setVariableIndex(e.getValue());
            }
        }
        return bufferBuilder.dataBuffer();
    }

    public FlatGraph asFlatGraph(boolean includeUpdaterState) {
        return FlatGraph.getRootAsFlatGraph(this.asFlatBuffers(includeUpdaterState));
    }

    /**
     * This method returns FlatGraph structure
     *
     * @param configuration
     * @param includeUpdaterState If true: include the updater state (state for updaters such as Adam, Nesterov, AdaGrad etc)
     * @return
     */
    public FlatGraph asFlatGraph(long graphId, ExecutorConfiguration configuration, boolean includeUpdaterState) {
        return FlatGraph.getRootAsFlatGraph(asFlatBuffers(graphId, configuration, includeUpdaterState));
    }

    /**
     * This method exports the current SameDiff instance into FlatBuffers format, returning the array ops and
     * all arrays as a ByteBuffer containing the FlatBuffers format data
     *
     * @param includeUpdaterState If true: include the updater state (state for updaters such as Adam, Nesterov, AdaGrad etc)
     * @return a ByteBuffer holding the exported FlatBuffers representation of the graph
     */
    public ByteBuffer asFlatBuffers(boolean includeUpdaterState) {
        val configuration = ExecutorConfiguration.builder()
                .outputMode(OutputMode.VARIABLE_SPACE)
                .executionMode(org.nd4j.autodiff.execution.conf.ExecutionMode.SEQUENTIAL)
                .profilingMode(OpExecutioner.ProfilingMode.DISABLED)
                .gatherTimings(true)
                .build();

        return asFlatBuffers(configuration, includeUpdaterState);
    }

    /**
     * Save the SameDiff instance to a file. Files can be loaded using {@link #load(File, boolean)}
     *
     * @param file             File to save to
     * @param saveUpdaterState If true: save the updater state (arrays etc for Adam, Nesterov, RmsProp etc). If false: don't save
     *                         the updater state. If you want to continue training after loading your model, this should be true,
     *                         however may increase the file size significantly.
     *                         If the network is to be used for inference only, set this to false to save space
     */
    public void save(File file, boolean saveUpdaterState) {
        try {
            asFlatFile(file, saveUpdaterState);
        } catch (IOException e) {
            throw new RuntimeException("Error saving SameDiff instance to file", e);
        }
    }

    /**
     * Load the SameDiff instance previously saved with {@link #save(File, boolean)}
     * @param file             The file to load the network from
     * @param loadUpdaterState If true - load the updater state (history etc for updaters such as Adam, Nesterov momentum, RMSProp etc).
     *                         For inference only, this should be false, as the updater state will take more memory, but
     *                         is not required for training.
     *                         If the network is to be trained further, this should be true.
     *                         The updater state can only be loaded if it was saved with the network.
     * @return The loaded SameDiff network
     */
    public static SameDiff load(File file, boolean loadUpdaterState) {
        try{
            return fromFlatFile(file, loadUpdaterState);
        } catch (IOException e){
            throw new RuntimeException("Error loading SameDiff instance from file", e);
        }
    }

    /**
     * This method converts SameDiff instance to FlatBuffers and saves it to file which can be restored later<br>
     * This includes the updater state, if applicable
     *
     * @param file File to save the FlatBuffers serialized graph (including arrays) to
     */
    public void asFlatFile(@NonNull File file) throws IOException {
        asFlatFile(file, true);
    }

    public void asFlatFile(@NonNull File file, boolean withUpdaterState) throws IOException {
        val fb = asFlatBuffers(withUpdaterState);
        val offset = fb.position();

        val array = fb.array();

        try (val fos = new FileOutputStream(file); val bos = new BufferedOutputStream(fos); val dos = new DataOutputStream(bos)) {
            dos.write(array, offset, array.length - offset);
        }
    }

    /**
     * This method converts SameDiff instance to FlatBuffers and saves it to file which can be restored later
     *
     * @param file File to save the FlatBuffers serialized graph (including arrays) to
     * @param includeUpdaterState If true: include the updater state (state for updaters such as Adam, Nesterov, AdaGrad etc)
     */
    public void asFlatFile(@NonNull File file, @NonNull ExecutorConfiguration configuration, boolean includeUpdaterState) throws IOException {
        val fb = asFlatBuffers(configuration, includeUpdaterState);
        val offset = fb.position();

        val array = fb.array();

        try (val fos = new FileOutputStream(file); val bos = new BufferedOutputStream(fos); val dos = new DataOutputStream(bos)) {
            dos.write(array, offset, array.length - offset);
        }
    }


    /**
     * Create a {@link SameDiff} instance from a file, including the updater state
     * The method to save the file is {@link #save(File, boolean)}
     * @param file the file to load from
     * @return the loaded same diff instance
     * @throws IOException
     */
    public static SameDiff fromFlatFile(@NonNull File file) throws IOException {
        return fromFlatFile(file, true);
    }

    /**
     * Create a {@link SameDiff} instance from a file, optionally also loading the updater state
     * The method to save the file is {@link #save(File, boolean)}
     * @param file the file to load from
     * @param loadUpdaterState If true, load the updater state (Adam etc state). For training, use true. For inference, use false
     * @return the loaded same diff instance
     * @throws IOException
     */
    public static SameDiff fromFlatFile(@NonNull File file, boolean loadUpdaterState) throws IOException {
        byte[] bytes;
        try (InputStream is = new BufferedInputStream(new FileInputStream(file))) {
            bytes = IOUtils.toByteArray(is);
        }

        ByteBuffer bbIn = ByteBuffer.wrap(bytes);
        return fromFlatBuffers(bbIn, loadUpdaterState);
    }

    /**
     * Create a {@link SameDiff}
     * instance from a byte buffers
     * instance.
     * @param bbIn the input byte buffer
     * @return the created samediff instance
     * @throws IOException
     */
    public static SameDiff fromFlatBuffers(ByteBuffer bbIn) throws IOException {
        return fromFlatBuffers(bbIn, true);
    }

    public static SameDiff fromFlatBuffers(ByteBuffer bbIn, boolean loadUpdaterState) throws IOException {

        FlatGraph fg = FlatGraph.getRootAsFlatGraph(bbIn);

        int numOps = fg.nodesLength();
        int numVars = fg.variablesLength();
        List<FlatNode> ops = new ArrayList<>(numOps);
        for( int i=0; i<numOps; i++ ){
            ops.add(fg.nodes(i));
        }
        List<FlatVariable> vars = new ArrayList<>(numVars);
        for( int i = 0; i < numVars; i++) {
            vars.add(fg.variables(i));
        }

        FlatConfiguration conf = fg.configuration();

        /* Reconstruct the graph
        We'll do the reconstruction manually here, rather than using sd.var(...), so that we have more control
        over the final result.
         */

        SameDiff sd = SameDiff.create();

        //Reconstruct placeholders
        int numPlaceholders = fg.placeholdersLength();
        Set<String> ph = new LinkedHashSet<>();
        for(int i=0; i<numPlaceholders; i++ ){
            ph.add(fg.placeholders(i));
        }

        //Reconstruct variables:
        Map<Integer,SDVariable> varNodeIds = new HashMap<>();
        Map<Pair<Integer,Integer>, SDVariable> variablesByNodeAndOutNum = new HashMap<>();
        Map<String,List<SDVariable>> variablesByName = new HashMap<>();
        for(FlatVariable v : vars){
            int shapeLength = v.shapeLength();
            long[] shape = new long[shapeLength];
            for( int i = 0; i < shapeLength; i++) {
                shape[i] = v.shape(i);
            }

            String n = v.name();

            byte dtypeByte = v.dtype();
            org.nd4j.linalg.api.buffer.DataType dtype = FlatBuffersMapper.getDataTypeFromByte(dtypeByte);

            //TODO Infer this properly! Could be constant, etc.
            VariableType vt = VariableType.values()[v.variabletype()];
            SDVariable var = new SDVariable(n, vt, sd, shape, dtype, null);
            sd.variables.put(n, Variable.builder().name(n).variable(var).build());
            sd.variableNameToShape.put(n, shape);


            FlatArray fa = v.ndarray();
            if(fa != null && vt != VariableType.ARRAY){
                INDArray arr;
                try(MemoryWorkspace ws = Nd4j.getWorkspaceManager().scopeOutOfWorkspaces()) {
                    arr = Nd4j.createFromFlatArray(fa);
                }
                sd.setArrayForVariable(n, arr);
            }

            IntPair id = v.id();    //First value: node (op) id. Second: output number
            variablesByNodeAndOutNum.put(new Pair<>(id.first(), id.second()), var);

            if(!variablesByName.containsKey(n)){
                variablesByName.put(n, new ArrayList<SDVariable>());
            }

            List<SDVariable> list = variablesByName.get(n);
            list.add(var);
        }

        //Reconstruct ops:
        for(FlatNode fn : ops){
            DifferentialFunction df = FlatBuffersMapper.fromFlatNode(fn);
            String name = fn.name();
            df.setSameDiff(sd);
            df.setOwnName(name);
            if(sd.ops.containsKey(name)){
                sd.ops.get(name).setOp(df);
            } else {
                sd.ops.put(name, SameDiffOp.builder().name(name).op(df).build());
            }

            int outLength = fn.outputLength();
            int[] outs = new int[outLength];
            for( int i=0; i<outLength; i++ ){
                outs[i] = fn.output(i);
            }

            int opId = fn.id();

            //Work out inputs and outputs:
            int[] output = new int[fn.outputLength()];
            for (int i = 0; i < output.length; i++) {
                output[i] = fn.output(i);
            }
            int[] input = new int[fn.inputLength()];
            for (int i = 0; i < input.length; i++) {
                input[i] = fn.input(i);
            }
            IntPair[] inputPaired = new IntPair[fn.inputPairedLength()];
            List<Pair<Integer,Integer>> intPairList = new ArrayList<>();
            for (int i = 0; i < inputPaired.length; i++) {
                inputPaired[i] = fn.inputPaired(i);
                intPairList.add(new Pair<>(inputPaired[i].first(), inputPaired[i].second()));
            }

            String[] inputNames = new String[inputPaired.length];
            for(int i=0; i<inputPaired.length; i++ ){
                int nodeId = inputPaired[i].first();
                int nodeOutNum = inputPaired[i].second();
                SDVariable varIn = variablesByNodeAndOutNum.get(new Pair<>(nodeId, nodeOutNum));
                if(varIn == null){
                    //The variable corresponding to this op was not
                }
                inputNames[i] = varIn.getVarName();
            }
            sd.ops.get(df.getOwnName()).setInputsToOp(Arrays.asList(inputNames));

            //Record that input variables are input to this op
            for(String inName : inputNames) {
                Variable v = sd.getVariables().get(inName);
                if(v.getInputsForOp() == null){
                    v.setInputsForOp(new ArrayList<String>());
                }
                if(!v.getInputsForOp().contains(df.getOwnName())){
                    v.getInputsForOp(

                    ).add(df.getOwnName());
                }
            }

            List<SDVariable> varsForOp = variablesByName.get(name);

            //Can't assume that variables for the op have all been defined. For example, if we export before execution in SameDiff
            //In theory, we can reconstruct the output variables (minus names) if we know the number of op outputs
            //And we can calculate the op outputs - in most cases - after the op has been created and parameters set
            int numOutputs = df.getNumOutputs();
            if(numOutputs <= 0){
                numOutputs = fn.outputLength();
            }

            String[] varNames = null;
            if(varsForOp != null && varsForOp.size() == numOutputs){
                varNames = new String[varsForOp.size()];
                for( int i=0; i<varNames.length; i++ ){
                    varNames[i] = varsForOp.get(i).getVarName();
                    sd.getVariables().get(varNames[i]).setOutputOfOp(df.getOwnName());
                }
                sd.ops.get(df.getOwnName()).setOutputsOfOp(Arrays.asList(varNames));
            } else {
                //We're missing some variables...
                int outputNamesLength = fn.outputNamesLength();
                varNames = new String[outputNamesLength];
                for( int i=0; i<outputNamesLength; i++ ){
                    String n = fn.outputNames(i);
                    varNames[i] = n;
                    if(!sd.variables.containsKey(n)){
                        //Need to create the variable - perhaps it wasn't exported. Note output of node -> can only be VARIABLE type
                        SDVariable var = new SDVariable(n, VariableType.VARIABLE, sd, null, null, null);
                        sd.variables.put(n, Variable.builder().name(n).variable(var).build());
                        variablesByNodeAndOutNum.put(new Pair<>(opId, i), var);
                    }
                    sd.getVariables().get(varNames[i]).setOutputOfOp(df.getOwnName());
                }
                sd.ops.get(df.getOwnName()).setOutputsOfOp(Arrays.asList(varNames));
            }

            //Check the op mapping int he variablesByNodeAndOutputNum
            //For multi-output ops, variables will have their own index, not related to the op index
            for( int i=0; i<varNames.length; i++ ){
                Pair<Integer,Integer> p = new Pair<>(opId, i);
                if(!variablesByNodeAndOutNum.containsKey(p)){
                    variablesByNodeAndOutNum.put(p, sd.getVariable(varNames[i]));
                }
            }
        }

        //Reconstruct loss variables
        if(fg.lossVariablesLength() > 0){
            for(int i=0; i<fg.lossVariablesLength(); i++ ){
                sd.addLossVariable(fg.lossVariables(i));
            }
        }

        //Reconstruct training config
        String tc = fg.trainingConfig();
        if(tc != null){
            sd.trainingConfig = TrainingConfig.fromJson(tc);
        }

        if(loadUpdaterState) {
            //Reconstruct updater state
            if (fg.updaterStateLength() > 0) {
                sd.updaterMap = new HashMap<>();
                int n = fg.updaterStateLength();
                for (int i = 0; i < n; i++) {
                    UpdaterState us = fg.updaterState(i);
                    String name = us.paramName();
                    int nKeys = us.updaterStateKeysLength();
                    Map<String, INDArray> m = new HashMap<>();
                    for (int j = 0; j < nKeys; j++) {
                        String key = us.updaterStateKeys(j);
                        FlatArray fa = us.updaterStateValues(j);
                        INDArray stateArr = Nd4j.createFromFlatArray(fa);
                        m.put(key, stateArr);
                    }

                    //Initialize the updater
                    GradientUpdater gu = sd.trainingConfig.getUpdater().instantiate(m, false);
                    sd.updaterMap.put(name, gu);
                }

                sd.initializedTraining = true;
            }
        }

        return sd;
    }

    /**
     * This method returns a text representation of the "flattened" graph.
     *
     * @return String representation of the graph
     * @see #summary()
     */
    public String asFlatPrint() {
        val sb = new StringBuilder();
        val fb = asFlatBuffers(false);

        val graph = FlatGraph.getRootAsFlatGraph(fb);

        sb.append("\nExternal variables:\n\n");
        for (int e = 0; e < graph.variablesLength(); e++) {
            FlatVariable var = graph.variables(e);
            INDArray ndarray = null;
            try(MemoryWorkspace ws = Nd4j.getWorkspaceManager().scopeOutOfWorkspaces()) {
                FlatArray fa = var.ndarray();
                if(fa != null) {
                    ndarray = Nd4j.createFromFlatArray(fa);
                }
            }

            sb.append(var.id().first())
                    .append(":<").append(var.name()).append("> ");
            if(ndarray == null){
                sb.append("<no array>").append("; Values: ").append("<no array>").append(";\n");
            } else {
                sb.append(Arrays.toString(ndarray.shapeInfoDataBuffer().asInt())).append("; Values: ");
                if(ndarray.data() == null){
                    //Empty array
                    sb.append("<empty array>");
                } else if(ndarray.dataType() == DataType.UTF8) {
                    sb.append("<string array>");
                } else {
                    if(ndarray.length() < 50){
                        sb.append(Arrays.toString(ndarray.data().asFloat()).replaceAll(" ",""));
                    } else {
                        //Array is too long - only tak. last few values...
                        sb.append("[");
                        for( int i=0; i<50; i++ ){
                            if(i > 0)
                                sb.append(",");
                            sb.append(ndarray.data().getFloat(i));
                        }
                        sb.append("]");
                    }
                }
                sb.append(";\n");
            }

        }

        val map = Nd4j.getExecutioner().getCustomOperations();


        sb.append("\nOps sequence:\n\n");
        for (int e = 0; e < graph.nodesLength(); e++) {
            FlatNode node = graph.nodes(e);

            log.info("{}:<{}>", node.id(), node.name());
            sb.append(node.id())
                    .append(":<").append(node.name()).append("> ").append(FlatBuffersMapper.getTypeFromByte(node.opType()));

            if (FlatBuffersMapper.getTypeFromByte(node.opType()) != Op.Type.CUSTOM)
                sb.append(": ").append(node.opNum());
            else {
                val keys = map.keySet();
                String opName = null;
                for (val k : keys) {
                    val d = map.get(k);
                    if (d.getHash() == node.opNum())
                        opName = k;
                }

                if (opName == null)
                    opName = "unknown";

                sb.append(": ").append(opName);
            }

            sb.append("; Inputs: {");

            for (int i = 0; i < node.inputPairedLength(); i++) {
                IntPair pair = node.inputPaired(i);

                sb.append("[").append(pair.first()).append(":").append(pair.second()).append("]");

                if (i < node.inputPairedLength() - 1)
                    sb.append(", ");
            }

            sb.append("};");
            sb.append(" OpNum: {").append(node.opNum()).append("};");

            sb.append("\n");
        }


        return sb.toString();
    }

    /**
     * Generate and return a String representation of the current SameDiff instance<br>
     * Reports variables, ops, SameDiff function instances, and (where possible) array shapes.<br>
     * For ops, the input and output variables are reported.<br>
     * For variables, the ops that they are inputs to - or outputs of - are also reported
     *
     * @return A String representation of the SameDiff instance
     */
    public String summary() {

        Map<String, SDVariable> varMap = variableMap();
        DifferentialFunction[] functions = functions();


        int countVarsWithArrays = 0;
        for (String s : varMap.keySet()) {
            if (getArrForVarName(s) != null) {
                countVarsWithArrays++;
            }
        }

        StringBuilder sb = new StringBuilder();
        String format = "%-25s%-20s";
        sb.append("--- Summary ---\n");
        sb.append(String.format(format, "Variables:", varMap.size())).append(" (").append(countVarsWithArrays).append(" with arrays)").append("\n")
                .append(String.format(format, "Functions:", functions.length)).append("\n")
                .append(String.format(format, "SameDiff Function Defs:", sameDiffFunctionInstances.size())).append("\n")
                .append("Loss function variables: ").append(getLossVariables())
                .append("\n\n");

        sb.append("--- Variables ---\n");
        //Work out which function - if any - this arg is an output of...
        Map<String, String> outputOfFn = new HashMap<>();
        int maxLengthOutputOf = 22;     //Length of "- Output Of Function -"
        int maxLengthOfName = 8;       //Length of "- Name -"
        for (String s : varMap.keySet()) {
            String outputOf = null;
            for(SameDiffOp op : ops.values()){
                List<String> outputsOfOp = op.getOutputsOfOp();
                if (outputsOfOp != null && outputsOfOp.contains(s)) {
                    outputOf = op.getName();
                    break;
                }
            }

            if (outputOf == null) {
                outputOf = "<none>";
            } else {
                DifferentialFunction d = getFunctionById(outputOf);
                outputOf = d.getOwnName() + "(" + d.opName() + ")";
            }
            outputOfFn.put(s, outputOf);
            maxLengthOutputOf = Math.max(maxLengthOutputOf, outputOf.length());
            maxLengthOfName = Math.max(maxLengthOfName, s.length());
        }
        maxLengthOutputOf += 2;
        maxLengthOfName += 2;

        //Create the output for values:
        format = "%-" + maxLengthOfName + "s%-20s%-20s%-20s%-" + maxLengthOutputOf + "s%-20s";
        sb.append(String.format(format, "- Name -", "- Array Shape -", "- Variable Type -", "- Data Type-", "- Output Of Function -", "- Inputs To Functions -")).append("\n");
        for (String s : varMap.keySet()) {
            INDArray arr = getArrForVarName(s);
            String arrayShape = "-";
            if (arr != null) {
                arrayShape = Arrays.toString(arr.shape());
            } else if(varMap.get(s).isPlaceHolder()){
                SDVariable v = varMap.get(s);
                long[] phShape = v.placeholderShape();
                if(phShape != null){
                    arrayShape = Arrays.toString(phShape);
                }
            }
            String varType = getVariable(s).getVariableType().toString();
            String dtype = getVariable(s).dataType().toString();

            List<String> argNames = variables.get(s).getInputsForOp();
            String dfArrStr = "";
            if (argNames != null) {
                dfArrStr = argNames.toString();
            }

            String outputOfStr = outputOfFn.get(s);

            sb.append(String.format(format, s, arrayShape, varType, dtype, outputOfStr, dfArrStr)).append("\n");
        }

        sb.append("\n\n--- Functions ---\n");

        //First: work out the amount of space we need for inputs and outputs...
        List<String> dfInputStr = new ArrayList<>();
        List<String> dfOutputStr = new ArrayList<>();
        int maxInLength = 10;       //Length of "- Inputs -"
        int maxOutLength = 11;      //Length of "- Outputs -"
        int maxOpNameLength = 17;   //Default to min of 17 - length of "- Function Name -"
        int maxDfClassNameLength = 10;  //Default to min of 10
        for (DifferentialFunction df : functions) {
            String[] argNames = df.argNames();
            String[] outNames = df.outputVariablesNames();

            String argStr = Arrays.toString(argNames);
            String outStr = Arrays.toString(outNames);

            maxInLength = Math.max(maxInLength, argStr.length());
            maxOutLength = Math.max(maxOutLength, outStr.length());

            dfInputStr.add(argStr);
            dfOutputStr.add(outStr);

            String name = df.getOwnName() == null ? df.opName() : df.getOwnName();
            maxOpNameLength = Math.max(maxOpNameLength, name.length());
            maxDfClassNameLength = Math.max(maxDfClassNameLength, df.getClass().getSimpleName().length());
        }
        //Extra padding space
        maxInLength += 2;
        maxOutLength += 2;
        maxOpNameLength += 2;
        maxDfClassNameLength += 2;


        format = "%-5s%-" + maxOpNameLength + "s%-" + maxDfClassNameLength + "s%-" + maxInLength + "s%-" + maxOutLength + "s";
        sb.append(String.format(format, "", "- Function Name -", "- Op -", "- Inputs -", "- Outputs -")).append("\n");
        for (int i = 0; i < functions.length; i++) {
            DifferentialFunction df = functions[i];
            String fnName = df.getOwnName() == null ? df.opName() : df.getOwnName();

            sb.append(String.format(format, String.valueOf(i), fnName, df.getClass().getSimpleName(), dfInputStr.get(i), dfOutputStr.get(i))).append("\n");
        }

        if (sameDiffFunctionInstances.size() > 0) {
            sb.append("\n\n--- SameDiff Defined Functions ---\n");
            format = "%-20s%-15s%-15s%-15s";
            sb.append(String.format(format, "- Name -", "- Variables -", "- Functions -", "- Fn Defs -")).append("\n");
            for (Map.Entry<String, SameDiff> e : sameDiffFunctionInstances.entrySet()) {
                SameDiff sd = e.getValue();
                int vars = sd.variableMap().size();
                int fns = (sd.functions() == null ? 0 : sd.functions().length);
                int defFns = sd.definedFunctionNames().size();

                sb.append(String.format(format, e.getKey(), String.valueOf(vars), String.valueOf(fns), String.valueOf(defFns))).append("\n");
            }
        }

        return sb.toString();
    }


    public Map<String,org.nd4j.linalg.api.buffer.DataType> calculateOutputDataTypes(){
        List<String> allVars = new ArrayList<>(variables.keySet());
        DataTypesSession session = new DataTypesSession(this);
        Map<String,org.nd4j.linalg.api.buffer.DataType> phValues = new HashMap<>();
        for(Variable v : variables.values()){
            if(v.getVariable().isPlaceHolder()){
                org.nd4j.linalg.api.buffer.DataType dt = v.getVariable().dataType();
                Preconditions.checkNotNull(dt, "Placeholder variable %s has null datatype", v.getName());
                phValues.put(v.getName(), dt);
            }
        }
        Map<String, org.nd4j.linalg.api.buffer.DataType> out = session.output(allVars, phValues, null, false, null);
        return out;
    }


}<|MERGE_RESOLUTION|>--- conflicted
+++ resolved
@@ -134,11 +134,6 @@
     @Getter
     private boolean initializedTraining;                            //True if training setup has been done
     @Getter
-<<<<<<< HEAD
-    private Map<String,INDArray> updaterStates;                     //Updater state array (as vector, before splitting/reshaping) for each trainable parameter
-    @Getter
-=======
->>>>>>> 40283316
     private Map<String,GradientUpdater> updaterMap;                 //GradientUpdater instance for each trainable parameter
 
     ////////////////////////////////////////
@@ -954,11 +949,7 @@
             case PLACEHOLDER:
                 //Validate placeholder shapes:
                 long[] phShape = variable.placeholderShape();
-<<<<<<< HEAD
-                Preconditions.checkState(Shape.shapeMatchesPlaceholder(phShape, arr.shape()),
-=======
                 Preconditions.checkState(phShape == null || Shape.shapeMatchesPlaceholder(phShape, arr.shape()),
->>>>>>> 40283316
                         "Invalid array shape: cannot associate an array with shape %ndShape with a placeholder of shape %s:" +
                                 "shape is wrong rank or does not match on one or more dimensions", arr, phShape);
 
@@ -1862,34 +1853,16 @@
             if(trainingConfig == null) {
                 throw new ND4JIllegalStateException("Please specify a training config with setTrainingConfig");
             }
-<<<<<<< HEAD
-            updaterStates = new HashMap<>();
-=======
->>>>>>> 40283316
             updaterMap = new HashMap<>();
             for(Variable v : variables.values()){
                 if(v.getVariable().getVariableType() != VariableType.VARIABLE || !v.getVariable().dataType().isFPType()){
                     //Skip non-trainable parameters
                     continue;
-<<<<<<< HEAD
-                }
-
-                INDArray arr = v.getVariable().getArr();
-                long stateSize = trainingConfig.getUpdater().stateSize(arr.length());
-                if(stateSize == 0){
-                    //Updater has no state array (such as SGD or No-Op updaters
-                    continue;
-                }
-                INDArray view = Nd4j.createUninitialized(arr.dataType(), 1, stateSize);
-
-                updaterStates.put(v.getName(), view);
-=======
                 }
 
                 INDArray arr = v.getVariable().getArr();
                 long stateSize = trainingConfig.getUpdater().stateSize(arr.length());
                 INDArray view = stateSize == 0 ? null : Nd4j.createUninitialized(arr.dataType(), 1, stateSize);
->>>>>>> 40283316
                 updaterMap.put(v.getName(), trainingConfig.getUpdater().instantiate(view, true));
             }
 
@@ -2599,13 +2572,6 @@
         if (trainingConfig != null && initializedTraining) {
             //Remove updater state for now constant variables
             for (SDVariable v : variables) {
-<<<<<<< HEAD
-                INDArray state = updaterStates.remove(v.getVarName());
-                if (state != null) {  //Already null for constants
-                    state.close();  //Deallocate now, instead of waiting for GC
-                }
-                updaterMap.remove(v.getVarName());
-=======
                 GradientUpdater gu = updaterMap.remove(v.getVarName());
                 Map<String,INDArray> m = gu.getState();
                 if(m != null){
@@ -2614,7 +2580,6 @@
                             arr.close();
                     }
                 }
->>>>>>> 40283316
             }
         }
     }
@@ -2681,28 +2646,16 @@
         if (trainingConfig != null && initializedTraining) {
             //Add updater state for this variable: updaterState, updaterViews, updaterMap
             for (SDVariable v : constants) {
-<<<<<<< HEAD
-                if (!updaterStates.containsKey(v.getOwnName())) {
-=======
                 if (!updaterMap.containsKey(v.getOwnName())) {
->>>>>>> 40283316
                     //Create new updater state
                     INDArray arr = v.getArr();
                     long thisSize = trainingConfig.getUpdater().stateSize(arr.length());
                     if (thisSize > 0) {
                         INDArray stateArr = Nd4j.create(arr.dataType(), 1, thisSize);
-<<<<<<< HEAD
-                        updaterStates.put(v.getVarName(), stateArr);
-                        GradientUpdater u = trainingConfig.getUpdater().instantiate(stateArr, true);
-                        updaterMap.put(v.getVarName(), u);
-                    } else {
-                        GradientUpdater u = trainingConfig.getUpdater().instantiate(null, true);
-=======
                         GradientUpdater u = trainingConfig.getUpdater().instantiate(stateArr, true);
                         updaterMap.put(v.getVarName(), u);
                     } else {
                         GradientUpdater u = trainingConfig.getUpdater().instantiate((INDArray)null, true);
->>>>>>> 40283316
                         updaterMap.put(v.getVarName(), u);
                     }
                 }
@@ -2808,7 +2761,6 @@
                 List<String> l = new ArrayList<>(trainingConfig.getDataSetLabelMaskMapping());
                 while(l.contains(from)){
                     l.set(l.indexOf(from), to);
-<<<<<<< HEAD
                 }
                 trainingConfig.setDataSetLabelMaskMapping(l);
             }
@@ -2818,17 +2770,6 @@
                 while(l.contains(from)){
                     l.set(l.indexOf(from), to);
                 }
-=======
-                }
-                trainingConfig.setDataSetLabelMaskMapping(l);
-            }
-
-            if(trainingConfig.getLossVariables() != null && trainingConfig.getLossVariables().contains(from)){
-                List<String> l = new ArrayList<>(trainingConfig.getLossVariables());
-                while(l.contains(from)){
-                    l.set(l.indexOf(from), to);
-                }
->>>>>>> 40283316
                 trainingConfig.setLossVariables(l);
             }
         }
