package org.nd4j.autodiff.samediff;

import com.google.common.collect.HashBasedTable;
import com.google.common.collect.Table;
import com.google.common.primitives.Ints;
import com.google.flatbuffers.FlatBufferBuilder;
import com.rits.cloning.Cloner;
import com.rits.cloning.IFastCloner;
import lombok.*;
import lombok.extern.slf4j.Slf4j;
import org.apache.commons.lang3.ArrayUtils;
import org.bytedeco.javacpp.BytePointer;
import org.nd4j.autodiff.execution.conf.ExecutorConfiguration;
import org.nd4j.autodiff.execution.conf.OutputMode;
import org.nd4j.autodiff.functions.DifferentialFunction;
import org.nd4j.autodiff.functions.DifferentialFunctionFactory;
import org.nd4j.autodiff.functions.FunctionProperties;
import org.nd4j.autodiff.samediff.flow.FlowPath;
import org.nd4j.autodiff.util.cloner.DataBufferFastCloner;
import org.nd4j.autodiff.util.cloner.INDArrayFastCloner;
import org.nd4j.base.Preconditions;
import org.nd4j.graph.*;
import org.nd4j.linalg.api.blas.params.MMulTranspose;
import org.nd4j.linalg.api.buffer.DataBuffer;
import org.nd4j.linalg.api.buffer.factory.DataBufferFactory;
import org.nd4j.linalg.api.buffer.util.DataTypeUtil;
import org.nd4j.linalg.api.memory.MemoryWorkspace;
import org.nd4j.linalg.api.memory.conf.WorkspaceConfiguration;
import org.nd4j.linalg.api.memory.enums.AllocationPolicy;
import org.nd4j.linalg.api.memory.enums.LearningPolicy;
import org.nd4j.linalg.api.ndarray.INDArray;
import org.nd4j.linalg.api.ops.*;
import org.nd4j.linalg.api.ops.executioner.OpExecutioner;
import org.nd4j.linalg.api.ops.impl.accum.distances.CosineSimilarity;
import org.nd4j.linalg.api.ops.impl.accum.distances.EuclideanDistance;
import org.nd4j.linalg.api.ops.impl.accum.distances.ManhattanDistance;
import org.nd4j.linalg.api.ops.impl.controlflow.If;
import org.nd4j.linalg.api.ops.impl.controlflow.While;
import org.nd4j.linalg.api.ops.impl.controlflow.compat.*;
import org.nd4j.linalg.api.ops.impl.layers.convolution.config.*;
import org.nd4j.linalg.api.ops.impl.layers.recurrent.GRUCell;
import org.nd4j.linalg.api.ops.impl.layers.recurrent.LSTMCell;
import org.nd4j.linalg.api.ops.impl.layers.recurrent.SRU;
import org.nd4j.linalg.api.ops.impl.layers.recurrent.SRUCell;
import org.nd4j.linalg.api.ops.impl.layers.recurrent.config.GRUCellConfiguration;
import org.nd4j.linalg.api.ops.impl.layers.recurrent.config.LSTMCellConfiguration;
import org.nd4j.linalg.api.ops.impl.layers.recurrent.config.SRUCellConfiguration;
import org.nd4j.linalg.api.ops.impl.layers.recurrent.config.SRUConfiguration;
import org.nd4j.linalg.api.ops.impl.shape.Eye;
import org.nd4j.linalg.api.ops.impl.shape.tensorops.BaseTensorOp;
import org.nd4j.linalg.api.ops.impl.shape.tensorops.TensorArrayV3;
import org.nd4j.linalg.api.ops.impl.transforms.gradient.GradientBackwardsMarker;
import org.nd4j.linalg.api.shape.Shape;
import org.nd4j.linalg.collection.IntArrayKeyMap;
import org.nd4j.linalg.compression.CompressedDataBuffer;
import org.nd4j.linalg.exception.ND4JIllegalArgumentException;
import org.nd4j.linalg.exception.ND4JIllegalStateException;
import org.nd4j.linalg.exception.ND4UnresolvedOutputVariables;
import org.nd4j.linalg.factory.Nd4j;
import org.nd4j.linalg.lossfunctions.impl.*;
import org.nd4j.linalg.primitives.AtomicBoolean;
import org.nd4j.linalg.primitives.Pair;
import org.nd4j.linalg.util.ArrayUtil;
import org.nd4j.list.compat.TensorList;
import org.nd4j.weightinit.WeightInitScheme;
import org.nd4j.weightinit.impl.ConstantInitScheme;
import org.nd4j.weightinit.impl.NDArraySupplierInitScheme;
import org.nd4j.weightinit.impl.ZeroInitScheme;

import java.io.*;
import java.lang.reflect.Method;
import java.nio.ByteBuffer;
import java.nio.ByteOrder;
import java.util.*;
import java.util.concurrent.atomic.AtomicInteger;

/**
 * SameDiff is the
 * entrypoint for
 * nd4j's autodiff.
 * <p>
 * You define a graph symbolically.
 * <p>
 * That graph accumulates operations.
 * <p>
 * In order to execute the graph, you run
 * {@link #exec()} to get all the operations
 * {@link #exec(List)} for an already created set of ops
 * {@link #execAndEndResult()} for the end result only
 * {@link #execAndEndResult(List)} for a cached set of ops
 */
@AllArgsConstructor
@Builder
@Slf4j
public class SameDiff {
    private Map<String, String[]> incomingArgsReverse;              //Key: DifferentialFunction.getOwnName(). Value: name of SDVariables as inputs to that function
    private Map<String, String[]> outgoingArgsReverse;              //Key: DifferentialFunction.getOwnName(). Value: name of SDVariables as outputs from that function
    private Map<String, int[]> permuteOrder;
    private boolean shouldBootStrap = true;
    private Set<String> importedVarName;
    //map a function's instance id to a base name, used for propagating variable names
    //for output during import
    private Map<String, String> baseNameForFunctionInstanceId;

    private DifferentialFunctionFactory functionFactory;
    private Map<String, SDVariable> variableMap;                    //Key: SDVariable name. Value: SDVariable
    private Map<String, long[]> variableNameToShape;                //Key: SDVariable name. Value: shape for that variable
    //gradient information
    private Map<String, SDVariable> gradients;                      //Key:
    private Map<String, SDVariable> forwardVarForGrad;

    private Map<String, INDArray> variableNameToArr;                //Key: name of SDVariable. Value: Array for that variable

    //individual index for variable names
    private Map<String, List<DifferentialFunction>> functionsArgsFor;   //Key: SDVariable name. Value: all DifferentialFunctions it is an input to
    private Map<String, List<DifferentialFunction>> functionOutputFor;  //Key: SDVariable name. Value: DifferentialFunctions this variable is an output for (TODO: Why is this a list? Isn't it *always* length 1?)

    private Map<String, TensorList> lists = new HashMap<>();    // Key - node name; Value - TensorList

    // this entity holds runtime information for Switch/Merge/NextIteration etc stuff
    private transient ThreadLocal<FlowPath> localFlowPath = new ThreadLocal<FlowPath>();

    // here we save String -> Integer conversion to variables
    private transient Map<String, Integer> reverseMap = null;


    /**
     * For import, many times we have variables
     * that map to properties. Most common
     * we will have an input to a function that is mapped to an ndarray.
     * That ndarray is usually a scalar shape.
     * <p>
     * That array with a scalar shape can be something like an axis.
     * <p>
     * We often don't know that array's value till run time.
     * This map stores variable names  that we should resolve
     * from samediff. We use the value of that array
     * to update the properties.
     */
    private Map<String, List<String>> propertiesToResolve;

    /**
     * A map of own name to
     * the properties of the function (things like execution axes etc)
     * The valid values can be:
     * int
     * long
     * INDArray
     */
    private Map<String, Map<String, Object>> propertiesForFunction;


    private Map<String, List<String[]>> placeHolderMap;
    private Map<String, long[]> placeHolderOriginalShapes;
    private Set<String> placeHolderVarNames;
    private IdentityHashMap<INDArray, SDVariable> reverseArrayLookup;
    private MemoryWorkspace workspace;
    private Map<String, SameDiffFunctionDefinition> sameDiffFunctionDefinitionMap;
    private Map<String, SameDiff> sameDiffFunctionInstances;
    private Set<String> placeHolderFunctions;
    private static Cloner cloner = newCloner();
    private static Map<String, Method> opMethods;

    private Map<String, DifferentialFunction> functionInstancesById;

    private Table<String, String, String> fieldVariableResolutionMapping;

    // flag, shows if graph was already registered with libnd4j
    private transient AtomicBoolean wasRegistered = new AtomicBoolean(false);


    //debug mode variables
    @Getter
    private boolean debugMode;
    private Map<int[], Op> opsForResult;
    private boolean resolvedVariables = false;


    @Getter
    @Setter
    boolean logExecution = true;


    static {
        opMethods = new HashMap<>();
        Method[] methods = SameDiff.class.getDeclaredMethods();
        for (Method method : methods) {
            if (method.getReturnType().equals(SDVariable.class)) {
                opMethods.put(method.getName(), method);
            }
        }
    }

    public static Cloner newCloner() {
        Cloner cloner = new Cloner();

        //Implement custom cloning for INDArrays (default can have problems with off-heap and pointers)
        //Sadly: the cloner library does NOT support interfaces here, hence we need to use the actual classes
        //cloner.registerFastCloner(INDArray.class, new INDArrayFastCloner());  //Does not work due to interface
        IFastCloner fc = new INDArrayFastCloner();
        cloner.registerFastCloner(Nd4j.getBackend().getNDArrayClass(), fc);
        cloner.registerFastCloner(Nd4j.getBackend().getComplexNDArrayClass(), fc);

        //Same thing with DataBuffers: off heap -> cloner library chokes on them, but need to know the concrete
        // buffer classes, not just the interface
        IFastCloner fc2 = new DataBufferFastCloner();
        DataBufferFactory d = Nd4j.getDataBufferFactory();
        doReg(cloner, fc2, d.intBufferClass());
        doReg(cloner, fc2, d.longBufferClass());
        doReg(cloner, fc2, d.halfBufferClass());
        doReg(cloner, fc2, d.floatBufferClass());
        doReg(cloner, fc2, d.doubleBufferClass());
        doReg(cloner, fc2, CompressedDataBuffer.class);
        return cloner;
    }

    private static void doReg(Cloner cl, IFastCloner fc, Class<?> c) {
        if (c != null)
            cl.registerFastCloner(c, fc);
    }


    /**
     * Update the opName for the variable
     * with the given vertex id
     *
     * @param varName  the vertex id to update
     * @param withName thew new opName
     */
    public void updateVariableName(String varName, String withName) {
        SDVariable oldVarNameRef = getVariable(varName);
        variableMap.remove(oldVarNameRef.getVarName());
        val oldVarName = varName;
        oldVarNameRef.setVarName(withName);
        variableMap.put(withName, oldVarNameRef);


        for (val reverseValues : outgoingArgsReverse.entrySet()) {
            for (int i = 0; i < reverseValues.getValue().length; i++) {
                if (reverseValues.getValue()[i].equals(oldVarName)) {
                    reverseValues.getValue()[i] = withName;
                }
            }
        }


        for (val reverseValues : incomingArgsReverse.entrySet()) {
            for (int i = 0; i < reverseValues.getValue().length; i++) {
                if (reverseValues.getValue()[i].equals(oldVarName)) {
                    reverseValues.getValue()[i] = withName;
                }
            }
        }

        if (variableNameToArr.containsKey(oldVarName)) {
            val arr = variableNameToArr.remove(oldVarName);
            variableNameToArr.put(withName, arr);
        }


        if (variableNameToShape.containsKey(oldVarName)) {
            val shape = variableNameToShape.remove(oldVarName);
            variableNameToShape.put(withName, shape);
        }


        if (gradients.containsKey(oldVarName)) {
            val grad = gradients.remove(oldVarName);
            gradients.put(withName, grad);
        }

        if (forwardVarForGrad.containsKey(oldVarName)) {
            val forwardGrad = forwardVarForGrad.remove(oldVarName);
            forwardVarForGrad.put(withName, forwardGrad);
        }

        if (placeHolderMap.containsKey(oldVarName)) {
            val placeholders = placeHolderMap.remove(oldVarName);
            placeHolderMap.put(withName, placeholders);
        }


        if (functionsArgsFor.containsKey(oldVarName)) {
            val funcs = functionsArgsFor.remove(oldVarName);
            for (val func : funcs) {
                if (func instanceof BaseOp) {
                    BaseOp baseOp = (BaseOp) func;
                    if (baseOp.getXVertexId() != null && baseOp.getXVertexId().equals(oldVarName)) {
                        baseOp.setXVertexId(withName);
                    }

                    if (baseOp.getYVertexId() != null && baseOp.getYVertexId().equals(oldVarName)) {
                        baseOp.setYVertexId(withName);
                    }

                    if (baseOp.getZVertexId() != null && baseOp.getZVertexId().equals(oldVarName)) {
                        baseOp.setZVertexId(withName);
                    }

                }
            }

            functionsArgsFor.put(withName, funcs);
        }


        if (functionOutputFor.containsKey(oldVarName)) {
            val funcs = functionOutputFor.remove(oldVarName);
            for (val func : funcs) {
                if (func instanceof BaseOp) {
                    BaseOp baseOp = (BaseOp) func;
                    if (baseOp.getXVertexId() != null && baseOp.getXVertexId().equals(oldVarName)) {
                        baseOp.setXVertexId(withName);
                    }

                    if (baseOp.getYVertexId() != null && baseOp.getYVertexId().equals(oldVarName)) {
                        baseOp.setYVertexId(withName);
                    }

                    if (baseOp.getZVertexId() != null && baseOp.getZVertexId().equals(oldVarName)) {
                        baseOp.setZVertexId(withName);
                    }

                }
            }

            functionOutputFor.put(withName, funcs);
        }

        variableMap.remove(oldVarName);


    }



    /**
     * Clears debugging state
     * and disables debug mode.
     */
    public SameDiff disableDebugging() {
        debugMode = false;
        return this;
    }

    /**
     * Enables tracing of graphs automatically.
     */
    public SameDiff enableDebugMode() {
        debugMode = true;
        return this;
    }

    /**
     * Returns this samediff instance's
     * {@link DifferentialFunctionFactory}
     *
     * @return
     */
    public DifferentialFunctionFactory f() {
        return functionFactory;
    }


    /**
     * @param sameDiff
     * @return
     */
    public SDVariable invokeGraphOn(SameDiff sameDiff) {
        //map the new vertices on to the old ones
        Map<Integer, Integer> thisVertexIdToNew = new HashMap<>();
        int idx = 1;
        for (val var : variables()) {
            val clone = cloner.deepCloneDontCloneInstances(var, var.getSameDiff());
            val newVar = sameDiff.var(clone);
            if (var.getArr() != null) {
                sameDiff.associateArrayWithVariable(var.getArr(), newVar);
            }


            thisVertexIdToNew.put(idx, idx);
            clone.setSameDiff(sameDiff);
            idx++;

        }


        val newFunctions = new LinkedHashMap<String, DifferentialFunction>();
        for (DifferentialFunction function : functionInstancesById.values()) {
            if (function instanceof SDVariable) {
                continue;
            }

            DifferentialFunction clone = cloner.deepCloneDontCloneInstances(
                    function,
                    function.getSameDiff());
            clone.setSameDiff(sameDiff);
            clone.setOwnName(function.getOwnName());
            if (sameDiff.functionExists(function.getOwnName()))
                sameDiff.putFunctionForId(function.getOwnName(), function);
            newFunctions.put(function.getOwnName(), clone);

            val argsForFunction = function.args();
            val outputsForFunction = function.outputVariables();


            //note that these have the same variable names
            sameDiff.addArgsFor(argsForFunction, clone);
            sameDiff.addOutgoingFor(outputsForFunction, function);

            for (val arg : clone.args()) {
                arg.setSameDiff(sameDiff);
            }

            for (val output : clone.outputVariables()) {
                output.setSameDiff(sameDiff);
            }

            sameDiff.functionInstancesById.put(function.getOwnName(), function);
        }

        for (val reverseArrayEntry : reverseArrayLookup.entrySet()) {
            sameDiff.reverseArrayLookup.put(reverseArrayEntry.getKey(), sameDiff.getVariable(reverseArrayEntry.getValue().getVarName()));
        }

        return sameDiff.variables().get(sameDiff.variables().size() - 1);

    }


    /**
     * Returns true if the given function id exists
     *
     * @param id the function id to test for
     * @return true if the function id exists, false otherwise
     */
    public boolean functionExists(String id) {
        return functionInstancesById.containsKey(id);
    }


    /**
     * Get the function by the {@link DifferentialFunction#getOwnName()}
     *
     * @param id the id of the function
     * @return the function for the given id if it exists
     */
    public DifferentialFunction getFunctionById(String id) {
        if (!functionInstancesById.containsKey(id)) {
            throw new ND4JIllegalStateException("No function with id " + id + " found!");
        }
        return functionInstancesById.get(id);
    }


    /**
     * Put the function for id
     *
     * @param id       the id
     * @param function the function
     */
    public void putFunctionForId(String id, DifferentialFunction function) {
        if (functionInstancesById.containsKey(id)) {
            throw new ND4JIllegalStateException("Function by id already exists!");
        } else if (function instanceof SDVariable) {
            throw new ND4JIllegalStateException("Function must not be a variable!");
        }

        functionInstancesById.put(id, function);
    }


    /**
     * Returns the inputs for the given function
     *
     * @param function the function to get the
     *                 inputs for
     * @return the input ids for a given function
     */
    public String[] getInputsForFunction(DifferentialFunction function) {
        if (!incomingArgsReverse.containsKey(function.getOwnName()))
            throw new ND4JIllegalStateException("Illegal function instance id found " + function.getOwnName());
        return incomingArgsReverse.get(function.getOwnName());
    }

    /**
     * Returns the outputs for the given function
     *
     * @param function the function to get the
     *                 inputs for
     * @return the outputs ids for a given function
     */
    public String[] getOutputsForFunction(DifferentialFunction function) {
        return outgoingArgsReverse.get(function.getOwnName());
    }


    /**
     * Get the output variables given a set of ids
     * from {@link #getOutputsForFunction(DifferentialFunction)}
     *
     * @param function the function reference to get the id for
     * @return the output variables for the given function
     */
    public SDVariable[] getOutputVariablesForFunction(DifferentialFunction function) {
        val inputs = getOutputsForFunction(function);
        if (inputs == null) {
            throw new ND4JIllegalStateException("No inputs found for function " + function);
        }

        val vars = new SDVariable[inputs.length];
        for (int i = 0; i < inputs.length; i++) {
            vars[i] = getVariable(inputs[i]);
        }

        return vars;
    }


    /**
     * Get the input variables given a set of ids
     * from {@link #getInputVariablesForFunction(DifferentialFunction)}
     *
     * @param function the function reference to get the id for
     * @return the output variables for the given function
     */
    public SDVariable[] getInputVariablesForFunction(DifferentialFunction function) {
        val inputs = getInputsForFunction(function);
        if (inputs == null) {
            throw new ND4JIllegalStateException("No inputs found for function " + function);
        }

        val vars = new SDVariable[inputs.length];
        for (int i = 0; i < inputs.length; i++) {
            vars[i] = getVariable(inputs[i]);
            if (vars[i] == null) {
                throw new ND4JIllegalStateException("Found null variable at index " + i);
            }
        }

        return vars;
    }


    /**
     * Update the ndarray for the given vertex id.
     *
     * @param varName
     * @param arr
     * @throws {@link ND4JIllegalStateException} when the array does not exist.
     */
    public void updateArrayForVarName(String varName, INDArray arr) {
        if (!variableNameToArr.containsKey(varName)) {
            throw new ND4JIllegalStateException("Array for " + varName + " does not exist. Please use putArrayForVertexId instead.");
        }

        variableNameToArr.put(varName, arr);
        reverseArrayLookup.put(arr, getVariable(varName));
    }

    /**
     * Adds an ndarray for a given vertex id.
     * Use {@link #updateArrayForVarName(String, INDArray)}
     * if the array already exists.
     *
     * @param varName the vertex id to add
     * @param arr     the array to add
     * @throws {@link ND4JIllegalStateException} when the array already exists.
     */
    public void putArrayForVarName(String varName, INDArray arr) {
        if (varName == null)
            throw new ND4JIllegalStateException("No null names allowed!");

        if (variableNameToArr.containsKey(varName)) {
            throw new ND4JIllegalStateException("Array for " + varName + " already exists!");
        }

        variableNameToArr.put(varName, arr);
    }


    /**
     * Get the shape for the given vertex id.
     * Note that if an array is defined, it will use that shape instead.
     * <p>
     * A shape *and* an array should not be defined at the same time.
     * This wastes memory. The internal map used for tracking shapes for particular
     * vertex ids should also delete redundant shapes stored to avoid redundant sources of information.
     *
     * @param varName the vertex id to get the shape for
     * @return the shape for the given vertex if if any.
     */
    public long[] getShapeForVarName(String varName) {
        if (variableNameToArr.containsKey(varName)) {
            return variableNameToArr.get(varName).shape();
        }

        return variableNameToShape.get(varName);
    }


    /**
     * Update a vertex id with the given shape.
     * Note that you should use {@link #putShapeForVarName(String, long[])}
     * if you want to add a new shape.
     * Update is meant to be an in place replacement
     * of the shape for the vertex id *only*.
     *
     * @param varName the vertex id to associate
     * @param shape   the shape to associate with
     */
    public void updateShapeForVarName(String varName, long[] shape) {
        if (shape == null) {
            throw new ND4JIllegalStateException("Null shapes not allowed!");
        }

        if (variableNameToArr.containsKey(varName) && !Arrays.equals(variableNameToArr.get(varName).shape(), shape)) {
            throw new ND4JIllegalStateException("Already found an existing array!");
        }


        for (int i = 0; i < shape.length; i++) {
            if (shape[i] < 1) {
                addAsPlaceHolder(varName);
                placeHolderOriginalShapes.put(varName, shape);
                return;
            }
        }


        variableNameToShape.put(varName, shape);
    }


    /**
     * Associate a vertex id with the given shape.
     *
     * @param varName the vertex id to associate
     * @param shape   the shape to associate with
     */
    public void putShapeForVarName(String varName, long[] shape) {
        if (shape == null) {
            throw new ND4JIllegalStateException("Shape must not be null!");
        }

        if (variableNameToShape.containsKey(varName)) {
            throw new ND4JIllegalStateException("Shape for " + varName + " already exists!");
        }

        for (int i = 0; i < shape.length; i++) {
            if (shape[i] < 1) {
                addAsPlaceHolder(varName);
                placeHolderOriginalShapes.put(varName, shape);
                return;
            }
        }

        variableNameToShape.put(varName, shape);
    }


    /**
     * Returns true if the given vertex id
     * and shape already exist.
     *
     * @param varName the vertex id
     * @return true if the ndarray and vertex id already exist
     */
    public boolean shapeAlreadyExistsForVarName(String varName) {
        return variableNameToShape.containsKey(varName) || arrayAlreadyExistsForVarName(varName);
    }


    /**
     * Returns true if the given vertex id
     * and {@link INDArray} already exist.
     *
     * @param varName the vertex id
     * @return true if the ndarray and vertex id already exist
     */
    public boolean arrayAlreadyExistsForVarName(String varName) {
        return variableNameToArr.containsKey(varName);
    }

    /**
     * Get an {@link INDArray}
     * for a given vertex id
     *
     * @param varName
     * @return
     */
    public INDArray getArrForVarName(String varName) {
        return variableNameToArr.get(varName);
    }

    /**
     * Associate the array with the given variable.
     *
     * @param arr      the array to get the variable for
     * @param variable the variable to associate
     */
    public void associateArrayWithVariable(INDArray arr, @NonNull String variable) {
        associateArrayWithVariable(arr, this.getVariable(variable));
    }

    /**
     * Associate the array with the given variable.
     *
     * @param arr      the array to get the variable for
     * @param variable the variable to associate
     */
    public void associateArrayWithVariable(INDArray arr, SDVariable variable) {
        if (variable == null) {
            throw new ND4JIllegalArgumentException("Variable must not be null!");
        }

        if (arr == null) {
            throw new ND4JIllegalArgumentException("Array must not be null");
        }

        reverseArrayLookup.put(arr, variable);
        variableNameToArr.put(variable.getVarName(), arr);
        if (!shapeAlreadyExistsForVarName(variable.getVarName()))
            putShapeForVarName(variable.getVarName(), arr.shape());
        else {
            updateShapeForVarName(variable.getVarName(), arr.shape());
        }
        // invalidate exec cache
        exec_cache = null;
    }


    /**
     * Associate a {@link SameDiff}
     * namespace as a sub function.
     *
     * @param name      the opName of the function
     * @param nameSpace the namespace
     */
    public void putSubFunction(String name, SameDiff nameSpace) {
        if (sameDiffFunctionInstances.containsKey(name) && sameDiffFunctionInstances.get(name) != nameSpace) {
            throw new ND4JIllegalStateException("Unable to replace samediff namespace. Please choose another opName");
        }

        sameDiffFunctionInstances.put(name, nameSpace);
    }


    /**
     * Return the internal variable map
     *
     * @return
     */
    public Map<String, SDVariable> variableMap() {
        return variableMap;
    }


    /**
     * Invoke an op by opName
     *
     * @param op the op
     * @param x  the first input
     * @param y  the second input
     * @return the result variable
     */
    public SDVariable invoke(Op op, SDVariable x, SDVariable y) {
        if (!opMethods.containsKey(op.opName())) {
            throw new ND4JIllegalStateException("Illegal method opName " + op.opName());
        }

        if (x != null && y != null) {
            try {
                return (SDVariable) opMethods.get(op.opName()).invoke(this, x, y);
            } catch (Exception e) {

            }
        } else {
            try {
                return (SDVariable) opMethods.get(op.opName()).invoke(this, x);
            } catch (Exception e) {

            }
        }

        throw new ND4JIllegalStateException("Illegal method opName " + op.opName());

    }


    /**
     * Get an {@link SDVariable}
     * for an array reference.
     * Internally samediff associates array references
     * with variables. This will typically be a shortcut
     * for the array associated with {@link SDVariable#getArr()}
     *
     * @param arr the array reference
     * @return the variable if one exists
     */
    public SDVariable getVariableForArray(INDArray arr) {
        return reverseArrayLookup.get(arr);
    }


    /**
     * The set of defined function names
     *
     * @return
     */
    public Collection<String> definedFunctionNames() {
        return this.sameDiffFunctionInstances.keySet();
    }


    /**
     * Returns the number of bytes
     * for the graph
     *
     * @return
     */
    public long memoryForGraph() {
        return numElements() * DataTypeUtil.lengthForDtype(Nd4j.dataType());
    }

    /**
     * Invoke an op by opName
     *
     * @param op the op
     * @param x  the first input
     * @return the result variable
     */
    public SDVariable invoke(Op op, SDVariable x) {
        return invoke(op, x, null);
    }

    private SameDiff() {
        functionFactory = new DifferentialFunctionFactory(this);
        variableMap = new LinkedHashMap<>();
        sameDiffFunctionDefinitionMap = new LinkedHashMap<>();
        sameDiffFunctionInstances = new LinkedHashMap<>();
        gradients = new LinkedHashMap<>();
        forwardVarForGrad = new LinkedHashMap<>();
        opsForResult = new IntArrayKeyMap<>();
        reverseArrayLookup = new IdentityHashMap<>();
        variableNameToArr = new LinkedHashMap<>();
        variableNameToShape = new LinkedHashMap<>();
        placeHolderMap = new LinkedHashMap<>();
        placeHolderVarNames = new LinkedHashSet<>();
        placeHolderOriginalShapes = new LinkedHashMap<>();
        incomingArgsReverse = new LinkedHashMap<>();
        outgoingArgsReverse = new LinkedHashMap<>();
        functionInstancesById = new LinkedHashMap<>();
        placeHolderFunctions = new LinkedHashSet<>();
        functionsArgsFor = new LinkedHashMap<>();
        functionOutputFor = new LinkedHashMap<>();
        baseNameForFunctionInstanceId = new LinkedHashMap<>();
        importedVarName = new LinkedHashSet<>();
        permuteOrder = new LinkedHashMap<>();
        propertiesToResolve = new LinkedHashMap<>();
        propertiesForFunction = new LinkedHashMap<>();
        fieldVariableResolutionMapping = HashBasedTable.create();

    }

    /**
     * Adds a property that needs to be resolve for later.
     * These variables are typically values that are arrays
     * that are named but have an unknown value till execution time.
     * <p>
     * This is very common for model import.
     *
     * @param forFunction the function to add the property to resolve for
     * @param arrayName   the array name
     */
    public void addPropertyToResolve(DifferentialFunction forFunction, String arrayName) {
        if (!propertiesToResolve.containsKey(forFunction.getOwnName())) {
            List<String> newVal = new ArrayList<>();
            newVal.add(arrayName);
            propertiesToResolve.put(forFunction.getOwnName(), newVal);
        } else {
            List<String> newVal = propertiesToResolve.get(forFunction.getOwnName());
            newVal.add(arrayName);
        }

    }

    /**
     * Return the properties to resolve for the given function.
     * This is typically used right before execution in model import in
     * {@link DifferentialFunction#resolvePropertiesFromSameDiffBeforeExecution()}
     *
     * @param function the function get the properties to resolve for
     * @return the properties to resolve for the given function
     */
    public List<String> propertiesToResolveForFunction(DifferentialFunction function) {
        if (!propertiesToResolve.containsKey(function.getOwnName()))
            return Collections.emptyList();

        return propertiesToResolve.get(function.getOwnName());
    }


    /**
     * Returns true if the given function
     * has ndarray properties to resolve.
     *
     * @param function the function to check
     * @return true if the function has yet to be resolved properties
     */
    public boolean hasPropertiesToResolve(DifferentialFunction function) {
        return propertiesToResolve.containsKey(function.getOwnName());
    }


    /**
     * Get the property for a given function
     *
     * @param functionInstance the function to get the
     *                         property for
     * @param propertyName     the name of the property to get
     * @param <T>              the inferred return type
     * @return the property for the given function
     */
    public <T> T getPropertyForFunction(DifferentialFunction functionInstance, String propertyName) {
        if (!propertiesForFunction.containsKey(functionInstance.getOwnName())) {
            return null;
        } else {
            val map = propertiesForFunction.get(functionInstance.getOwnName());
            return (T) map.get(propertyName);

        }
    }

    /**
     * Add a property for the given function
     *
     * @param functionFor  the function add a property for
     * @param propertyName the property name
     * @param property     the property value
     */
    public void addPropertyForFunction(DifferentialFunction functionFor, String propertyName, INDArray property) {
        addPropertyForFunction(functionFor, propertyName, (Object) property);
    }


    /**
     * Add a property for the given function
     *
     * @param functionFor  the function to add the property for
     * @param propertyName the name of the property to add the value for
     * @param property     the property value to add
     */
    public void addPropertyForFunction(DifferentialFunction functionFor, String propertyName, long property) {
        addPropertyForFunction(functionFor, propertyName, (Object) property);
    }


    private void addPropertyForFunction(DifferentialFunction functionFor, String propertyName, Object propertyValue) {
        if (!propertiesForFunction.containsKey(functionFor.getOwnName())) {
            Map<String, Object> fields = new LinkedHashMap<>();
            fields.put(propertyName, propertyValue);
            propertiesForFunction.put(functionFor.getOwnName(), fields);
        } else {
            val fieldMap = propertiesForFunction.get(functionFor.getOwnName());
            if (fieldMap.containsKey(propertyName)) {
                throw new ND4JIllegalStateException("Attempting to override property " + propertyName);
            }

            fieldMap.put(propertyName, propertyValue);
        }
    }


    /**
     * Adds a field name -> variable name
     * mapping for a given function.
     * This is used for model import
     * where there is an unresolved variable
     * at the time of calling any
     * {@link org.nd4j.imports.graphmapper.GraphMapper#importGraph(File)}
     * .
     * <p>
     * This data structure is typically accessed during {@link DifferentialFunction#resolvePropertiesFromSameDiffBeforeExecution()}
     * <p>
     * When a function attempts to resolve variables right before execution, there needs to be a way of knowing
     * which variable in a samediff graph should map to a function's particular field name
     *
     * @param function  the function to map
     * @param fieldName the field name for the function to map
     * @param varName   the variable name of the array to get from samediff
     */
    public void addVariableMappingForField(DifferentialFunction function, String fieldName, String varName) {
        fieldVariableResolutionMapping.put(function.getOwnName(), fieldName, varName);
    }

    /**
     * Get the variable name to use
     * for resolving a given field
     * for a given function during import time.
     * This method is u sed during {@link DifferentialFunction#resolvePropertiesFromSameDiffBeforeExecution()}
     *
     * @param function  the function to get the variable name for
     * @param fieldName the field name to resolve for
     * @return the resolve variable name if any
     */
    public String getVarNameForFieldAndFunction(DifferentialFunction function, String fieldName) {
        return fieldVariableResolutionMapping.get(function.getOwnName(), fieldName);
    }


    /**
     * Returns true if the variable name is imported
     *
     * @param variableName the imported variable name
     * @return true if the name is imported, false otherwise
     */
    public boolean isImportVariable(String variableName) {
        return importedVarName.contains(variableName);
    }

    /**
     * Marks a variable name as imported.
     * This is used in conjunction with model
     * import to ensure immutability
     * when referencing graph variables
     * mapped from an external source.
     *
     * @param varName the var name to add.
     */
    public void addVarNameForImport(String varName) {
        importedVarName.add(varName);
    }

    /**
     * Sets a base name for the function id.
     * This is used for when calling {@link #generateOutputVariableForOp(DifferentialFunction, String)}
     * for ensuring original names for model import map to current samediff names
     * when names are generated.
     *
     * @param baseName the base name to add
     * @param function the function to declare a base name for.
     */
    public void setBaseNameForFunctionInstanceId(String baseName, DifferentialFunction function) {
        baseNameForFunctionInstanceId.put(function.getOwnName(), baseName);
    }

    /**
     * Returns the base name for the given function
     * if any (may return null)
     *
     * @param function the function to get the base name for
     * @return the base name for the given function (if any) based
     * on the function's instance id.
     */
    public String getBaseNameForFunction(DifferentialFunction function) {
        return baseNameForFunctionInstanceId.get(function.getOwnName());
    }


    /**
     * Attempts to insert the {@link DifferentialFunction}
     * reference in to this {@link SameDiff}
     * instance.
     * If the given array field with the given
     * index already exists, it will do a reference
     * check to ensure that the 2 array fields are the same.
     * <p>
     * If not, an exception is thrown.
     * If the instances are the same (by semantics, not reference)
     * then it will just return the original instance.
     * This is to ensure that instances that are created are unique
     * and reference checked.
     *
     * @param function the array field to attempt to create
     * @return
     */
    public <X extends SDVariable> X setupFunction(X function) {
        Preconditions.checkNotNull(function, "Passed in function must not be null!");
        if (function instanceof SDVariable) {
            if (function.getSameDiff() != this) {
                function.setSameDiff(this);
            }
            return function;
        }
        return function;
    }


    /**
     * Adds outgoing args to the graph
     *
     * @param variables
     * @param function
     */
    public void addOutgoingFor(SDVariable[] variables, DifferentialFunction function) {
        String[] varNames = new String[variables.length];
        for (int i = 0; i < varNames.length; i++) {
            varNames[i] = variables[i].getVarName();
        }

        addOutgoingFor(varNames, function);
    }


    /**
     * Adds outgoing arguments to the graph.
     * Also checks for input arguments
     * and updates the graph adding an appropriate edge
     * when the full graph is declared.
     *
     * @param varNames
     * @param function
     */
    public void addOutgoingFor(String[] varNames, DifferentialFunction function) {

        if (function.getOwnName() == null)
            throw new ND4JIllegalStateException("Instance id can not be null. Function not initialized properly");

        if (outgoingArgsReverse.containsKey(function.getOwnName())) {
            throw new ND4JIllegalStateException("Outgoing arguments already declared for " + function);
        }

        if (varNames == null)
            throw new ND4JIllegalStateException("Var names can not be null!");


        for (int i = 0; i < varNames.length; i++) {
            if (varNames[i] == null)
                throw new ND4JIllegalStateException("Variable name elements can not be null!");
        }

        outgoingArgsReverse.put(function.getOwnName(), varNames);

        for (val resultName : varNames) {
            List<DifferentialFunction> funcs = functionOutputFor.get(resultName);
            if (funcs == null) {
                funcs = new ArrayList<>();
                functionOutputFor.put(resultName, funcs);
            }

            funcs.add(function);
        }

    }

    /**
     * Adds incoming args to the graph
     *
     * @param variables
     * @param function
     */
    public void addArgsFor(String[] variables, DifferentialFunction function) {
        if (function.getOwnName() == null)
            throw new ND4JIllegalStateException("Instance id can not be null. Function not initialized properly");

        //double check if function contains placeholder args
        for (val varName : variables) {
            if (isPlaceHolder(varName)) {
                placeHolderFunctions.add(function.getOwnName());
            }
        }

        incomingArgsReverse.put(function.getOwnName(), variables);
        for (val variableName : variables) {
            List<DifferentialFunction> funcs = functionsArgsFor.get(variableName);
            if (funcs == null) {
                funcs = new ArrayList<>();
                functionsArgsFor.put(variableName, funcs);
            }

            funcs.add(function);
        }

    }


    /**
     * Adds incoming args to the graph
     *
     * @param variables
     * @param function
     */
    public void addArgsFor(SDVariable[] variables, DifferentialFunction function) {
        String[] varNames = new String[variables.length];
        for (int i = 0; i < varNames.length; i++) {
            if (variables[i] == null)
                throw new ND4JIllegalStateException("Found null variable at index " + i);
            varNames[i] = variables[i].getVarName();
        }
        addArgsFor(varNames, function);
    }

    /**
     * Get the differential function (if any) that this variable is the output for
     * @param variableName Name of the variable
     * @return The differential function that this variable is an output of, or null if it is not the output of a function
     */
    public DifferentialFunction getVariableOutputFunction(String variableName){
        List<DifferentialFunction> list = functionOutputFor.get(variableName);
        if(list == null){
            return null;
        }
        return list.get(0);
    }

    /**
     * Return a list of differential functions (if any) that this variable is the input argument for
     * @param variableName Name of the variable
     * @return The differential functions that this variable is an input argument for, or null if it is not the input to any function
     */
    public List<DifferentialFunction> getVariableArgOfFunctions(String variableName){
        return functionsArgsFor.get(variableName);
    }


    /**
     * Returns true if this function already
     * has defined arguments
     *
     * @param function the function to check
     * @return true if the function has args false otherwise
     */
    public boolean hasArgs(DifferentialFunction function) {
        String[] vertexIdArgs = incomingArgsReverse.get(function.getOwnName());
        return vertexIdArgs != null && vertexIdArgs.length > 0;
    }


    public DifferentialFunction[] functions() {
        val ret = functionInstancesById.values();
        return ret.toArray(new DifferentialFunction[ret.size()]);
    }


    @Override
    public int hashCode() {
        int result = super.hashCode();
        result = 31 * result + (variableMap != null ? variableMap.hashCode() : 0);
        return result;
    }


    /**
     * @param originalSameDiff
     * @return
     */
    public static SameDiff create(SameDiff originalSameDiff) {
        SameDiff ret = SameDiff.builder()
                .variableMap(originalSameDiff.variableMap)
                .sameDiffFunctionInstances(originalSameDiff.sameDiffFunctionInstances)
                .build();
        //ensuring proper sameDiff reference
        DifferentialFunctionFactory differentialFunctionFactory =
                new
                        DifferentialFunctionFactory(ret);
        ret.functionFactory = differentialFunctionFactory;
        return ret;
    }

    @Override
    public boolean equals(Object o) {
        if (this == o) return true;
        if (o == null || getClass() != o.getClass()) return false;

        SameDiff sameDiff = (SameDiff) o;

        if (variableMap != null ? !variableMap.equals(sameDiff.variableMap) : sameDiff.variableMap != null)
            return false;
        if (sameDiffFunctionDefinitionMap != null ? !sameDiffFunctionDefinitionMap.equals(sameDiff.sameDiffFunctionDefinitionMap) : sameDiff.sameDiffFunctionDefinitionMap != null)
            return false;
        return sameDiffFunctionInstances != null ? sameDiffFunctionInstances.equals(sameDiff.sameDiffFunctionInstances) : sameDiff.sameDiffFunctionInstances == null;
    }

    /**
     * @return
     */
    public static SameDiff create() {
        return new SameDiff();
    }


    /**
     * Evaluate the given inputs
     * based on the current graph
     *
     * @param inputs the inputs to evaluate
     * @return
     */
    public INDArray[] eval(Map<String, INDArray> inputs) {

        SameDiff execPipeline = dup();

        List<DifferentialFunction> opExecAction = execPipeline.exec().getRight();
        if (opExecAction.isEmpty())
            throw new IllegalStateException("No ops found to execute.");
        INDArray[] ret = new INDArray[opExecAction.size()];
        for (int i = 0; i < ret.length; i++) {
            val varName = opExecAction.get(i).outputVariables()[0].getVarName();
            ret[i] = execPipeline.getArrForVarName(varName);
        }
        return ret;
    }


    private SameDiff parent;

    /**
     * @return
     */
    public SameDiff dup() {
        Cloner cloner = newCloner();
        val clone = cloner.deepClone(this);
        clone.exec_cache = this.exec_cache;
        clone.parent = this;
        return clone;

    }


    /**
     * @return
     */
    public long numElements() {
        long ret = 0;
        for (SDVariable variable : variables()) {
            ret += ArrayUtil.prod(variable.getShape());
        }

        return ret;
    }


    private void initWorkspace() {
        workspace = Nd4j.getWorkspaceManager().createNewWorkspace(
                WorkspaceConfiguration.builder()
                        .initialSize(memoryForGraph())
                        .policyAllocation(AllocationPolicy.OVERALLOCATE)
                        .policyLearning(LearningPolicy.FIRST_LOOP)
                        .build());
        Nd4j.getWorkspaceManager().setWorkspaceForCurrentThread(workspace);


    }


    /**
     * The list of available
     * variables in the graph
     *
     * @return
     */
    public List<SDVariable> variables() {
        return new ArrayList<>(variableMap.values());
    }

    /**
     * Variable initialization
     * with 1.0
     *
     * @param name  the opName of the variable
     * @param shape the shape of the array to be created
     * @return the created variable
     */
    public SDVariable one(String name, int[] shape) {
        return var(name, ArrayUtil.toLongArray(shape), new ConstantInitScheme('f', 1.0));
    }

    public SDVariable one(String name, long[] shape) {
        return var(name, shape, new ConstantInitScheme('f', 1.0));
    }

    /**
     * Return a variable of all 1s, with the same shape as the input
     *
     * @param input
     * @return
     */
    public SDVariable onesLike(SDVariable input) {
        return onesLike(null, input);
    }

    /**
     * Return a variable of all 1s, with the same shape as the input
     *
     * @param input
     * @return
     */
    public SDVariable onesLike(String name, SDVariable input) {
        SDVariable ret = f().onesLike(name, input);
        return updateVariableNameAndReference(ret, name);
    }


    /**
     * Variable initialization
     * with 0.0
     *
     * @param name  the opName of the variable
     * @param shape the shape of the array to be created
     * @return the created variable
     */
    public SDVariable zero(String name, long[] shape) {
        return var(name, shape, new ZeroInitScheme());
    }

    public SDVariable zero(String name, int[] shape) {
        return var(name, ArrayUtil.toLongArray(shape), new ZeroInitScheme());
    }

    /**
     * Return a variable of all 0s with the same shape as the input
     *
     * @param input
     * @return
     */
    public SDVariable zerosLike(SDVariable input) {
        return zerosLike(null, input);
    }

    /**
     * Return a variable of all 0s, with the same shape as the input
     *
     * @param input
     * @return
     */
    public SDVariable zerosLike(String name, SDVariable input) {
        SDVariable ret = f().zerosLike(name, input);
        return updateVariableNameAndReference(ret, name);
    }

    /**
     * Variable initialization
     * with a specified {@link WeightInitScheme}
     *
     * @param name             the opName of the variable
     * @param shape            the shape of the array to be created
     * @param weightInitScheme the weight init scheme
     * @return the created variable
     */
    public SDVariable var(String name, long[] shape, WeightInitScheme weightInitScheme) {
        if (variableMap.containsKey(name) && variableMap.get(name).getArr() != null)
            throw new IllegalArgumentException("Another variable with the name " + name +
                    " already exists.");


        if (name == null || name.length() < 1)
            name = getNewVarName();

        if (workspace == null)
            initWorkspace();


        SDVariable ret = SDVariable.builder()
                .sameDiff(this)
                .shape(shape).weightInitScheme(weightInitScheme)
                .varName(name)
                .build();


        addVariable(ret);
        variableMap.put(name, ret);
        return ret;

    }


    /**
     * Creates a {@link SDVariable}
     * with the given shape
     * and a depth of 0.
     *
     * @param name  the opName of the variable
     * @param shape the shape of the variable
     * @return the created variable
     */
    public SDVariable var(String name, long... shape) {
        Preconditions.checkArgument(shape != null && shape.length > 0, "Invalid shape: %s", shape);
        return var(name, shape, new ZeroInitScheme());
    }

    public SDVariable var(String name, int... shape) {
        Preconditions.checkArgument(shape != null && shape.length > 0, "Invalid shape: %s", shape);
        return var(name, ArrayUtil.toLongArray(shape), new ZeroInitScheme());
    }



    /**
     * Initialize a {@link SDVariable}
     * reference tying this variable to this
     * samediff instance.
     * <p>
     * {@link NDArraySupplierInitScheme} is used
     * to ensure that if the array is allocated anywhere
     * and {@link SameDiff} instance to exist as a copy of the variable.
     *
     * @param arr
     * @return
     */
    public SDVariable var(final SDVariable arr) {
        if (variableMap.containsKey(arr.getVarName()) && variableMap.get(arr.getVarName()).getArr() != null)
            return variableMap.get(arr.getVarName());

        if (arr.getVarName() == null || arr.getVarName().length() < 1)
            throw new IllegalArgumentException("Name for variable must be defined");

        if (arr == null)
            throw new IllegalArgumentException("Array for " + arr.getVarName() + " must not be null");

        if (workspace == null)
            initWorkspace();

        final SDVariable ret = SDVariable.builder()
                .sameDiff(this)
                .shape(arr.getShape())
                .varName(arr.getVarName())
                .weightInitScheme(new NDArraySupplierInitScheme(new NDArraySupplierInitScheme.NDArraySupplier() {
                    @Override
                    public INDArray getArr() {
                        /**
                         * Pre allocate the array if it doesn't already exist.
                         * The reason we do this is to avoid race conditions with
                         * {@link #allocate()}
                         */
                        if (arr.getArr() == null) {
                            INDArray retArr = arr.getWeightInitScheme().create(arr.getShape());
                            associateArrayWithVariable(retArr, arr);
                        }
                        return arr.getArr();
                    }
                }))
                .build();


        variableMap.put(arr.getVarName(), ret);
        return ret;

    }

    // auto naming

    private int _var_id = 0;
    private String getNewVarName(){
        String varName = "sd_var_" + String.valueOf(_var_id);
        while(variableMap.containsKey(varName)){
            _var_id++;
            varName = "sd_var_" + String.valueOf(_var_id);
        }
        return varName;
    }

    public SDVariable var(int... shape) {
        return var(getNewVarName(), shape);
    }
    public SDVariable var(long... shape) {
        return var(getNewVarName(), shape);
    }
    public SDVariable var(WeightInitScheme weightInitScheme, long... shape) {
        return var(getNewVarName(), shape, weightInitScheme);
    }
    public SDVariable var(INDArray arr) {
        return var(getNewVarName(), arr);
    }



    /**
     * Generate a square identity matrix with the specified number of rows
     * @param rows Number of rows
     */
    public SDVariable eye(int rows){
        return eye(rows, rows);
    }

    /**
     * Generate an identity matrix with the specified number of rows and columns
     * @param rows Number of rows
     */
    public SDVariable eye(String name, int rows){
        return eye(name, rows, rows);
    }

    /**
     * Generate an identity matrix with the specified number of rows and columns
     * @param rows Number of rows
     * @param cols Number of columns
     */
    public SDVariable eye(int rows, int cols){
        return eye(null, rows, cols);
    }

    /**
     * Generate an identity matrix with the specified number of rows and columns
     * @param rows Number of rows
     * @param cols Number of columns
     */
    public SDVariable eye(String name, int rows, int cols) {
        return eye(name, rows, cols, null);
    }

    /**
     * see {@link #eye(String, int, int, int...)}
     */
    public SDVariable eye(int rows, int cols, int... batchDimension){
        return eye(null, rows, cols, batchDimension);
    }

    /**
     * Generate an identity matrix with the specified number of rows and columns, with optional leading dims<br>
     * Example:<br>
     * batchShape: [3,3]<br>
     * numRows: 2<br>
     * numCols: 4<br>
     * returns a tensor of shape (3, 3, 2, 4) that consists of 3 * 3 batches of (2,4)-shaped identity matrices:<br>
     *      1 0 0 0<br>
     *      0 1 0 0<br>
     * @param rows Number of rows
     * @param cols Number of columns
     * @param batchDimension Batch dimensions. May be null
     */
    public SDVariable eye(String name, int rows, int cols, int... batchDimension){
        SDVariable eye = new Eye(this, rows, cols, batchDimension).outputVariables()[0];
        return updateVariableNameAndReference(eye, name);
    }


    /**
     * Remove an argument for a function. Note that if this function
     * does not contain the argument, it will just be a no op.
     *
     * @param varName  the variable name to remove
     * @param function the function to remove the argument from
     */
    public void removeArgFromFunction(String varName, DifferentialFunction function) {
        val args = function.args();

        for (int i = 0; i < args.length; i++) {
            if (args[i].getVarName().equals(varName)) {
                /**
                 * Since we are removing the variable reference
                 * from the arguments we need to  update both
                 * the reverse and forward arguments.
                 */
                val reverseArgs = incomingArgsReverse.get(function.getOwnName());
                incomingArgsReverse.remove(function.getOwnName());
                val newArgs = new ArrayList<String>(args.length - 1);
                for (int arg = 0; arg < args.length; arg++) {
                    if (!reverseArgs[arg].equals(varName)) {
                        newArgs.add(reverseArgs[arg]);
                    }
                }

                val newArgsArr = newArgs.toArray(new String[newArgs.size()]);
                incomingArgsReverse.put(function.getOwnName(), newArgsArr);
                //no further need to scan
                break;
            }
        }
    }


    /**
     * @param name
     * @param arr
     * @return
     */
    public SDVariable var(String name, INDArray arr) {
        if (variableMap.containsKey(name) && variableMap.get(name).getArr() != null)
            throw new IllegalArgumentException("Another variable with the name " + name +
                    " already exists.");


        if (name == null || name.length() < 1)
            name = getNewVarName();

        if (arr == null)
            throw new IllegalArgumentException("Array for " + name + " must not be null");

        if (workspace == null)
            initWorkspace();

        val arrRef = arr.migrate();
        SDVariable ret = SDVariable.builder()
                .sameDiff(this)
                .shape(arr.shape())
                .varName(name)
                .weightInitScheme(new NDArraySupplierInitScheme(new NDArraySupplierInitScheme.NDArraySupplier() {
                    @Override
                    public INDArray getArr() {
                        return arrRef;
                    }
                }))
                .build();


        associateArrayWithVariable(arr, ret);
        if (ArrayUtil.prod(arr.shape()) == 1)
            ret.setScalarValue(arr.getDouble(0));

        addVariable(ret);
        if (getShapeForVarName(name) == null)
            putShapeForVarName(name, arr.shape());
        //ensure there is a reference to the array in the integer index
        //this is used later for op creation
        reverseArrayLookup.put(arr, ret);
        variableMap.put(name, ret);
        return ret;

    }

    /**
     * Get the variable based on the opName
     *
     * @param name the opName of the variable
     * @return the variabel instance if there is one
     */
    public SDVariable getVariable(String name) {
        return variableMap.get(name);
    }


    /**
     * Get the gradient for the given vertex id
     *
     * @param varName the vertex id
     * @return the gradient for this variable or null
     */
    public SDVariable getGradForVariable(String varName) {
        return gradients.get(varName);
    }


    /**
     * Assign a vertex id
     * to a gradient
     *
     * @param variableName the vertex id
     *                     to assign
     * @param variable     the variable
     */
    public void setGradientForVariableName(String variableName, SDVariable variable) {
        if (variable == null) {
            throw new ND4JIllegalStateException("Unable to set null gradient for variable name " + variableName);
        }

        gradients.put(variableName, variable);
    }


    /**
     * Get the forward variable for gradient
     * based on the gradient's vertex id
     *
     * @param vertexId the vertex id
     * @return the gradient for the variable or null
     */
    public SDVariable getForwardVariableForVertexId(int vertexId) {
        return forwardVarForGrad.get(vertexId);
    }


    /**
     * @param varName
     * @param forwardVariable
     */
    public void setForwardVariableForVarName(String varName, SDVariable forwardVariable) {
        forwardVarForGrad.put(varName, forwardVariable);
    }

    /**
     * Gradient with respect
     * to the given variable opName.
     * Note that in order to run this function,
     * {@link #execBackwards()} must be executed first.
     * All gradient functions are obtained within that time.
     *
     * @param varName the variable opName to get the gradient for.
     * @return
     */
    public SDVariable grad(String varName) {
        if (!sameDiffFunctionInstances.containsKey("grad")) {
            throw new IllegalStateException("Unable to obtain gradient. Please run execBackwards() first.");
        }

        SameDiff grad = getFunction("grad");
        SDVariable var = grad.getVariable(varName);
        return getFunction("grad").getGradForVariable(var.getVarName());
    }

    /**
     * Average pooling 2d operation.
     *
     * @param input       the input to average pooling 2d
     * @param pooling2DConfig the configuration
     * @return
     */
    public SDVariable avgPooling2d(SDVariable input, Pooling2DConfig pooling2DConfig) {
        return avgPooling2d(null, input, pooling2DConfig);
    }

    /**
     * Average pooling 2d operation.
     *
     * @param name         name of the operation in SameDiff
     * @param input       the input to average pooling 2d
     * @param pooling2DConfig the configuration
     * @return
     */
    public SDVariable avgPooling2d(String name, SDVariable input, Pooling2DConfig pooling2DConfig) {
        SDVariable ret = f().avgPooling2d(input, pooling2DConfig);
        return updateVariableNameAndReference(ret, name);
    }

    /**
     * Max pooling 2d operation.
     *
     * @param input       the input to max pooling 2d
     * @param pooling2DConfig the configuration
     * @return
     */
    public SDVariable maxPooling2d(SDVariable input, Pooling2DConfig pooling2DConfig) {
        return maxPooling2d(null, input, pooling2DConfig);
    }

    /**
     * Max pooling 2d operation.
     *
     * @param name         name of the operation in SameDiff
     * @param input       the input to max pooling 2d
     * @param pooling2DConfig the configuration
     * @return
     */
    public SDVariable maxPooling2d(String name, SDVariable input, Pooling2DConfig pooling2DConfig) {
        SDVariable ret = f().maxPooling2d(input, pooling2DConfig);
        return updateVariableNameAndReference(ret, name);
    }

    /**
     * Average pooling 3d operation.
     *
     * @param inputs       the inputs to average pooling 3d
     * @param pooling3DConfig the configuration
     * @return
     */
    public SDVariable avgPooling3d(SDVariable[] inputs, Pooling3DConfig pooling3DConfig) {
        return avgPooling3d(null, inputs, pooling3DConfig);
    }

    /**
     * Average pooling 3d operation.
     *
     * @param name         name of the operation in SameDiff
     * @param inputs       the inputs to average pooling 3d
     * @param pooling3DConfig the configuration
     * @return
     */
    public SDVariable avgPooling3d(String name, SDVariable[] inputs, Pooling3DConfig pooling3DConfig) {
        SDVariable ret = f().avgPooling3d(inputs, pooling3DConfig);
        return updateVariableNameAndReference(ret, name);
    }

    /**
     * Max pooling 3d operation.
     *
     * @param inputs       the inputs to max pooling 3d
     * @param pooling3DConfig the configuration
     * @return
     */
    public SDVariable maxPooling3d(SDVariable[] inputs, Pooling3DConfig pooling3DConfig) {
        return maxPooling3d(null, inputs, pooling3DConfig);
    }

    /**
     * Max pooling 3d operation.
     *
     * @param name         name of the operation in SameDiff
     * @param inputs       the inputs to max pooling 3d
     * @param pooling3DConfig the configuration
     * @return
     */
    public SDVariable maxPooling3d(String name, SDVariable[] inputs, Pooling3DConfig pooling3DConfig) {
        SDVariable ret = f().maxPooling3d(inputs, pooling3DConfig);
        return updateVariableNameAndReference(ret, name);
    }

    /**
     * Conv1d operation.
     *
     * @param inputs       the inputs to conv1d
     * @param conv1DConfig the configuration
     * @return
     */
    public SDVariable conv1d(SDVariable[] inputs, Conv1DConfig conv1DConfig) {
        return conv1d(null, inputs, conv1DConfig);
    }

    /**
     * Conv1d operation.
     *
     * @param name         name of the operation in SameDiff
     * @param inputs       the inputs to conv1d
     * @param conv1DConfig the configuration
     * @return
     */
    public SDVariable conv1d(String name, SDVariable[] inputs, Conv1DConfig conv1DConfig) {
        SDVariable ret = f().conv1d(inputs, conv1DConfig);
        return updateVariableNameAndReference(ret, name);
    }


    /**
     * Local response normalization operation.
     *
     * @param inputs       the inputs to lrn
     * @param lrnConfig the configuration
     * @return
     */
    public SDVariable localResponseNormalization(SDVariable inputs, LocalResponseNormalizationConfig lrnConfig) {
        return localResponseNormalization(null, inputs, lrnConfig);
    }

    /**
     * Local response normalization operation.
     *
     * @param name         name of the operation in SameDiff
     * @param inputs       the inputs to lrn
     * @param lrnConfig the configuration
     * @return
     */
    public SDVariable localResponseNormalization(String name, SDVariable inputs,
                                                 LocalResponseNormalizationConfig lrnConfig) {
        SDVariable ret = f().localResponseNormalization(inputs, lrnConfig);
        return updateVariableNameAndReference(ret, name);
    }

    public SDVariable conv2d(SDVariable layerInput, SDVariable weights, Conv2DConfig config){
        return conv2d(layerInput, weights, null, config);
    }

    public SDVariable conv2d(SDVariable layerInput, SDVariable weights, SDVariable bias, Conv2DConfig config){
        SDVariable[] arr = new SDVariable[bias == null ? 2 : 3];
        arr[0] = layerInput;
        arr[1] = weights;
        if(bias != null)
            arr[2] = bias;
        return conv2d(arr, config);
    }

    /**
     * Conv2d operation.
     *
     * @param inputs       the inputs to conv2d
     * @param conv2DConfig the configuration
     * @return
     */
    public SDVariable conv2d(SDVariable[] inputs, Conv2DConfig conv2DConfig) {
        return conv2d(null, inputs, conv2DConfig);
    }

    /**
     * Conv2d operation.
     *
     * @param name         name of the operation in SameDiff
     * @param inputs       the inputs to conv2d
     * @param conv2DConfig the configuration
     * @return
     */
    public SDVariable conv2d(String name, SDVariable[] inputs, Conv2DConfig conv2DConfig) {
        SDVariable ret = f().conv2d(inputs, conv2DConfig);
        return updateVariableNameAndReference(ret, name);
    }

    /**
     * Depth-wise Conv2d operation.
     *
     * @param inputs       the inputs to conv2d
     * @param depthConv2DConfig the configuration
     * @return
     */
    public SDVariable depthWiseConv2d(SDVariable[] inputs, Conv2DConfig depthConv2DConfig) {
        return depthWiseConv2d(null, inputs, depthConv2DConfig);
    }


    /**
     * Depth-wise Conv2d operation.
     *
     * @param name         name of the operation in SameDiff
     * @param inputs       the inputs to sconv2d
     * @param depthConv2DConfig the configuration
     * @return
     */
    public SDVariable depthWiseConv2d(String name, SDVariable[] inputs, Conv2DConfig depthConv2DConfig) {
        SDVariable ret = f().depthWiseConv2d(inputs, depthConv2DConfig);
        return updateVariableNameAndReference(ret, name);
    }

    /**
     * Separable Conv2d operation.
     *
     * @param inputs       the inputs to conv2d
     * @param conv2DConfig the configuration
     * @return
     */
    public SDVariable sconv2d(SDVariable[] inputs, Conv2DConfig conv2DConfig) {
        return sconv2d(null, inputs, conv2DConfig);
    }


    /**
     * Separable Conv2d operation.
     *
     * @param name         name of the operation in SameDiff
     * @param inputs       the inputs to sconv2d
     * @param conv2DConfig the configuration
     * @return
     */
    public SDVariable sconv2d(String name, SDVariable[] inputs, Conv2DConfig conv2DConfig) {
        SDVariable ret = f().sconv2d(inputs, conv2DConfig);
        return updateVariableNameAndReference(ret, name);
    }


    /**
     * Deconv2d operation.
     *
     * @param inputs       the inputs to sconv2d
     * @param deconv2DConfig the configuration
     * @return
     */
    public SDVariable deconv2d(SDVariable[] inputs, DeConv2DConfig deconv2DConfig) {
        return deconv2d(null, inputs, deconv2DConfig);
    }


    /**
     * Deconv2d operation.
     *
     * @param name         name of the operation in SameDiff
     * @param inputs       the inputs to sconv2d
     * @param deconv2DConfig the configuration
     * @return
     */
    public SDVariable deconv2d(String name, SDVariable[] inputs, DeConv2DConfig deconv2DConfig) {
        SDVariable ret = f().deconv2d(inputs, deconv2DConfig);
        return updateVariableNameAndReference(ret, name);
    }




    /**
     * Conv3d operation.
     *
     * @param inputs       the inputs to conv3d
     * @param conv3DConfig the configuration
     * @return
     */
    public SDVariable conv3d(SDVariable[] inputs, Conv3DConfig conv3DConfig) {
        return conv3d(null, inputs, conv3DConfig);
    }

    /**
     * Conv3d operation.
     *
     * @param name         name of the operation in SameDiff
     * @param inputs       the inputs to conv3d
     * @param conv3DConfig the configuration
     * @return
     */
    public SDVariable conv3d(String name, SDVariable[] inputs, Conv3DConfig conv3DConfig) {
        SDVariable ret = f().conv3d(inputs, conv3DConfig);
        return updateVariableNameAndReference(ret, name);
    }

    /**
     * Batch norm operation.
     *
     */
    public SDVariable batchNorm(SDVariable input, SDVariable mean,
                                SDVariable variance, SDVariable gamma,
                                SDVariable beta,
                                boolean applyGamma, boolean applyBeta, double epsilon) {
        return batchNorm(null, input, mean, variance, gamma, beta, applyGamma, applyBeta, epsilon);
    }

    /**
     * Batch norm operation.
     *
     */
    public SDVariable batchNorm(String name, SDVariable input, SDVariable mean,
                                SDVariable variance, SDVariable gamma,
                                SDVariable beta,
                                boolean applyGamma, boolean applyBeta, double epsilon) {
        SDVariable res = f().batchNorm(input, mean, variance, gamma, beta, applyGamma, applyBeta, epsilon);
        return updateVariableNameAndReference(res, name);
    }

    public SDVariable im2Col(SDVariable in, Conv2DConfig config){
        return im2Col(null, in, config);
    }

    public SDVariable im2Col(String name, SDVariable in, Conv2DConfig config){
        SDVariable ret = f().im2Col(in, config);
        return updateVariableNameAndReference(ret, name);
    }

    public SDVariable col2Im(SDVariable in, Conv2DConfig config){
        return col2Im(null, in, config);
    }

    public SDVariable col2Im(String name, SDVariable in, Conv2DConfig config){
        SDVariable ret = f().col2Im(in, config);
        return updateVariableNameAndReference(ret, name);
    }

    /**
     * @param name
     * @param value
     * @return
     */
    public SDVariable scalar(String name, double value) {
        return var(name, Nd4j.scalar(value));
    }


    /**
     * @param iX
     * @return
     */
    public SDVariable gte(SDVariable iX, double iy) {
        return gte(null, iX, iy);

    }

    /**
     * @param iX
     * @return
     */
    public SDVariable lte(SDVariable iX, double iy) {
        return lte(null, iX, iy);
    }


    /**
     * @param iX
     * @return
     */
    public SDVariable gt(SDVariable iX, double iy) {
        return gt(null, iX, iy);
    }

    /**
     * @param iX
     * @return
     */
    public SDVariable lt(SDVariable iX, double iy) {
        return lt(null, iX, iy);
    }


    /**
     * @param iX
     * @return
     */
    public SDVariable neq(SDVariable iX, double iy) {
        return neq(null, iX, iy);
    }

    /**
     * @param iX
     * @return
     */
    public SDVariable eq(SDVariable iX, double iy) {
        return eq(null, iX, iy);
    }

    /**
     * @param iX
     * @return
     */
    public SDVariable gte(SDVariable iX, SDVariable iy) {
        return gte(null, iX, iy);
    }

    /**
     * @param iX
     * @return
     */
    public SDVariable lte(SDVariable iX, SDVariable iy) {
        return lte(null, iX, iy);
    }


    /**
     * @param iX
     * @return
     */
    public SDVariable gt(SDVariable iX, SDVariable iy) {
        return gt(null, iX, iy);

    }

    /**
     * @param iX
     * @return
     */
    public SDVariable lt(SDVariable iX, SDVariable iy) {
        return lt(null, iX, iy);
    }


    /**
     * @param iX
     * @return
     */
    public SDVariable neq(SDVariable iX, SDVariable iy) {
        return neq(null, iX, iy);
    }

    /**
     * @param iX
     * @return
     */
    public SDVariable eq(SDVariable iX, SDVariable iy) {
        return eq(null, iX, iy);
    }

    /**
     * @param iX
     * @return
     */
    public SDVariable or(SDVariable iX, SDVariable iy) {
        return or(null, iX, iy);
    }

    public SDVariable and(SDVariable iX, SDVariable iY) {
        return and(null, iX, iY);
    }

    public SDVariable and(String name, SDVariable ix, SDVariable iy) {
        SDVariable result = f().and(ix, iy);
        return updateVariableNameAndReference(result, name);
    }

    public SDVariable xor(SDVariable ix, SDVariable iy) {
        return xor(null, ix, iy);
    }

    public SDVariable xor(String name, SDVariable ix, SDVariable iy) {
        SDVariable result = f().xor(ix, iy);
        return updateVariableNameAndReference(result, name);
    }

    public SDVariable abs(SDVariable ix) {
        return abs(null, ix);
    }

    public SDVariable abs(String name, SDVariable ix) {
        SDVariable result = f().abs(ix);
        return updateVariableNameAndReference(result, name);
    }

    /**
     * @param iX
     * @return
     */
    public SDVariable neg(SDVariable iX) {
        return neg(null, iX);
    }


    /**
     * @param iX
     * @return
     */
    public SDVariable cos(SDVariable iX) {
        return cos(null, iX);
    }

    /**
     * @param iX
     * @return
     */
    public SDVariable sin(SDVariable iX) {
        return sin(null, iX);
    }

    /**
     * @param iX
     * @return
     */
    public SDVariable tan(SDVariable iX) {
        return tan(null, iX);
    }

    public SDVariable invertPermutation(SDVariable input) {
        return invertPermutation(null, input);
    }

    public SDVariable invertPermutation(String name, SDVariable input) {
        SDVariable ret = f().invertPermutation(input, false);
        return updateVariableNameAndReference(ret, name);
    }

    /**
     * @param iX
     * @return
     */
    public SDVariable acos(SDVariable iX) {
        return acos(null, iX);
    }

    /**
     * @param iX
     * @return
     */

    public SDVariable asin(SDVariable iX) {
        return asin(null, iX);
    }

    /**
     * @param iX
     * @return
     */
    public SDVariable atan(SDVariable iX) {
        return atan(null, iX);
    }

    public SDVariable atan2(SDVariable y, SDVariable x) {
        return atan2(null, y, x);
    }

    public SDVariable atan2(String name, SDVariable y, SDVariable x) {
        SDVariable ret = f().atan2(y, x);
        return updateVariableNameAndReference(ret, name);
    }

    /**
     * @param iX
     * @return
     */
    public SDVariable cosh(SDVariable iX) {
        return cosh(null, iX);
    }

    /**
     * @param iX
     * @return
     */
    public SDVariable sinh(SDVariable iX) {
        return sinh(null, iX);
    }

    /**
     * @param iX
     * @return
     */
    public SDVariable tanh(SDVariable iX) {
        return tanh(null, iX);
    }

    /**
     * @param iX
     * @return
     */
    public SDVariable acosh(SDVariable iX) {
        return acosh(null, iX);
    }

    /**
     * @param iX
     * @return
     */
    public SDVariable asinh(SDVariable iX) {
        return asinh(null, iX);
    }

    /**
     * @param iX
     * @return
     */
    public SDVariable atanh(SDVariable iX) {
        return atanh(null, iX);
    }

    /**
     * @param iX
     * @return
     */
    public SDVariable exp(SDVariable iX) {
        return exp(null, iX);
    }


    /**
     * @param iX
     * @return
     */
    public SDVariable rsqrt(SDVariable iX) {
        return rsqrt(null, iX);
    }

    /**
     * @param iX
     * @return
     */
    public SDVariable expm1(SDVariable iX) {
        return expm1(null, iX);
    }

    /**
     * @param iX
     * @return
     */
    public SDVariable log1p(SDVariable iX) {
        return log1p(null, iX);
    }


    /**
     * @param iX
     * @return
     */
    public SDVariable isInfinite(SDVariable iX) {
        return isInfinite(null, iX);
    }

    /**
     * @param iX
     * @return
     */
    public SDVariable isNaN(SDVariable iX) {
        return isNaN(null, iX);
    }

    /**
     * @param iX
     * @return
     */
    public SDVariable round(SDVariable iX) {
        return round(null, iX);
    }

    /**
     * @param iX
     * @return
     */
    public SDVariable isFinite(SDVariable iX) {
        return isFinite(null, iX);
    }

    /**
     * @param iX
     * @return
     */
    public SDVariable log(SDVariable iX) {
        return log(null, iX);
    }

    /**
     * @param iX
     * @return
     */
    public SDVariable cube(SDVariable iX) {
        return cube(null, iX);
    }


    /**
     * @param iX
     * @param value
     * @return
     */
    public SDVariable pow(SDVariable iX, double value) {
        return pow(null, iX, value);
    }

    /**
     * @param iX
     * @return
     */
    public SDVariable sqrt(SDVariable iX) {
        return sqrt(null, iX);
    }

    /**
     * @param iX
     * @return
     */
    public SDVariable square(SDVariable iX) {
        return square(null, iX);
    }

    /**
     * @param iX
     * @return
     */
    public SDVariable floor(SDVariable iX) {
        return floor(null, iX);
    }

    public SDVariable ceil(SDVariable x) {
        return ceil(null, x);
    }

    public SDVariable ceil(String name, SDVariable x) {
        SDVariable ret = f().ceil(x);
        return updateVariableNameAndReference(ret, name);
    }

    public SDVariable clipByValue(SDVariable x, double clipValueMin, double clipValueMax) {
        return clipByValue(null, x, clipValueMin, clipValueMax);
    }

    public SDVariable clipByValue(String name, SDVariable x, double clipValueMin, double clipValueMax) {
        SDVariable ret = f().clipByValue(x, clipValueMin, clipValueMax);
        return updateVariableNameAndReference(ret, name);
    }

    public SDVariable clipByNorm(SDVariable x, double clipValue) {
        return clipByNorm(null, x, clipValue);
    }

    public SDVariable clipByNorm(String name, SDVariable x, double clipValue) {
        SDVariable ret = f().clipByNorm(x, clipValue);
        return updateVariableNameAndReference(ret, name);
    }

    public SDVariable clipByNorm(SDVariable x, double clipValue, int... dimensions) {
        return clipByNorm(null, x, clipValue, dimensions);
    }

    public SDVariable clipByNorm(String name, SDVariable x, double clipValue, int... dimensions) {
        SDVariable ret = f().clipByNorm(x, clipValue, dimensions);
        return updateVariableNameAndReference(ret, name);
    }

    /**
     * @param iX
     * @return
     */
    public SDVariable relu(SDVariable iX, double cutoff) {
        return relu(null, iX, cutoff);
    }

    /**
     * @param iX
     * @return
     */
    public SDVariable relu6(SDVariable iX, double cutoff) {
        return relu6(null, iX, cutoff);
    }

    /**
     * @param iX
     * @return
     */
    public SDVariable softmax(SDVariable iX) {
        return softmax(null, iX);
    }

    public SDVariable logSoftmax(SDVariable iX) {
        return logSoftmax(null, iX);
    }

    public SDVariable logSoftmax(String name, SDVariable iX) {
        SDVariable ret = f().logSoftmax(iX);
        return updateVariableNameAndReference(ret, name);
    }

    public SDVariable selu(SDVariable iX) {
        return selu(null, iX);
    }

    public SDVariable selu(String name, SDVariable iX) {
        SDVariable ret = f().selu(iX);
        return updateVariableNameAndReference(ret, name);
    }

    public SDVariable mergeAdd(SDVariable... iX) {
        return mergeAdd(null, iX);
    }

    public SDVariable mergeAdd(String name, SDVariable... inputs) {
        SDVariable ret = f().mergeAdd(inputs);
        return updateVariableNameAndReference(ret, name);
    }

    public SDVariable mergeMax(SDVariable... iX) {
        return mergeMax(null, iX);
    }

    public SDVariable mergeMax(String name, SDVariable... inputs) {
        SDVariable ret = f().mergeMax(inputs);
        return updateVariableNameAndReference(ret, name);
    }

    public SDVariable mergeAvg(SDVariable... inputs) {
        return mergeAvg(null, inputs);
    }

    public SDVariable mergeAvg(String name, SDVariable... inputs) {
        SDVariable ret = f().mergeAvg(inputs);
        return updateVariableNameAndReference(ret, name);
    }

    public SDVariable batchToSpace(SDVariable iX, int[] blocks, int[][] crops) {
        return batchToSpace(null, iX, blocks, crops);
    }

    public SDVariable batchToSpace(String name, SDVariable iX, int[] blocks, int[][] crops) {
        SDVariable ret = f().batchToSpace(iX, blocks, crops);
        return updateVariableNameAndReference(ret, name);
    }


    public SDVariable depthToSpace(SDVariable iX, int blockSize, String dataFormat) {
        return depthToSpace(null, iX, blockSize, dataFormat);
    }

    public SDVariable depthToSpace(String name, SDVariable iX, int blockSize, String dataFormat) {
        SDVariable ret = f().depthToSpace(iX, blockSize, dataFormat);
        return updateVariableNameAndReference(ret, name);
    }

    public SDVariable spaceToBatch(SDVariable iX, int[] blocks, int[][] padding) {
        return spaceToBatch(null, iX, blocks, padding);
    }

    public SDVariable spaceToBatch(String name, SDVariable iX, int[] blocks, int[][] padding) {
        SDVariable ret = f().spaceToBatch(iX, blocks, padding);
        return updateVariableNameAndReference(ret, name);
    }

    public SDVariable spaceToDepth(SDVariable iX, int blockSize, String dataFormat) {
        return spaceToDepth(null, iX, blockSize, dataFormat);
    }

    public SDVariable spaceToDepth(String name, SDVariable iX, int blockSize, String dataFormat) {
        SDVariable ret = f().spaceToDepth(iX, blockSize, dataFormat);
        return updateVariableNameAndReference(ret, name);
    }


    public SDVariable[] dynamicPartition(SDVariable iX, SDVariable partitions, int numPartitions) {
        return dynamicPartition(null, iX, partitions, numPartitions);
    }

    public SDVariable[] dynamicPartition(String[] name, SDVariable iX, SDVariable partitions, int numPartitions) {
        SDVariable[] ret = f().dynamicPartition(iX, partitions, numPartitions);
        return updateVariableNamesAndReferences(ret, name);
    }

    public SDVariable dynamicStitch(SDVariable[] indices, SDVariable[] iX) {
        return dynamicStitch(null, indices, iX);
    }

    public SDVariable dynamicStitch(String name, SDVariable[] indices, SDVariable[] iX) {
        SDVariable ret = f().dynamicStitch(indices, iX);
        return updateVariableNameAndReference(ret, name);
    }

    public SDVariable dilation2D(SDVariable df, SDVariable weights, int[] strides,
                                 int[] rates, boolean isSameMode) {
        return dilation2D(null, df, weights, strides, rates, isSameMode);
    }

    public SDVariable dilation2D(String name, SDVariable df, SDVariable weights, int[] strides,
                                 int[] rates, boolean isSameMode) {
        SDVariable ret = f().dilation2D(df, weights, strides, rates, isSameMode);
        return updateVariableNameAndReference(ret, name);
    }

    public SDVariable shape(SDVariable df) {
        return shape(null, df);
    }

    public SDVariable shape(String name, SDVariable df) {
        SDVariable ret = f().shape(df);
        return updateVariableNameAndReference(ret, name);
    }

    public SDVariable rank(SDVariable in){
        return rank(null, in);
    }

    public SDVariable rank(String name, SDVariable in){
        SDVariable ret = f().rank(in);
        return updateVariableNameAndReference(ret, name);
    }


    public SDVariable cross(SDVariable a, SDVariable b) {
        return cross(null, a, b);
    }

    public SDVariable cross(String name, SDVariable a, SDVariable b) {
        SDVariable ret = f().cross(a, b);
        return updateVariableNameAndReference(ret, name);
    }

    public SDVariable gather(SDVariable df, int[] indices, int axis) {
        return gather(null, df, indices, axis);
    }

    public SDVariable gather(String name, SDVariable df, int[] indices, int axis) {
        SDVariable ret = f().gather(df, indices, axis);
        return updateVariableNameAndReference(ret, name);
    }

    public SDVariable gather(SDVariable df, SDVariable indices, int axis) {
        return gather(null, df, indices, axis);
    }

    public SDVariable gather(String name, SDVariable df, SDVariable indices, int axis) {
        SDVariable ret = f().gather(df, indices, axis);
        return updateVariableNameAndReference(ret, name);
    }

    public SDVariable gatherNd(SDVariable df, SDVariable indices) {
        return gatherNd(null, df, indices);
    }

    public SDVariable gatherNd(String name, SDVariable df, SDVariable indices) {
        SDVariable ret = f().gatherNd(df, indices);
        return updateVariableNameAndReference(ret, name);
    }

    public SDVariable repeat(SDVariable df, int axis) {
        return repeat(null, df, axis);
    }


    public SDVariable repeat(String name, SDVariable df, int axis) {
        SDVariable ret = f().repeat(df, axis);
        return updateVariableNameAndReference(ret, name);
    }

    public SDVariable stack(int axis, SDVariable... values) {
        return stack(null, axis, values);
    }

    public SDVariable stack(String name, int axis, SDVariable... values) {
        SDVariable ret = f().stack(values, axis);
        return updateVariableNameAndReference(ret, name);
    }

    public SDVariable parallel_stack(SDVariable[] values) {
        return parallel_stack(null, values);
    }

    public SDVariable parallel_stack(String name, SDVariable[] values) {
        SDVariable ret = f().parallel_stack(values);
        return updateVariableNameAndReference(ret, name);
    }

    public SDVariable[] unstack(SDVariable value, int axis) {
        return unstack(null, value, axis);
    }

    public SDVariable[] unstack(String[] names, SDVariable value, int axis) {
        SDVariable[] ret = f().unstack(value, axis);
        return updateVariableNamesAndReferences(ret, names);
    }
    public SDVariable[] unstack(SDVariable value, int axis, int num) {
        return unstack(null, value, axis, num);
    }

    public SDVariable[] unstack(String[] names, SDVariable value, int axis, int num) {
        SDVariable[] ret = f().unstack(value, axis, num);
        return updateVariableNamesAndReferences(ret, names);
    }

    public SDVariable erf(SDVariable iX) {
        return erf(null, iX);
    }

    public SDVariable erf(String name, SDVariable iX) {
        SDVariable ret = f().erf(iX);
        return updateVariableNameAndReference(ret, name);
    }


    public SDVariable erfc(SDVariable iX) {
        return erfc(null, iX);
    }

    public SDVariable erfc(String name, SDVariable iX) {
        SDVariable ret = f().erfc(iX);
        return updateVariableNameAndReference(ret, name);
    }

    public SDVariable diag(SDVariable iX) {
        return diag(null, iX);
    }

    public SDVariable diag(String name, SDVariable iX) {
        SDVariable ret = f().diag(iX);
        return updateVariableNameAndReference(ret, name);
    }

    public SDVariable diagPart(SDVariable iX) {
        return diagPart(null, iX);
    }

    public SDVariable diagPart(String name, SDVariable iX) {
        SDVariable ret = f().diagPart(iX);
        return updateVariableNameAndReference(ret, name);
    }

    public SDVariable setDiag(SDVariable in, SDVariable diag){
        return setDiag(null, in, diag);
    }

    public SDVariable setDiag(String name, SDVariable in, SDVariable diag){
        SDVariable ret = f().setDiag(in, diag);
        return updateVariableNameAndReference(ret, name);
    }

    public SDVariable oneHot(SDVariable indices, int depth) {
        return oneHot(null, indices, depth, -1, 1.00, 0.00);
    }

    public SDVariable oneHot(SDVariable indices, int depth, int axis, double on, double off) {
        return oneHot(null, indices, depth, axis, on, off);
    }

    public SDVariable oneHot(String name, SDVariable indices, int depth) {
        return oneHot(name, indices, depth, -1, 1.00, 0.00);
    }

    public SDVariable oneHot(String name, SDVariable indices, int depth, int axis, double on, double off) {
        SDVariable ret = f().onehot(indices, depth, axis, on, off);
        return updateVariableNameAndReference(ret, name);
    }

    public SDVariable reciprocal(SDVariable a) {
        return reciprocal(null,a);
    }

    public SDVariable reciprocal(String name, SDVariable a) {
        SDVariable ret = f().reciprocal(a);
        return updateVariableNameAndReference(ret,name);
    }

    /**
     * @param iX
     * @return
     */
    public SDVariable gradientBackwardsMarker(SDVariable iX) {
        return gradientBackwardsMarker(generateNewVarName(new GradientBackwardsMarker().opName(), 0), iX);
    }


    /**
     * @param iX
     * @return
     */
    public SDVariable hardTanh(SDVariable iX) {
        return hardTanh(null, iX);
    }

    public SDVariable hardSigmoid(SDVariable in){
        return hardSigmoid(null, in);
    }

    public SDVariable hardSigmoid(String name, SDVariable in){
        SDVariable ret = f().hardSigmoid(in);
        return updateVariableNameAndReference(ret, name);
    }

    /**
     * @param iX
     * @return
     */
    public SDVariable hardTanhDerivative(SDVariable iX) {
        return hardTanhDerivative(null, iX);
    }

    /**
     * @param iX
     * @return
     */
    public SDVariable sigmoid(SDVariable iX) {
        return sigmoid(null, iX);
    }


    /**
     * @param iX
     * @return
     */
    public SDVariable sigmoidDerivative(SDVariable iX, SDVariable wrt) {
        return sigmoidDerivative(null, iX, wrt);
    }

    public SDVariable logSigmoid(SDVariable iX) {
        return logSigmoid(null, iX);
    }

    public SDVariable logSigmoid(String name, SDVariable iX) {
        SDVariable ret = f().logSigmoid(iX);
        return updateVariableNameAndReference(ret, name);
    }

    /**
     * @param iX
     * @return
     */
    public SDVariable sign(SDVariable iX) {
        return sign(null, iX);
    }

    /**
     * @param iX
     * @return
     */
    public SDVariable softsign(SDVariable iX) {
        return softsign(null, iX);
    }

    /**
     * @param iX
     * @return
     */
    public SDVariable softsignDerivative(SDVariable iX) {
        return softsignDerivative(null, iX);
    }

    /**
     * @param iX
     * @return
     */
    public SDVariable softplus(SDVariable iX) {
        return softplus(null, iX);
    }

    public SDVariable swish(SDVariable iX) {
        return swish(null, iX);
    }

    public SDVariable swish(String name, SDVariable iX) {
        SDVariable ret = f().swish(iX);
        return updateVariableNameAndReference(ret, name);
    }

    /**
     * @param iX
     * @return
     */
    public SDVariable elu(SDVariable iX) {
        return elu(null, iX);
    }

    /**
     * @param iX
     * @return
     */
    public SDVariable eluDerivative(SDVariable iX) {
        return eluDerivative(null, iX);
    }

    /**
     * @param iX
     * @param cutoff
     * @return
     */
    public SDVariable leakyRelu(SDVariable iX, double cutoff) {
        return leakyRelu(null, iX, cutoff);
    }

    /**
     * @param iX
     * @return
     */
    public SDVariable mean(SDVariable iX) {
        return mean(null, iX);
    }


    /**
     * @param iX
     * @param dimension
     * @return
     */
    public SDVariable mean(SDVariable iX, int... dimension) {
        return mean(null, iX, dimension);
    }

    /**
     * @param iX
     * @param biasCorrected
     * @param dimensions
     * @return
     */
    public SDVariable standardDeviation(SDVariable iX,
                                        boolean biasCorrected,
                                        int... dimensions) {
        return standardDeviation(null, iX, biasCorrected, dimensions);
    }

    /**
     * @param iX
     * @param biasCorrected
     * @param dimensions
     * @return
     */
    public SDVariable variance(SDVariable iX,
                               boolean biasCorrected,
                               int... dimensions) {
        return variance(null, iX, biasCorrected, dimensions);
    }

    /**
     * @param iX
     * @param dimensions
     * @return
     */
    public SDVariable sum(SDVariable iX,
                          int... dimensions) {
        return sum(null, iX, dimensions);
    }

    /**
     * @param iX
     * @param dimensions
     * @return
     */
    public SDVariable prod(SDVariable iX,
                           int... dimensions) {
        return prod(null, iX, dimensions);
    }


    public SDVariable scalarMax(SDVariable in, Number value){
        return scalarMax(null, in, value);
    }

    public SDVariable scalarMax(String name, SDVariable in, Number value){
        SDVariable ret = f().scalarMax(in, value);
        return updateVariableNameAndReference(ret, name);
    }

    public SDVariable scalarMin(SDVariable in, Number value){
        return scalarMin(null, in, value);
    }

    public SDVariable scalarMin(String name, SDVariable in, Number value){
        SDVariable ret = f().scalarMin(in, value);
        return updateVariableNameAndReference(ret, name);
    }

    public SDVariable scalarFloorMod(SDVariable in, Number value){
        return scalarFloorMod(null, in, value);
    }

    public SDVariable scalarFloorMod(String name, SDVariable in, Number value){
        SDVariable ret = f().scalarFloorMod(in, value);
        return updateVariableNameAndReference(ret, name);
    }


    /**
     * @param iX
     * @param dimensions
     * @return
     */
    public SDVariable max(SDVariable iX, int... dimensions) {
        return max(null, iX, dimensions);
    }

    public SDVariable max(SDVariable first, SDVariable second) {
        return max(null, first, second);
    }

    public SDVariable max(String name, SDVariable first, SDVariable second) {
        SDVariable result = f().max(first, second);
        return updateVariableNameAndReference(result, name);
    }

    public SDVariable amax(SDVariable in, int... dimensions){
        return amax(null, in, dimensions);
    }

    public SDVariable amax(String name, SDVariable in, int... dimensions){
        SDVariable ret = f().amax(in, dimensions);
        return updateVariableNameAndReference(ret, name);
    }

    public SDVariable amin(SDVariable in, int... dimensions){
        return amin(null, in, dimensions);
    }

    public SDVariable amin(String name, SDVariable in, int... dimensions){
        SDVariable ret = f().amin(in, dimensions);
        return updateVariableNameAndReference(ret, name);
    }

    public SDVariable amean(SDVariable in, int... dimensions){
        return amean(null, in, dimensions);
    }

    public SDVariable amean(String name, SDVariable in, int... dimensions){
        SDVariable ret = f().amean(in, dimensions);
        return updateVariableNameAndReference(ret, name);
    }

    public SDVariable asum(SDVariable in, int... dimensions){
        return asum(null, in, dimensions);
    }

    public SDVariable asum(String name, SDVariable in, int... dimensions){
        SDVariable ret = f().asum(in, dimensions);
        return updateVariableNameAndReference(ret, name);
    }

    public SDVariable countZero(SDVariable input, int... dimensions) {
        return countZero(null, input, dimensions);
    }

    public SDVariable countZero(String name, SDVariable input, int... dimensions) {
        SDVariable res = f().countZero(input, dimensions);
        return updateVariableNameAndReference(res, name);
    }

    public SDVariable zeroFraction(SDVariable input) {
        return zeroFraction(null, input);
    }

    public SDVariable zeroFraction(String name, SDVariable input) {
        SDVariable res = f().zeroFraction(input);
        return updateVariableNameAndReference(res, name);
    }

    public SDVariable countNonZero(SDVariable input, int... dimensions) {
        return countNonZero(null, input, dimensions);
    }

    public SDVariable countNonZero(String name, SDVariable input, int... dimensions) {
        SDVariable res = f().countNonZero(input, dimensions);
        return updateVariableNameAndReference(res, name);
    }

    /**
     * @param iX
     * @param dimensions
     * @return
     */
    public SDVariable min(SDVariable iX, int... dimensions) {
        return min(null, iX, dimensions);
    }

    public SDVariable min(SDVariable first, SDVariable second) {
        return min(null, first, second);
    }

    public SDVariable min(String name, SDVariable first, SDVariable second) {
        SDVariable result = f().min(first, second);
        return updateVariableNameAndReference(result, name);
    }

    public SDVariable argmax(SDVariable in, int... dimensions) {
        return argmax(null, in, dimensions);
    }

    public SDVariable argmax(String name, SDVariable in, int... dimensions) {
        SDVariable ret = f().argmax(in, dimensions);
        return updateVariableNameAndReference(ret, name);
    }

    public SDVariable argmin(SDVariable in, int... dimensions) {
        return argmin(null, in, dimensions);
    }

    public SDVariable argmin(String name, SDVariable in, int... dimensions) {
        SDVariable ret = f().argmin(in, dimensions);
        return updateVariableNameAndReference(ret, name);
    }

    public SDVariable cumsum(SDVariable in, boolean exclusive, boolean reverse, int... dimensions) {
        return cumsum(null, in, exclusive, reverse, dimensions);
    }

    public SDVariable cumsum(String name, SDVariable in, boolean exclusive, boolean reverse, int... dimensions) {
        SDVariable ret = f().cumsum(in, exclusive, reverse, dimensions);
        return updateVariableNameAndReference(ret, name);
    }

    public SDVariable cumprod(SDVariable in, boolean exclusive, boolean reverse, int... dimensions) {
        return cumprod(null, in, exclusive, reverse, dimensions);
    }

    public SDVariable cumprod(String name, SDVariable in, boolean exclusive, boolean reverse, int... dimensions) {
        SDVariable ret = f().cumprod(in, exclusive, reverse, dimensions);
        return updateVariableNameAndReference(ret, name);
    }

    public SDVariable biasAdd(SDVariable input, SDVariable bias) {
        return biasAdd(null, input, bias);
    }

    public SDVariable biasAdd(String name, SDVariable input, SDVariable bias) {
        SDVariable ret = f().biasAdd(input, bias);
        return updateVariableNameAndReference(ret, name);
    }

    /**
     * @param iX
     * @param shape
     * @return
     */
    public SDVariable reshape(SDVariable iX,
                              int... shape) {
        return reshape(null, iX, shape);
    }

    public SDVariable reshape(SDVariable iX,
                              SDVariable shape) {
        return reshape(null, iX, shape);
    }


    /**
     * @param x
     * @param dimensions
     * @return
     */
    public SDVariable reverse(SDVariable x, int... dimensions){
        return reverse(null, x, dimensions);
    }

    /**
     * @param x
     * @param dimensions
     * @return
     */
    public SDVariable reverse(String name, SDVariable x, int... dimensions){
        SDVariable ret = f().reverse(x, dimensions);
        return updateVariableNameAndReference(ret, name);
    }

    public SDVariable reverseSequence(String name, SDVariable x, SDVariable seq_lengths, int seqDim, int batchDim) {
        SDVariable ret = f().reverseSequence(x, seq_lengths, seqDim, batchDim);
        return updateVariableNameAndReference(ret, name);
    }

    public SDVariable reverseSequence(String name, SDVariable x, SDVariable seq_lengths) {
        SDVariable ret = f().reverseSequence(x, seq_lengths);
        return updateVariableNameAndReference(ret, name);
    }

    public SDVariable reverseSequence(SDVariable x, SDVariable seq_lengths, int seqDim, int batchDim) {
        return reverseSequence(null, x, seq_lengths, seqDim, batchDim);
    }

    public SDVariable reverseSequence(SDVariable x, SDVariable seq_lengths){
        return reverseSequence(null, x, seq_lengths);
    }

    public SDVariable sequenceMask(String name, SDVariable lengths, SDVariable maxLen) {
        SDVariable ret = f().sequenceMask(lengths, maxLen);
        return updateVariableNameAndReference(ret, name);
    }

    public SDVariable sequenceMask(SDVariable lengths, SDVariable maxLen) {
        return sequenceMask(null, lengths, maxLen);
    }

    public SDVariable sequenceMask(String name, SDVariable lengths, int maxLen) {
        SDVariable ret = f().sequenceMask(lengths, maxLen);
        return updateVariableNameAndReference(ret, name);
    }

    public SDVariable sequenceMask(SDVariable lengths, int maxLen) {
        return sequenceMask(null, lengths, maxLen);
    }

    public SDVariable sequenceMask(String name, SDVariable lengths) {
        SDVariable ret = f().sequenceMask(lengths);
        return updateVariableNameAndReference(ret, name);
    }

    public SDVariable sequenceMask(SDVariable lengths) {
        SDVariable ret = f().sequenceMask(lengths);
        return updateVariableNameAndReference(ret, null);
    }

    public SDVariable assign(SDVariable x, SDVariable y){
        return assign(null, x, y);
    }

    public SDVariable assign(String name, SDVariable x, SDVariable y) {
        SDVariable ret = f().assign(x, y);
        return updateVariableNameAndReference(ret, name);
    }

    public SDVariable assign(SDVariable in, Number value){
        return assign(null, in, value);
    }

    public SDVariable assign(String name, SDVariable in, Number value){
        SDVariable ret = f().assign(in, value);
        return updateVariableNameAndReference(ret, name);
    }

    /**
     * @param iX
     * @return
     */
    public SDVariable transpose(SDVariable iX) {
        return transpose(null, iX);
    }

    /**
     * @param iX
     * @param dimensions
     * @return
     */
    public SDVariable permute(SDVariable iX, int... dimensions) {
        return permute(null, iX, dimensions);
    }

    /**
     * @param x
     * @param axis
     * @return
     */
    public SDVariable rollAxis(SDVariable x, int axis) {
        return rollAxis(null, x, axis);
    }

    /**
     * @param dimension
     * @param inputs
     * @return
     */
    public SDVariable concat(int dimension, SDVariable... inputs) {
        return concat(null, dimension, inputs);
    }

    public SDVariable[] moments(SDVariable input, int... axes) {
        return moments(null, input, axes);
    }

    public SDVariable[] moments(String[] name, SDVariable input, int... axes) {
        SDVariable[] res = f().moments(input, axes);
        return updateVariableNamesAndReferences(res, name);
    }

    public SDVariable[] normalizeMoments(SDVariable counts, SDVariable means, SDVariable variances, double shift) {
        return normalizeMoments(null, counts, means, variances, shift);
    }

    public SDVariable[] normalizeMoments(String[] name, SDVariable counts, SDVariable means, SDVariable variances,
                                         double shift) {
        SDVariable[] res = f().normalizeMoments(counts, means, variances, shift);
        return updateVariableNamesAndReferences(res, name);
    }

    /**
     * @param iX
     * @param repeat
     * @return
     */
    public SDVariable tile(SDVariable iX, int[] repeat) { return tile(null, iX, repeat);}

    public SDVariable fill(SDVariable shape, double value) {
        return fill(null, shape, value);
    }

    public SDVariable dropout(SDVariable input, double p) {
        return dropout(null, input, p);
    }

    public SDVariable dropout(String name, SDVariable input, double p) {
        SDVariable res = f().dropout(input, p);
        return updateVariableNameAndReference(res, name);
    }


    public SDVariable xwPlusB(SDVariable input, SDVariable weights, SDVariable bias) {
        return xwPlusB(null, input, weights, bias);
    }

    public SDVariable xwPlusB(String name, SDVariable input, SDVariable weights, SDVariable bias) {
        SDVariable res = f().xwPlusB(input, weights, bias);
        return updateVariableNameAndReference(res, name);
    }


    public SDVariable reluLayer(SDVariable input, SDVariable weights, SDVariable bias) {
        return reluLayer(null, input, weights, bias);
    }

    public SDVariable reluLayer(String name, SDVariable input, SDVariable weights, SDVariable bias) {
        SDVariable res = f().reluLayer(input, weights, bias);
        return updateVariableNameAndReference(res, name);
    }

    /**
     * @param x
     * @param y
     * @param transpose
     * @return
     */
    public SDVariable mmul(SDVariable x, SDVariable y, MMulTranspose transpose) {
        return mmul(null, x, y, transpose);

    }

    /**
     * @param x
     * @param y
     * @return
     */
    public SDVariable mmul(SDVariable x, SDVariable y) {
        return mmul(null, x, y);
    }

    /**
     * @param x
     * @param y
     * @param dimensions
     * @return
     */
    public SDVariable tensorMmul(SDVariable x,
                                 SDVariable y,
                                 int[][] dimensions) {
        return tensorMmul(null, x, y, dimensions);
    }


    /**
     * @param iX
     * @param i_y
     * @param dimensions
     * @return
     */
    public SDVariable cosineSimilarity(SDVariable iX, SDVariable i_y, int... dimensions) {
        return cosineSimilarity(generateNewVarName(CosineSimilarity.OP_NAME, 0), iX, i_y, dimensions);
    }

    /**
     * @param iX
     * @param i_y
     * @param dimensions
     * @return
     */
    public SDVariable euclideanDistance(SDVariable iX, SDVariable i_y, int... dimensions) {
        return euclideanDistance(generateNewVarName(EuclideanDistance.OP_NAME, 0), iX, i_y, dimensions);
    }

    /**
     * @param iX
     * @param i_y
     * @param dimensions
     * @return
     */
    public SDVariable manhattanDistance(SDVariable iX, SDVariable i_y, int... dimensions) {
        return manhattanDistance(generateNewVarName(ManhattanDistance.OP_NAME, 0), iX, i_y, dimensions);
    }

    public SDVariable cosineDistance(SDVariable ix, SDVariable iy, int... dimensions) {
        return cosineDistance(null, ix, iy, dimensions);
    }

    public SDVariable cosineDistance(String name, SDVariable ix, SDVariable iy, int... dimensions) {
        SDVariable result = functionFactory.cosineDistance(ix, iy, dimensions);
        return updateVariableNameAndReference(result, name);
    }

    public SDVariable hammingDistance(SDVariable ix, SDVariable iy, int... dimensions) {
        return hammingDistance(null, ix, iy, dimensions);
    }

    public SDVariable hammingDistance(String name, SDVariable ix, SDVariable iy, int... dimensions) {
        SDVariable result = functionFactory.hammingDistance(ix, iy, dimensions);
        return updateVariableNameAndReference(result, name);
    }

    public SDVariable jaccardDistance(SDVariable ix, SDVariable iy, int... dimensions) {
        return jaccardDistance(null, ix, iy, dimensions);
    }

    public SDVariable jaccardDistance(String name, SDVariable ix, SDVariable iy, int... dimensions) {
        SDVariable result = functionFactory.jaccardDistance(ix, iy, dimensions);
        return updateVariableNameAndReference(result, name);
    }

    /**
     * @param iX
     * @param i_y
     * @param dimensions
     * @return
     */
    public SDVariable lossBinaryXENT(SDVariable iX, SDVariable i_y, int... dimensions) {
        return lossBinaryXENT(generateNewVarName(new LossBinaryXENT().opName(), 0), iX, i_y, dimensions);
    }

    /**
     * @param iX
     * @param i_y
     * @param dimensions
     * @return
     */
    public SDVariable lossCosineSimilarity(SDVariable iX, SDVariable i_y, int... dimensions) {
        return lossCosineSimilarity(generateNewVarName(new LossCosineProximity().opName(), 0), iX, i_y, dimensions);
    }

    /**
     * @param iX
     * @param i_y
     * @param dimensions
     * @return
     */
    public SDVariable lossHinge(SDVariable iX, SDVariable i_y, int... dimensions) {
        return lossHinge(generateNewVarName(new LossHinge().opName(), 0), iX, i_y, dimensions);

    }

    /**
     * @param iX
     * @param i_y
     * @param dimensions
     * @return
     */
    public SDVariable lossKLD(SDVariable iX, SDVariable i_y, int... dimensions) {
        return lossKLD(generateNewVarName(new LossKLD().opName(), 0), iX, i_y, dimensions);

    }

    /**
     * @param iX
     * @param i_y
     * @param dimensions
     * @return
     */
    public SDVariable lossL1(SDVariable iX, SDVariable i_y, int... dimensions) {
        return lossL1(generateNewVarName(new LossL1().opName(), 0), iX, i_y, dimensions);

    }

    /**
     * @param iX
     * @param i_y
     * @param dimensions
     * @return
     */
    public SDVariable lossL2(SDVariable iX, SDVariable i_y, int... dimensions) {
        return lossL2(generateNewVarName(new LossL2().opName(), 0), iX, i_y, dimensions);

    }

    /**
     * @param iX
     * @param i_y
     * @param dimensions
     * @return
     */
    public SDVariable lossMAE(SDVariable iX, SDVariable i_y, int... dimensions) {
        return lossMAE(generateNewVarName(new LossMAE().opName(), 0), iX, i_y, dimensions);

    }

    /**
     * @param iX
     * @param i_y
     * @param dimensions
     * @return
     */
    public SDVariable lossMSE(SDVariable iX, SDVariable i_y, int... dimensions) {
        return lossMSE(generateNewVarName(new LossMSE().opName(), 0), iX, i_y, dimensions);

    }

    /**
     * @param iX
     * @param i_y
     * @param dimensions
     * @return
     */
    public SDVariable lossMCXENT(SDVariable iX, SDVariable i_y, int... dimensions) {
        return lossMCXENT(generateNewVarName(new LossMCXENT().opName(), 0), iX, i_y, dimensions);

    }

    /**
     * @param iX
     * @param i_y
     * @param dimensions
     * @return
     */
    public SDVariable lossMSLE(SDVariable iX, SDVariable i_y, int... dimensions) {
        return lossMSLE(generateNewVarName(new LossMSLE().opName(), 0), iX, i_y, dimensions);

    }

    /**
     * @param iX
     * @param i_y
     * @param dimensions
     * @return
     */
    public SDVariable lossNegativeLogLikelihood(SDVariable iX, SDVariable i_y, int... dimensions) {
        return lossNegativeLogLikelihood(generateNewVarName(new LossNegativeLogLikelihood().opName(), 0), iX, i_y, dimensions);

    }

    /**
     * @param iX
     * @param i_y
     * @param dimensions
     * @return
     */
    public SDVariable lossPoisson(SDVariable iX, SDVariable i_y, int... dimensions) {
        return lossPoisson(generateNewVarName(new LossPoisson().opName(), 0), iX, i_y, dimensions);

    }


    /**
     * @param iX
     * @param i_y
     * @param dimensions
     * @return
     */
    public SDVariable lossSquaredHinge(SDVariable iX, SDVariable i_y, int... dimensions) {
        return lossSquaredHinge(generateNewVarName(new LossSquaredHinge().opName(), 0), iX, i_y, dimensions);
    }


    /**
     * @param name
     * @param iX
     * @return
     */
    public SDVariable gradientBackwardsMarker(String name, SDVariable iX) {
        SDVariable result = functionFactory.gradientBackwardsMarker(iX);
        return updateVariableNameAndReference(result, name);
    }


    /**
     * @param iX
     * @return
     */
    public SDVariable neq(String name, SDVariable iX, double iy) {
        SDVariable result = functionFactory.neq(iX, iy);
        return updateVariableNameAndReference(result, name);

    }

    /**
     * @param iX
     * @return
     */
    public SDVariable eq(String name, SDVariable iX, double iy) {
        SDVariable result = functionFactory.eq(iX, iy);
        return updateVariableNameAndReference(result, name);

    }


    /**
     * @param iX
     * @return
     */
    public SDVariable gte(String name, SDVariable iX, double iy) {
        SDVariable result = functionFactory.gte(iX, iy);
        return updateVariableNameAndReference(result, name);

    }

    /**
     * @param iX
     * @return
     */
    public SDVariable lte(String name, SDVariable iX, double iy) {
        SDVariable result = functionFactory.lte(iX, iy);
        return updateVariableNameAndReference(result, name);

    }


    /**
     * @param iX
     * @return
     */
    public SDVariable gt(String name, SDVariable iX, double iy) {
        SDVariable result = functionFactory.gt(iX, iy);
        return updateVariableNameAndReference(result, name);

    }

    /**
     * @param iX
     * @return
     */
    public SDVariable lt(String name, SDVariable iX, double iy) {
        SDVariable result = functionFactory.lt(iX, iy);
        return updateVariableNameAndReference(result, name);

    }


    /**
     * @param iX
     * @return
     */
    public SDVariable neq(String name, SDVariable iX, SDVariable iy) {
        SDVariable result = functionFactory.neq(iX, iy);
        return updateVariableNameAndReference(result, name);

    }

    /**
     * @param iX
     * @return
     */
    public SDVariable eq(String name, SDVariable iX, SDVariable iy) {
        SDVariable result = functionFactory.eq(iX, iy);
        return updateVariableNameAndReference(result, name);

    }


    /**
     * @param iX
     * @return
     */
    public SDVariable gte(String name, SDVariable iX, SDVariable iy) {
        SDVariable result = functionFactory.gte(iX, iy);
        return updateVariableNameAndReference(result, name);

    }

    /**
     * @param iX
     * @return
     */
    public SDVariable lte(String name, SDVariable iX, SDVariable iy) {
        SDVariable result = functionFactory.lte(iX, iy);
        return updateVariableNameAndReference(result, name);

    }


    /**
     * @param iX
     * @return
     */
    public SDVariable gt(String name, SDVariable iX, SDVariable iy) {
        SDVariable result = functionFactory.gt(iX, iy);
        return updateVariableNameAndReference(result, name);

    }

    /**
     * @param iX
     * @return
     */
    public SDVariable lt(String name, SDVariable iX, SDVariable iy) {
        SDVariable result = functionFactory.lt(iX, iy);
        return updateVariableNameAndReference(result, name);

    }


    /**
     * @param iX
     * @return
     */
    public SDVariable or(String name, SDVariable iX, SDVariable iy) {
        SDVariable result = functionFactory.or(iX, iy);
        return updateVariableNameAndReference(result, name);

    }

    /**
     * @param iX
     * @return
     */
    public SDVariable neg(String name, SDVariable iX) {
        SDVariable result = functionFactory.neg(iX);
        return updateVariableNameAndReference(result, name);

    }

    /**
     * @param iX
     * @return
     */
    public SDVariable isNonDecreasing(SDVariable iX) {
        return isNonDecreasing(null, iX);

    }

    /**
     * @param iX
     * @return
     */
    public SDVariable isNonDecreasing(String name, SDVariable iX) {
        SDVariable result = functionFactory.isNonDecreasing(iX);
        return updateVariableNameAndReference(result, name);

    }


    /**
     * @param iX
     * @return
     */
    public SDVariable isStrictlyIncreasing(SDVariable iX) {
        return isStrictlyIncreasing(null, iX);

    }

    /**
     * @param iX
     * @return
     */
    public SDVariable isStrictlyIncreasing(String name, SDVariable iX) {
        SDVariable result = functionFactory.isStrictlyIncreasing(iX);
        return updateVariableNameAndReference(result, name);

    }

    /**
     * @param
     * @return
     */
    public SDVariable isNumericTensor(SDVariable iX) {
        return isNumericTensor(null, iX);

    }

    /**
     * @param
     * @return
     */
    public SDVariable isNumericTensor(String name, SDVariable iX) {
        SDVariable result = functionFactory.isNumericTensor(iX);
        return updateVariableNameAndReference(result, name);

    }

    /**
     * @param iX
     * @return
     */
    public SDVariable cos(String name, SDVariable iX) {
        SDVariable result = functionFactory.cos(iX);
        return updateVariableNameAndReference(result, name);

    }

    /**
     * @param iX
     * @return
     */
    public SDVariable sin(String name, SDVariable iX) {
        SDVariable result = functionFactory.sin(iX);
        return updateVariableNameAndReference(result, name);

    }

    /**
     * @param iX
     * @return
     */
    public SDVariable tan(String name, SDVariable iX) {
        SDVariable result = functionFactory.tan(iX);
        return updateVariableNameAndReference(result, name);

    }

    /**
     * @param iX
     * @return
     */
    public SDVariable acos(String name, SDVariable iX) {
        SDVariable result = functionFactory.acos(iX);
        return updateVariableNameAndReference(result, name);

    }

    /**
     * @param iX
     * @return
     */

    public SDVariable asin(String name, SDVariable iX) {
        SDVariable result = functionFactory.asin(iX);
        return updateVariableNameAndReference(result, name);

    }

    /**
     * @param iX
     * @return
     */
    public SDVariable atan(String name, SDVariable iX) {
        SDVariable result = functionFactory.atan(iX);
        return updateVariableNameAndReference(result, name);

    }

    /**
     * @param iX
     * @return
     */
    public SDVariable cosh(String name, SDVariable iX) {
        SDVariable result = functionFactory.cosh(iX);
        return updateVariableNameAndReference(result, name);

    }

    /**
     * @param iX
     * @return
     */
    public SDVariable sinh(String name, SDVariable iX) {
        SDVariable result = functionFactory.sinh(iX);
        return updateVariableNameAndReference(result, name);


    }

    /**
     * @param iX
     * @return
     */
    public SDVariable tanh(String name, SDVariable iX) {
        SDVariable
                result = functionFactory.tanh(iX);
        return updateVariableNameAndReference(result, name);

    }

    /**
     * @param iX
     * @return
     */
    public SDVariable acosh(String name, SDVariable iX) {
        SDVariable result = functionFactory.acosh(iX);
        return updateVariableNameAndReference(result, name);

    }

    /**
     * @param iX
     * @return
     */
    public SDVariable asinh(String name, SDVariable iX) {
        SDVariable result = functionFactory.asinh(iX);
        return updateVariableNameAndReference(result, name);

    }

    /**
     * @param iX
     * @return
     */
    public SDVariable atanh(String name, SDVariable iX) {
        SDVariable result = functionFactory.atanh(iX);
        return updateVariableNameAndReference(result, name);

    }

    /**
     * @param iX
     * @return
     */
    public SDVariable exp(String name, SDVariable iX) {
        SDVariable result = functionFactory.exp(iX);
        return updateVariableNameAndReference(result, name);

    }


    /**
     * @param iX
     * @return
     */
    public SDVariable expm1(String name, SDVariable iX) {
        SDVariable result = functionFactory.expm1(iX);
        return updateVariableNameAndReference(result, name);
    }


    /**
     * @param iX
     * @return
     */
    public SDVariable rsqrt(String name, SDVariable iX) {
        SDVariable result = functionFactory.rsqrt(iX);
        return updateVariableNameAndReference(result, name);
    }

    /**
     * @param iX
     * @return
     */
    public SDVariable log(String name, SDVariable iX) {
        SDVariable result = functionFactory.log(iX);
        return updateVariableNameAndReference(result, name);

    }

    /**
     * @param iX
     * @return
     */
    public SDVariable log1p(String name, SDVariable iX) {
        SDVariable result = functionFactory.log1p(iX);
        return updateVariableNameAndReference(result, name);

    }

    /**
     * @param iX
     * @return
     */
    public SDVariable isFinite(String name, SDVariable iX) {
        SDVariable result = functionFactory.isFinite(iX);
        return updateVariableNameAndReference(result, name);
    }

    /**
     * @param iX
     * @return
     */
    public SDVariable isInfinite(String name, SDVariable iX) {
        SDVariable result = functionFactory.isInfinite(iX);
        return updateVariableNameAndReference(result, name);
    }

    /**
     * @param iX
     * @return
     */
    public SDVariable isNaN(String name, SDVariable iX) {
        SDVariable result = functionFactory.isNaN(iX);
        return updateVariableNameAndReference(result, name);

    }

    /**
     * @param iX
     * @return
     */
    public SDVariable round(String name, SDVariable iX) {
        SDVariable result = functionFactory.round(iX);
        return updateVariableNameAndReference(result, name);

    }

    /**
     * @param iX
     * @param value
     * @return
     */
    public SDVariable pow(String name, SDVariable iX, double value) {
        SDVariable result = functionFactory.pow(iX, value);
        return updateVariableNameAndReference(result, name);

    }

    /**
     * @param iX
     * @return
     */
    public SDVariable cube(String name, SDVariable iX) {
        SDVariable result = functionFactory.cube(iX);
        return updateVariableNameAndReference(result, name);

    }


    /**
     * @param iX
     * @return
     */
    public SDVariable sqrt(String name, SDVariable iX) {
        SDVariable result = functionFactory.sqrt(iX);
        return updateVariableNameAndReference(result, name);

    }

    /**
     * @param iX
     * @return
     */
    public SDVariable square(String name, SDVariable iX) {
        SDVariable result = functionFactory.square(iX);
        return updateVariableNameAndReference(result, name);

    }

    /**
     * @param iX
     * @return
     */
    public SDVariable floor(String name, SDVariable iX) {
        SDVariable result = functionFactory.floor(iX);
        return updateVariableNameAndReference(result, name);

    }

    /**
     * @param iX
     * @return
     */
    public SDVariable relu(String name, SDVariable iX, double cutoff) {
        SDVariable result = functionFactory.relu(iX, cutoff);
        return updateVariableNameAndReference(result, name);

    }

    /**
     * @param iX
     * @return
     */
    public SDVariable relu6(String name, SDVariable iX, double cutoff) {
        SDVariable result = functionFactory.relu6(iX, cutoff);
        return updateVariableNameAndReference(result, name);

    }

    /**
     * @param iX
     * @return
     */
    public SDVariable softmax(String name, SDVariable iX) {
        SDVariable result = functionFactory.softmax(iX);
        return updateVariableNameAndReference(result, name);

    }

    /**
     * @param iX
     * @return
     */
    public SDVariable softmaxDerivative(String name, SDVariable iX, SDVariable wrt) {
        SDVariable result = functionFactory.softmaxDerivative(iX, wrt);
        return updateVariableNameAndReference(result, name);

    }

    /**
     * @param iX
     * @return
     */
    public SDVariable hardTanh(String name, SDVariable iX) {
        SDVariable result = functionFactory.hardTanh(iX);
        return updateVariableNameAndReference(result, name);
    }

    /**
     * @param iX
     * @return
     */
    public SDVariable hardTanhDerivative(String name, SDVariable iX) {
        SDVariable result = functionFactory.hardTanhDerivative(iX);
        return updateVariableNameAndReference(result, name);

    }

    /**
     * @param iX
     * @return
     */
    public SDVariable sigmoid(String name, SDVariable iX) {
        SDVariable result = functionFactory.sigmoid(iX);
        return updateVariableNameAndReference(result, name);

    }


    /**
     * @param iX
     * @return
     */
    public SDVariable sigmoidDerivative(String name, SDVariable iX, SDVariable wrt) {
        SDVariable result = functionFactory
                .sigmoidDerivative(iX, wrt);
        return updateVariableNameAndReference(result, name);

    }

    /**
     * @param iX
     * @return
     */
    public SDVariable sign(String name, SDVariable iX) {
        SDVariable result = functionFactory
                .sign(iX);
        return updateVariableNameAndReference(result, name);

    }

    /**
     * @param iX
     * @return
     */
    public SDVariable softsign(String name, SDVariable iX) {
        SDVariable result = functionFactory.softsign(iX);
        return updateVariableNameAndReference(result, name);

    }

    /**
     * @param iX
     * @return
     */
    public SDVariable softsignDerivative(String name, SDVariable iX) {
        SDVariable result = functionFactory.softsignDerivative(iX);
        return updateVariableNameAndReference(result, name);

    }

    /**
     * @param iX
     * @return
     */
    public SDVariable softplus(String name, SDVariable iX) {
        SDVariable result = functionFactory.softplus(iX);
        return updateVariableNameAndReference(result, name);

    }

    /**
     * @param iX
     * @return
     */
    public SDVariable elu(String name, SDVariable iX) {
        SDVariable result = functionFactory.elu(iX);
        return updateVariableNameAndReference(result, name);

    }

    /**
     * @param iX
     * @return
     */
    public SDVariable eluDerivative(String name, SDVariable iX) {
        SDVariable result = functionFactory.eluDerivative(iX);
        return updateVariableNameAndReference(result, name);

    }

    /**
     * @param iX
     * @param alpha
     * @return
     */
    public SDVariable leakyRelu(String name, SDVariable iX, double alpha) {
        SDVariable result = functionFactory.leakyRelu(iX, alpha);
        return updateVariableNameAndReference(result, name);

    }

    /**
     * @param iX
     * @param alpha
     * @return
     */
    public SDVariable leakyReluDerivative(String name, SDVariable iX, double alpha) {
        SDVariable result = functionFactory.leakyReluDerivative(iX, alpha);
        return updateVariableNameAndReference(result, name);
    }


    /**
     * @param iX
     * @return
     */
    public SDVariable mean(String name, SDVariable iX) {
        SDVariable result = functionFactory.mean(iX);
        return updateVariableNameAndReference(result, name);
    }

    public SDVariable mean(String name, SDVariable iX, int... dimension) {
        SDVariable result = functionFactory.mean(iX, dimension);
        return updateVariableNameAndReference(result, name);
    }

    /**
     * @param iX
     * @param biasCorrected
     * @param dimensions
     * @return
     */
    public SDVariable standardDeviation(String name, SDVariable iX,
                                        boolean biasCorrected,
                                        int... dimensions) {
        SDVariable result = functionFactory.std(
                iX,
                biasCorrected,
                dimensions);
        return updateVariableNameAndReference(result, name);
    }

    /**
     * @param iX
     * @param biasCorrected
     * @param dimensions
     * @return
     */
    public SDVariable variance(String name, SDVariable iX,
                               boolean biasCorrected,
                               int... dimensions) {
        SDVariable result = functionFactory.variance(iX,
                biasCorrected,
                dimensions);
        return updateVariableNameAndReference(result, name);

    }

    /**
     * @param iX
     * @param dimensions
     * @return
     */
    public SDVariable sum(String name, SDVariable iX,
                          int... dimensions) {
        SDVariable result = functionFactory.sum(iX, dimensions);
        return updateVariableNameAndReference(result, name);

    }

    /**
     * @param iX
     * @param dimensions
     * @return
     */
    public SDVariable prod(String name, SDVariable iX,
                           int... dimensions) {
        SDVariable result = functionFactory.prod(iX, dimensions);
        return updateVariableNameAndReference(result, name);

    }


    /**
     * @param iX
     * @param dimensions
     * @return
     */
    public SDVariable max(String name, SDVariable iX, int... dimensions) {
        SDVariable result = functionFactory.max(iX, dimensions);
        return updateVariableNameAndReference(result, name);

    }


    /**
     * @param iX
     * @param dimensions
     * @return
     */
    public SDVariable min(String name, SDVariable iX,
                          int... dimensions) {
        SDVariable result = functionFactory.min(iX, dimensions);
        return updateVariableNameAndReference(result, name);

    }

    public SDVariable norm1(String name, SDVariable ix, int... dimensions) {
        SDVariable result = f().norm1(ix, dimensions);
        return updateVariableNameAndReference(result, name);
    }

    public SDVariable norm2(String name, SDVariable ix, int... dimensions) {
        SDVariable result = f().norm2(ix, dimensions);
        return updateVariableNameAndReference(result, name);
    }

    public SDVariable normmax(String name, SDVariable ix, int... dimensions) {
        SDVariable result = f().normmax(ix, dimensions);
        return updateVariableNameAndReference(result, name);
    }


    /**
     * @param iX
     * @param shape
     * @return
     */
    public SDVariable reshape(String name, SDVariable iX,
                              int... shape) {
        SDVariable result = functionFactory
                .reshape(iX, shape);
        return updateVariableNameAndReference(result, name);

    }

    public SDVariable reshape(String name, SDVariable iX,
                              SDVariable shape) {
        SDVariable result = functionFactory
                .reshape(iX, shape);
        return updateVariableNameAndReference(result, name);

    }

    /**
     * @param iX
     * @return
     */
    public SDVariable transpose(String name, SDVariable iX) {
        SDVariable result = functionFactory.transpose(iX);
        return updateVariableNameAndReference(result, name);

    }

    /**
     * @param iX
     * @param dimensions
     * @return
     */
    public SDVariable permute(String name, SDVariable iX, int... dimensions) {
        SDVariable result = functionFactory.permute(iX, dimensions);
        return updateVariableNameAndReference(result, name);

    }


    /**
     * @param x
     * @param axis
     * @return
     */
    public SDVariable rollAxis(String name, SDVariable x, int axis) {
        SDVariable result = functionFactory.rollAxis(x, axis);
        return updateVariableNameAndReference(result, name);

    }

    /**
     * @param shape
     * @param value
     * @return
     */
    public SDVariable fill(String name, SDVariable shape, double value) {
        SDVariable result = functionFactory.fill(shape, value);
        return updateVariableNameAndReference(result, name);

    }


    /**
     * @param dimension
     * @param inputs
     * @return
     */
    public SDVariable concat(String name, int dimension, SDVariable... inputs) {
        SDVariable result = functionFactory.concat(dimension, inputs);
        return updateVariableNameAndReference(result, name);

    }

    /**
     * @param iX
     * @param repeat
     * @return
     */
    public SDVariable tile(String name, SDVariable iX, int[] repeat) {
        SDVariable result = functionFactory.tile(iX, repeat);
        return updateVariableNameAndReference(result, name);

    }


    /**
     * @param x
     * @param y
     * @param transpose
     * @return
     */
    public SDVariable mmul(String name, SDVariable x, SDVariable y, MMulTranspose transpose) {
        SDVariable result = functionFactory.mmul(x, y, transpose);
        return updateVariableNameAndReference(result, name);

    }

    /**
     * @param x
     * @param y
     * @return
     */
    public SDVariable mmul(String name, SDVariable x, SDVariable y) {
        return mmul(name, x, y, MMulTranspose.allFalse());
    }

    /**
     * @param x
     * @param y
     * @param dimensions
     * @return
     */
    public SDVariable tensorMmul(String name,
                                 SDVariable x,
                                 SDVariable y,
                                 int[][] dimensions) {
        SDVariable result = functionFactory.tensorMmul(x, y, dimensions);
        return updateVariableNameAndReference(result, name);
    }


    /**
     * @param iX
     * @param i_y
     * @param dimensions
     * @return
     */
    public SDVariable cosineSimilarity(String name, SDVariable iX, SDVariable i_y, int... dimensions) {
        SDVariable cosim = functionFactory.cosineSimilarity(
                iX,
                i_y,
                dimensions);
        return updateVariableNameAndReference(cosim, name);
    }

    /**
     * @param iX
     * @param i_y
     * @param dimensions
     * @return
     */
    public SDVariable euclideanDistance(String name, SDVariable iX, SDVariable i_y, int... dimensions) {
        SDVariable result = functionFactory.euclideanDistance(iX, i_y, dimensions);
        return updateVariableNameAndReference(result, name);
    }

    /**
     * @param iX
     * @param i_y
     * @param dimensions
     * @return
     */
    public SDVariable manhattanDistance(String name, SDVariable iX, SDVariable i_y, int... dimensions) {
        SDVariable result = functionFactory.manhattanDistance(iX, i_y, dimensions);
        return updateVariableNameAndReference(result, name);
    }

    public SDVariable sigmoidCrossEntropyWithLogits(SDVariable logits, SDVariable weights, SDVariable labels,
                                                    int reductionMode, double labelSmoothing) {
        return sigmoidCrossEntropyWithLogits(null, logits, weights, labels, reductionMode, labelSmoothing);
    }

    public SDVariable sigmoidCrossEntropyWithLogits(String name, SDVariable logits, SDVariable weights, SDVariable labels,
                                                    int reductionMode, double labelSmoothing) {
        SDVariable res = f().sigmoidCrossEntropyWithLogits(logits, weights, labels, reductionMode, labelSmoothing);
        return updateVariableNameAndReference(res, name);
    }

    public SDVariable softmaxCrossEntropyWithLogits(SDVariable logits, SDVariable weights, SDVariable labels,
                                                    int reductionMode, double labelSmoothing) {
        return softmaxCrossEntropyWithLogits(null, logits, weights, labels, reductionMode, labelSmoothing);
    }

    public SDVariable softmaxCrossEntropyWithLogits(String name, SDVariable logits, SDVariable weights, SDVariable labels,
                                                    int reductionMode, double labelSmoothing) {
        SDVariable res = f().softmaxCrossEntropyWithLogits(logits, weights, labels, reductionMode, labelSmoothing);
        return updateVariableNameAndReference(res, name);
    }

    public SDVariable weightedCrossEntropyWithLogits(SDVariable targets, SDVariable inputs,
                                                     SDVariable weights) {
        return weightedCrossEntropyWithLogits(null, targets, inputs, weights);
    }

    public SDVariable weightedCrossEntropyWithLogits(String name, SDVariable targets, SDVariable inputs,
                                                     SDVariable weights) {
        SDVariable res = f().weightedCrossEntropyWithLogits(targets, inputs, weights);
        return updateVariableNameAndReference(res, name);
    }

    /**
     * @param iX
     * @param i_y
     * @param dimensions
     * @return
     */
    public SDVariable lossBinaryXENT(String name, SDVariable iX, SDVariable i_y, int... dimensions) {
        SDVariable result = functionFactory.lossBinaryXENT(iX, i_y, dimensions);
        return updateVariableNameAndReference(result, name);
    }

    /**
     * @param iX
     * @param i_y
     * @param dimensions
     * @return
     */
    public SDVariable lossCosineSimilarity(String name, SDVariable iX, SDVariable i_y, int... dimensions) {
        SDVariable result = functionFactory.lossCosineSimilarity(iX, i_y, dimensions);
        return updateVariableNameAndReference(result, name);
    }

    /**
     * @param iX
     * @param i_y
     * @param dimensions
     * @return
     */
    public SDVariable lossHinge(String name, SDVariable iX, SDVariable i_y, int... dimensions) {
        SDVariable result = functionFactory.lossHinge(iX, i_y, dimensions);
        return updateVariableNameAndReference(result, name);
    }

    /**
     * @param iX
     * @param i_y
     * @param dimensions
     * @return
     */
    public SDVariable lossKLD(String name, SDVariable iX, SDVariable i_y, int... dimensions) {
        SDVariable result = functionFactory.lossKLD(iX, i_y, dimensions);
        return updateVariableNameAndReference(result, name);
    }

    /**
     * @param iX
     * @param i_y
     * @param dimensions
     * @return
     */
    public SDVariable lossL1(String name, SDVariable iX, SDVariable i_y, int... dimensions) {
        SDVariable result = functionFactory.lossL1(iX, i_y, dimensions);
        return updateVariableNameAndReference(result, name);
    }

    /**
     * @param iX
     * @param i_y
     * @param dimensions
     * @return
     */
    public SDVariable lossL2(String name, SDVariable iX, SDVariable i_y, int... dimensions) {
        SDVariable result = functionFactory.lossL2(iX, i_y, dimensions);
        return updateVariableNameAndReference(result, name);
    }

    /**
     * @param iX
     * @param i_y
     * @param dimensions
     * @return
     */
    public SDVariable lossMAE(String name, SDVariable iX, SDVariable i_y, int... dimensions) {
        SDVariable result = functionFactory.lossMAE(iX, i_y, dimensions);
        return updateVariableNameAndReference(result, name);
    }


    /**
     * @param iX
     * @param i_y
     * @param dimensions
     * @return
     */
    public SDVariable lossMSE(String name, SDVariable iX, SDVariable i_y, int... dimensions) {
        SDVariable result = functionFactory.lossMSE(iX, i_y, dimensions);
        return updateVariableNameAndReference(result, name);
    }

    /**
     * @param iX
     * @param i_y
     * @param dimensions
     * @return
     */
    public SDVariable lossMCXENT(String name, SDVariable iX, SDVariable i_y, int... dimensions) {
        SDVariable result = functionFactory.lossMCXENT(iX, i_y, dimensions);
        return updateVariableNameAndReference(result, name);
    }

    /**
     * @param iX
     * @param i_y
     * @param dimensions
     * @return
     */
    public SDVariable lossMSLE(String name, SDVariable iX, SDVariable i_y, int... dimensions) {
        SDVariable result = functionFactory.lossMSLE(iX, i_y, dimensions);
        return updateVariableNameAndReference(result, name);
    }

    /**
     * @param iX
     * @param i_y
     * @param dimensions
     * @return
     */
    public SDVariable lossNegativeLogLikelihood(String name, SDVariable iX, SDVariable i_y, int... dimensions) {
        SDVariable result = functionFactory.lossNegativeLogLikelihood(iX, i_y, dimensions);
        return updateVariableNameAndReference(result, name);
    }

    /**
     * @param iX
     * @param i_y
     * @param dimensions
     * @return
     */
    public SDVariable lossPoisson(String name, SDVariable iX, SDVariable i_y, int... dimensions) {
        SDVariable result = functionFactory.lossPoisson(iX, i_y, dimensions);
        return updateVariableNameAndReference(result, name);
    }


    /**
     * @param iX
     * @param i_y
     * @param dimensions
     * @return
     */
    public SDVariable lossSquaredHinge(String name, SDVariable iX, SDVariable i_y, int... dimensions) {
        SDVariable result = functionFactory.lossSquaredHinge(iX, i_y, dimensions);
        return updateVariableNameAndReference(result, name);
    }


    public SDVariable expandDims(SDVariable ix, int axis) {
        return expandDims(null, ix, axis);
    }

    public SDVariable expandDims(String name, SDVariable ix, int axis) {
        SDVariable result = f().expandDims(ix, axis);
        return updateVariableNameAndReference(result, name);
    }

    public SDVariable squeeze(SDVariable ix, int axis) {
        return squeeze(null, ix, axis);
    }

    public SDVariable squeeze(String name, SDVariable ix, int axis) {
        SDVariable result = f().squeeze(ix, axis);
        return updateVariableNameAndReference(result, name);
    }

    public SDVariable confusionMatrix(SDVariable labels, SDVariable predictions) {
        return confusionMatrix((String) null, labels, predictions);
    }

    public SDVariable confusionMatrix(String name, SDVariable labels, SDVariable pred) {
        SDVariable result = f().confusionMatrix(labels, pred);
        return updateVariableNameAndReference(result, name);
    }


    public SDVariable confusionMatrix(SDVariable labels, SDVariable pred, Integer numClasses) {
        return confusionMatrix(null, labels, pred, numClasses);
    }

    public SDVariable confusionMatrix(String name, SDVariable labels, SDVariable pred, Integer numClasses) {
        SDVariable result = f().confusionMatrix(labels, pred, numClasses);
        return updateVariableNameAndReference(result, name);
    }

    public SDVariable confusionMatrix(SDVariable labels, SDVariable pred, SDVariable weights) {
        return confusionMatrix(null, labels, pred, weights);
    }

    public SDVariable confusionMatrix(String name, SDVariable labels, SDVariable pred, SDVariable weights) {
        SDVariable result = f().confusionMatrix(labels, pred, weights);
        return updateVariableNameAndReference(result, name);
    }


    public SDVariable confusionMatrix(SDVariable labels, SDVariable pred, Integer numClasses, SDVariable weights) {
        return confusionMatrix(null, labels, pred, numClasses, weights);
    }

    public SDVariable confusionMatrix(String name, SDVariable labels, SDVariable pred, Integer numClasses, SDVariable weights) {
        SDVariable result = f().confusionMatrix(labels, pred, numClasses, weights);
        return updateVariableNameAndReference(result, name);
    }

    /**
     * @param variable
     */
    public void addVariable(SDVariable variable) {
        if (variableMap == null)
            variableMap = new HashMap<>();

        Preconditions.checkState(variable.getSameDiff() == this, "Samediff instance must be the same.");


        /**
         * Of note here:
         * We don't validate base don vertex id
         * because more than one input can have the same
         * vertex id as a result.
         *
         * We validate based on variable opName instead
         * which takes in to account function names as well
         * as input ids
         */
        if (variableMap.containsKey(variable.getVarName()) && !variableMap.get(variable.getVarName()).equals(variable)) {
            throw new IllegalArgumentException("Variable already found with variable opName " + variable.getVarName());
        }

        Preconditions.checkState(variable.getSameDiff() == this, "Same diff instance for variable must be the same!");
        variableMap.put(variable.getVarName(), variable);

    }


    /**
     * Generate a new variable name
     * based on the uniqueness
     * of thebase name and arg index
     *
     * @param baseName the base name to use (use function.opName() where function is a {@link DifferentialFunction}
     * @param argIndex the arg index
     * @return the new generated name
     */
    public String generateNewVarName(String baseName, int argIndex) {
        if (getVariable(baseName) == null && argIndex == 0) {
            return baseName;
        }

        //need to find a new name
        int count = 1;
        String name = baseName + "_" + count + (argIndex > 0 ? ":" + argIndex : "");
        while (getVariable(name) != null) {
            name = baseName + "_" + (++count) + (argIndex > 0 ? ":" + argIndex : "");
        }

        if (getVariable(name) != null) {
            throw new ND4JIllegalStateException("Converged on already generated variable!");
        }

        return name;
    }


    /**
     * LSTM unit
     *
     * @param baseName      the base name for outputs
     * @param configuration the configuration to use
     * @return
     */
    public SDVariable lstm(String baseName, LSTMCellConfiguration configuration) {
        return new LSTMCell(this, configuration).outputVariables(baseName)[0];
    }


    /**
     * An sru cell
     *
     * @param configuration the configuration for the sru cell
     * @return
     */
    public SDVariable sruCell(SRUCellConfiguration configuration) {
        return new SRUCell(this, configuration).outputVariables()[0];
    }


    /**
     * Simple recurrent  unit
     *
     * @param configuration the configuration for the sru
     * @return
     */
    public SDVariable sru(SRUConfiguration configuration) {
        return new SRU(this, configuration).outputVariables()[0];
    }

    /**
     * The gru cell
     *
     * @param configuration teh configuration to use
     * @return
     */
    public SDVariable gru(GRUCellConfiguration configuration) {
        return new GRUCell(this, configuration).outputVariables()[0];
    }


    /**
     * An sru cell
     *
     * @param baseName      the base name to  use for the output variables
     * @param configuration the configuration for the sru cell
     * @return
     */
    public SDVariable sruCell(String baseName, SRUCellConfiguration configuration) {
        return new SRUCell(this, configuration).outputVariables(baseName)[0];
    }


    /**
     * Simiple recurrent  unit
     *
     * @param baseName      the base name to use for output variables
     * @param configuration the configuration for the sru
     * @return
     */
    public SDVariable sru(String baseName, SRUConfiguration configuration) {
        return new SRU(this, configuration).outputVariables(baseName)[0];
    }

    /**
     * The gru cell
     *
     * @param baseName      the base name for the gru cell
     * @param configuration teh configuration to use
     * @return
     */
    public SDVariable gru(String baseName, GRUCellConfiguration configuration) {
        return new GRUCell(this, configuration).outputVariables(baseName)[0];
    }


    public SDVariable slice(SDVariable input, int[] begin, int[] size) {
        return slice(null, input, begin, size);
    }

    public SDVariable slice(String name, SDVariable input, int[] begin, int[] size) {
        SDVariable ret = f().slice(input, begin, size);
        return updateVariableNameAndReference(ret, name);
    }

    public SDVariable stridedSlice(SDVariable input, int[] begin, int[] end, int[] strides) {
        return stridedSlice(null, input, begin, end, strides);
    }

    public SDVariable stridedSlice(String name, SDVariable input, int[] begin, int[] end, int[] strides) {
        return stridedSlice(name, input, begin, end, strides, 0, 0, 0, 0, 0);
    }

    public SDVariable stridedSlice(SDVariable input, long[] begin, long[] end, long[] strides) {
        return stridedSlice(null, input, begin, end, strides);
    }

    public SDVariable stridedSlice(String name, SDVariable input, long[] begin, long[] end, long[] strides) {
        return stridedSlice(name, input, begin, end, strides, 0, 0, 0, 0, 0);
    }

    public SDVariable stridedSlice(SDVariable in, int[] begin, int[] end, int[] strides, int beginMask,
                                   int endMask, int ellipsisMask, int newAxisMask, int shrinkAxisMask) {
        return stridedSlice(null, in, begin, end, strides, beginMask, endMask, ellipsisMask, newAxisMask, shrinkAxisMask);
    }

    public SDVariable stridedSlice(String name, SDVariable in, int[] begin, int[] end, int[] strides, int beginMask,
                                   int endMask, int ellipsisMask, int newAxisMask, int shrinkAxisMask) {
        SDVariable ret = f().stridedSlice(in, begin, end, strides, beginMask, endMask, ellipsisMask, newAxisMask, shrinkAxisMask);
        return updateVariableNameAndReference(ret, name);
    }

    public SDVariable stridedSlice(SDVariable in, long[] begin, long[] end, long[] strides, int beginMask,
                                   int endMask, int ellipsisMask, int newAxisMask, int shrinkAxisMask) {
        return stridedSlice(null, in, begin, end, strides, beginMask, endMask, ellipsisMask, newAxisMask, shrinkAxisMask);
    }

    public SDVariable stridedSlice(String name, SDVariable in, long[] begin, long[] end, long[] strides, int beginMask,
                                   int endMask, int ellipsisMask, int newAxisMask, int shrinkAxisMask) {
        SDVariable ret = f().stridedSlice(in, begin, end, strides, beginMask, endMask, ellipsisMask, newAxisMask, shrinkAxisMask);
        return updateVariableNameAndReference(ret, name);
    }

    public SDVariable scatterAdd(String name, SDVariable ref, SDVariable indices, SDVariable updates) {
        SDVariable ret = f().scatterAdd(ref, indices, updates);
        return updateVariableNameAndReference(ret, name);
    }

    public SDVariable scatterMul(String name, SDVariable ref, SDVariable indices, SDVariable updates) {
        SDVariable ret = f().scatterMul(ref, indices, updates);
        return updateVariableNameAndReference(ret, name);
    }

    public SDVariable scatterSub(String name, SDVariable ref, SDVariable indices, SDVariable updates) {
        SDVariable ret = f().scatterSub(ref, indices, updates);
        return updateVariableNameAndReference(ret, name);
    }

    public SDVariable scatterDiv(String name, SDVariable ref, SDVariable indices, SDVariable updates) {
        SDVariable ret = f().scatterDiv(ref, indices, updates);
        return updateVariableNameAndReference(ret, name);
    }

    public SDVariable scatterUpdate(SDVariable ref, SDVariable indices, SDVariable updates) {
        return scatterUpdate(null, ref, indices, updates);
    }

    public SDVariable scatterUpdate(String name, SDVariable ref, SDVariable indices, SDVariable updates) {
        SDVariable ret = f().scatterUpdate(ref, indices, updates);
        return updateVariableNameAndReference(ret, name);
    }


    public SDVariable scatterAdd(SDVariable ref, SDVariable indices, SDVariable updates) {
        return scatterAdd(null, ref, indices, updates);
    }

    public SDVariable scatterMul(SDVariable ref, SDVariable indices, SDVariable updates) {
        return scatterMul(null, ref, indices, updates);
    }

    public SDVariable scatterSub(SDVariable ref, SDVariable indices, SDVariable updates) {
        return scatterSub(null, ref, indices, updates);
    }

    public SDVariable scatterDiv(SDVariable ref, SDVariable indices, SDVariable updates) {
        return scatterDiv(null, ref, indices, updates);
    }


    /**
     * Generate the variables based on the given input op and return the output variable names.
     *
     * @param function the function to generate the output
     *                 variable names for
     * @return the set of names generated for each output of the function.
     */
    public SDVariable[] generateOutputVariableForOp(DifferentialFunction function, String baseName) {
        //xyz ops only have 1 output
        //if there is already a base name defined, use that
        if (baseName == null || baseName.isEmpty() && getBaseNameForFunction(function) != null)
            baseName = getBaseNameForFunction(function);

        if (baseName == null)
            baseName = function.opName();

        val outputShape = function.calculateOutputShape();
        if (outputShape == null || outputShape.isEmpty()) {
            if (function instanceof CustomOp) {
                CustomOp customOp = (CustomOp) function;
                //can't guess number of outputs, variable
                int num_outputs = function.getNumOutputs(); //Use this in preference - if set. Descriptor might specify 2, but it can sometimes be 2+
                if(num_outputs <= 0) {
                    val descriptor = customOp.getDescriptor();
                    if (descriptor != null) {
                        num_outputs = descriptor.getNumOutputs();
                    }
                    if (num_outputs <= 0) {
                        throw new ND4UnresolvedOutputVariables("Could not determine number of output variables for op "
                                + function.getOwnName() + " - " + function.getClass().getSimpleName() + ". Ops can override" +
                                " getNumOutputs() to specify number of outputs if required");
                    }
                }
                char ordering = 'c';
                SDVariable[] args = function.args();
                if (args != null && args.length > 0 && args[0].getArr() != null) {  //Args may be null or length 0 for some ops, like eye
                    ordering = function.args()[0].getArr().ordering();
                }
                SDVariable[] ret = new SDVariable[num_outputs];
                //dynamic shapes
                for (int i = 0; i < ret.length; i++) {
                    SDVariable checkGet = getVariable(baseName);
                    if (checkGet == null) {
                        checkGet = var(generateNewVarName(baseName, i), null, new ZeroInitScheme(ordering));
                    } else if (i > 0 && !importedVarName.contains(baseName)) {
                        //need to find a new name
                        String newName = generateNewVarName(baseName, i);
                        checkGet = getVariable(newName);
                    }
                    if (checkGet == null) {
                        String newName = generateNewVarName(baseName, i);
                        checkGet = var(newName, null, new ZeroInitScheme(ordering));
                    }
                    checkGet.setOutputIndex(i);
                    checkGet.setCreator(function);
                    ret[i] = checkGet;
                }

                //Update the internal state: outgoing variables for function
                if (getOutputsForFunction(function) == null)
                    addOutgoingFor(ret, function);

                return ret;
            }

            //this is for unresolved shapes, we know xyz is always 1 output
            else if (function instanceof BaseOp && outputShape.isEmpty()) {
                SDVariable[] ret = new SDVariable[1];
                SDVariable checkGet = getVariable(baseName);
                char ordering = 'c';
                SDVariable[] args = function.args();
                if (args != null && args.length > 0 && function.args()[0].getArr() != null) { //Args may be null or length 0 for some ops, like eye
                    ordering = function.args()[0].getArr().ordering();
                }
                if (checkGet == null) {
                    checkGet = var(baseName, null, new ZeroInitScheme(ordering));
                } else if (!importedVarName.contains(baseName)) {
                    //need to find a new name
                    String newName = generateNewVarName(baseName, 0);
                    checkGet = var(newName, null, new ZeroInitScheme(ordering));
                }


                if (checkGet == null) {
                    checkGet = var(baseName, null, new ZeroInitScheme(ordering));
                }

                checkGet.setOutputIndex(0);
                checkGet.setCreator(function);
                ret[0] = checkGet;


                //Update the internal state: outgoing variables for function
                if (getOutputsForFunction(function) == null)
                    addOutgoingFor(ret, function);

                return ret;

            }
        }


        char ordering = 'c';
        if (function.args()[0].getArr() != null) {
            ordering = function.args()[0].getArr().ordering();
        }

        SDVariable[] ret = new SDVariable[outputShape.size()];

        // ownName/baseName will be used to get variables names
        val ownName = function.getOwnName();
        val rootName = baseName;
        for (int i = 0; i < ret.length; i++) {
            val shape = outputShape.get(i);
            // it should be: rootName:index. i.e.: split:1, split:2, split:3, split:4 etc
            baseName = rootName + (i > 0 ? ":" + i : "");
            SDVariable checkGet = getVariable(baseName);
            if (checkGet == null) {
                // obviously - there's no such var, just add it
                checkGet = var(baseName, shape, new ZeroInitScheme(ordering));
            } else if (shape != null && !shapeAlreadyExistsForVarName(checkGet.getVarName())) {
                // var exists, let's update its shape
                putShapeForVarName(checkGet.getVarName(), shape);
            } else if (shape != null && shapeAlreadyExistsForVarName(checkGet.getVarName())) {
                // no-op.
                // TODO: maybe we should check shapes equality here?
                // it's either var that already exist, or something bad happening
            } else if (!importedVarName.contains(baseName)) {
                // FIXME: dead end.  it's impossible to get here with null as shape
                //need to find a new name
                int count = 1;
                String name = baseName + "_" + count + (i > 0 ? ":" + i : "");
                while (getVariable(name) != null) {
                    count++;
                    name = baseName + "_" + count + (i > 0 ? ":" + i : "");
                }

                if (getVariable(name) != null) {
                    throw new ND4JIllegalStateException("Converged on already generated variable!");
                }


                checkGet = var(name, shape, new ZeroInitScheme(ordering));
            }

            if (checkGet == null) {
                checkGet = var(baseName + (i > 0 ? ":" + i : ""), shape, new ZeroInitScheme(ordering));
            }

            checkGet.setOutputIndex(i);
            checkGet.setCreator(function);
            ret[i] = checkGet;
        }


        return ret;
    }

    /**
     * Generate the variables based on the given input op
     * and return the output variable names.
     *
     * @param function the function to generate the output
     *                 variable names for
     * @return the set of names generated for each output of the function.
     */
    public SDVariable[] generateOutputVariableForOp(DifferentialFunction function) {
        return generateOutputVariableForOp(function, function.opName());
    }


    /**
     * Get a function instance
     * given the opName
     *
     * @param functionName the opName of the function
     * @return the same diff function instance
     * defined for the given opName
     */
    public SameDiff getFunction(String functionName) {
        return sameDiffFunctionInstances.get(functionName);
    }


    /**
     * u
     *
     * @return
     */
    public INDArray execAndEndResult(List<DifferentialFunction> ops) {
        List<DifferentialFunction> exec = exec(ops);
        Op op = (Op) exec.get(exec.size() - 1);
        return op.z();
    }

    /**
     * @return
     */
    public INDArray execAndEndResult() {
        List<DifferentialFunction> exec = exec().getRight();
        val finalOp = exec.get(exec.size() - 1);
        val output = finalOp.outputVariables();
        if (output.length > 1) {
            throw  new ND4JIllegalStateException(finalOp.opName() + " has multiple outputs. Use execAndEndResults instead.");
        }
        return output[0].getArr();
    }

    public INDArray[] execAndEndResults() {
        List<DifferentialFunction> exec = exec().getRight();
        val finalOp = exec.get(exec.size() - 1);
        val output = finalOp.outputVariables();
        INDArray outArrays[]  = new INDArray[output.length];
        for (int i=0; i<outArrays.length; i++){
            outArrays[i] = output[i].getArr();
        }
        return outArrays;
    }

    public INDArray execAndEndResult(int outputIndex) {
        List<DifferentialFunction> exec = exec().getRight();
        val output = exec.get(exec.size() - 1).outputVariables()[outputIndex];
        return output.getArr();
    }


    public INDArray yetAnotherExecMethod(@NonNull Map<String, INDArray> inputs) {
        if (!wasRegistered.get()) {
            synchronized (this) {
                if (!wasRegistered.get()) {
                    val bb = asFlatBuffers();
                    val ptr = new BytePointer(bb);

                    Nd4j.getExecutioner().registerGraph(this.hashCode(), ptr);

                    wasRegistered.set(true);
                }
            }
        }

        val newMap = new LinkedHashMap<String, INDArray>();
        val keySet = inputs.keySet();

        for (val key : keySet) {
            val vx = variableMap.get(key);
            newMap.put(vx.getVarName(), inputs.get(key));
        }

        val result = Nd4j.getExecutioner().executeGraph(this.hashCode(), newMap, this.reverseMap);
        if (result.size() == 0)
            throw new ND4JIllegalStateException("Execution failed");

        val list = new ArrayList<INDArray>(result.values());

        return list.get(list.size() - 1);
    }


    /**
     * Executes the list of operations.
     * This exec method is for
     * only invoking operations
     * rather than creating them
     *
     * @param ops the list of already created ops
     * @return the passes in list
     */
    public List<DifferentialFunction> exec(List<DifferentialFunction> ops) {
        for (int i = 0; i < ops.size(); i++) {
            Op op = (Op) ops.get(i);
            Nd4j.getExecutioner().exec(op);
        }
        return ops;
    }

    public TensorList getListByName(@NonNull String name) {
        return lists.get(name);
    }

    public void putListByName(@NonNull String name, TensorList list){
        lists.put(name, list);
    }

    /**
     * An interface for representing a conditional statement
     */
    public interface SameDiffConditional {


        /**
         * @param context
         * @param body
         * @return
         */
        SDVariable eval(SameDiff context, SameDiffFunctionDefinition body, SDVariable[] inputVars);

    }

    public static class DefaultSameDiffConditional implements SameDiffConditional {

        @Override
        public SDVariable eval(SameDiff context, SameDiff.SameDiffFunctionDefinition body, SDVariable[] inputVars) {
            context.defineFunction("eval", body, inputVars);
            context.invokeFunctionOn("eval", context);
            return new ArrayList<>(context.functionInstancesById.values()).get(context.functionInstancesById.size() - 1).outputVariables()[0];
        }
    }


    /**
     * Creates a while statement
     *
     * @param sameDiffConditional
     * @param loopBody
     * @return
     */
    public While whileStatement(SameDiffConditional sameDiffConditional,
                                SameDiffFunctionDefinition conditionBody,
                                SameDiff.SameDiffFunctionDefinition loopBody
            , SDVariable[] inputVars) {
        return While.builder()
                .inputVars(inputVars)
                .condition(conditionBody)
                .predicate(sameDiffConditional)
                .trueBody(loopBody)
                .parent(this)
                .blockName("while-" + UUID.randomUUID().toString())
                .build();
    }

    /**
     * @param conditional
     * @param trueBody
     * @param falseBody
     * @return
     */
    public If ifStatement(SameDiffConditional conditional,
                          SameDiffFunctionDefinition conditionBody,
                          SameDiffFunctionDefinition trueBody,
                          SameDiffFunctionDefinition falseBody
            , SDVariable[] inputVars) {
        return If.builder()
                .conditionBody(conditionBody)
                .falseBody(falseBody)
                .trueBody(trueBody)
                .predicate(conditional)
                .inputVars(inputVars)
                .parent(this)
                .blockName("if-" + UUID.randomUUID().toString())
                .build();
    }


    public TensorArrayV3 tensorArray(){
        return new TensorArrayV3(this);
    }

    /**
     * A function definition for
     * samediff
     */
    public interface SameDiffFunctionDefinition {

        /**
         * @param inputs
         * @param variableInputs
         * @return
         */
        SDVariable[] define(SameDiff sameDiff, Map<String, INDArray> inputs, SDVariable[] variableInputs);
    }

    /**
     * @param functionName
     * @param with
     */

    public SDVariable invokeFunctionOn(String functionName, SameDiff with) {
        SameDiff instance = sameDiffFunctionInstances.get(functionName);
        SDVariable ret = instance.invokeGraphOn(with);

        return ret;
    }


    /**
     * @param function
     */
    public SameDiff defineFunction(String function, SameDiffFunctionDefinition functionDefinition, SDVariable[] variables) {
        if (!sameDiffFunctionInstances.containsKey(function)) {
            SameDiff sub = SameDiff.create();
            sub.workspace = (workspace);
            //setup subgraph
            //re execute to populate subgraph
            SDVariable[] ret = new SDVariable[variables.length];
            for (int i = 0; i < ret.length; i++) {
                ret[i] = sub.var(variables[i]);
            }

            sub.inputs = ret;
            sub.outputs = functionDefinition.define(sub, null, ret);

            sameDiffFunctionInstances.put(function, sub);
        }

        return sameDiffFunctionInstances.get(function);
    }


    /**
     * @param function
     */
    public void defineFunction(String function, SameDiffFunctionDefinition functionDefinition) {
        defineFunction(function, functionDefinition, new LinkedHashMap<String, INDArray>());
    }

    /**
     * @param function
     * @param functionDefinition
     * @param inputs
     */
    public void defineFunction(String function,
                               SameDiffFunctionDefinition functionDefinition,
                               Map<String, INDArray> inputs) {
        if (!sameDiffFunctionInstances.containsKey(function)) {
            SameDiff sub = SameDiff.create();
            sub.workspace = (workspace);
            //setup subgraph
            //re execute to populate subgraph
            functionDefinition.define(sub, inputs, null);

            sameDiffFunctionInstances.put(function, sub);
        }

    }


    /**
     * Exec a given function
     *
     * @param functionName the opName of the function
     *                     to invoke
     * @return
     */
    public INDArray execAndEndResult(String functionName) {
        return sameDiffFunctionInstances.get(functionName).execAndEndResult();
    }


    /**
     * Exec a given function
     *
     * @param functionName the opName of the function
     *                     to invoke
     * @return
     */
    public Pair<Map<SDVariable, DifferentialFunction>, List<DifferentialFunction>> exec(String functionName) {
        if (debugMode) {
            return sameDiffFunctionInstances.get(functionName).enableDebugMode().exec();
        } else
            return sameDiffFunctionInstances.get(functionName).exec();
    }

    /**
     * Exec the given function
     * given the ops
     *
     * @param functionName the opName of the function to
     *                     exec
     * @param cachedOps    the cached operations
     * @return
     */
    public List<DifferentialFunction> exec(String functionName, List<DifferentialFunction> cachedOps) {
        return sameDiffFunctionInstances.get(functionName).exec(cachedOps);
    }


    /**
     * Builds a backwards graph
     * and executes the operations
     * on that graph.
     *
     * @return
     */
    public Pair<Map<SDVariable, DifferentialFunction>, List<DifferentialFunction>> execBackwards() {
        if (getFunction("grad") == null) {
            createGradFunction();
        }


        if(log.isTraceEnabled()){
            log.trace("About to execute backward function");
        }
        Pair<Map<SDVariable, DifferentialFunction>, List<DifferentialFunction>> forward = exec("grad");
        SameDiff grad = getFunction("grad");
        if (grad.isDebugMode()) {
            //ensure all gradients are present for all variables
            for (SDVariable sdVariable : grad.variables()) {
                sdVariable.gradient();
            }
        }

        return forward;
    }

    public void createGradFunction(){
        if(log.isTraceEnabled()){
            log.trace("Defining function \"grad\"");
        }

        final SameDiff outer = this;
        defineFunction("grad", new SameDiffFunctionDefinition() {

            @Override
            public SDVariable[] define(SameDiff sameDiff, Map<String, INDArray> inputs, SDVariable[] variableInputs) {
                //propagate graph to this samediff instance
                //which will also contain the backward
                if (SameDiff.this.debugMode) {
                    sameDiff.enableDebugMode();
                }

                outer.invokeGraphOn(sameDiff);
                if(debugMode) {
                    //Expect incoming args and outgoing args to be the same
                    Preconditions.checkState(sameDiff.incomingArgsReverse.keySet().equals(incomingArgsReverse.keySet()), "incomingArgsReverse keysets not equal");
                    Preconditions.checkState(sameDiff.outgoingArgsReverse.keySet().equals(outgoingArgsReverse.keySet()), "outgoingArgsReverse keysets not equal");
                }

                List<DifferentialFunction> allFunctions = new ArrayList<>(sameDiff.functionInstancesById.values());
                if (allFunctions.isEmpty()) {
                    throw new ND4JIllegalStateException("No ops found!");
                }


                for (val func : allFunctions) {
                    if (func instanceof SDVariable) {
                        continue;
                    }

                    val args = func.args();
                    for (val arg : args)
                        arg.setSameDiff(sameDiff);
                    val outputs = func.outputVariables();
                    for (val output : outputs)
                        output.setSameDiff(sameDiff);
                    func.setSameDiff(sameDiff);
                }

                val initialOuts = allFunctions.get(allFunctions.size() - 1).outputVariables();
                val firstBackward = initialOuts[0];

                if(log.isTraceEnabled()){
                    String[] initialOutputsStr = allFunctions.get(allFunctions.size()-1).outputVariablesNames();
                    String s = initialOutputsStr == null ? "null" : Arrays.toString(initialOutputsStr);
                    log.trace("Defining backward function: initial outputs {}", s);
                }

                //start with scalar backprop
                SDVariable initialGrad = sameDiff.var("one-var", Nd4j.trueScalar(1.0));
                sameDiff.forwardVarForGrad.put(firstBackward.getVarName(), initialGrad);
                sameDiff.gradients.put(firstBackward.getVarName(), initialGrad);

                SDVariable gradientBackwardsMarker = sameDiff.gradientBackwardsMarker(firstBackward);

                //reinitialize list with all declared variables
                allFunctions = new ArrayList<>(sameDiff.functionInstancesById.values());
                Collections.reverse(allFunctions);


                for( int i=0; i<allFunctions.size(); i++ ){
                    DifferentialFunction action = allFunctions.get(i);
                    if(log.isTraceEnabled()){
                        log.trace("Defining backward function step {} of {}: {} ({}) - {}", (i+1), allFunctions.size(),
                                action.opName(), action.getOwnName(), action.getClass().getName());
                    }

                    if (action instanceof GradientBackwardsMarker) {
                        continue;
                    }

                    DifferentialFunction currFunction = action;
                    Preconditions.checkState(currFunction.getSameDiff() == sameDiff, "Wrong samediff instance found!");
                    //Preconditions.checkNotNull("Gradient for " + currFunction.opName() + " was null ! " + sameDiff.getVariableForVertexId(currFunction.getVertexId()).getGradient());
                    val args = currFunction.outputVariables();
                    for (val arg : args) {
                        if (arg.getSameDiff() != sameDiff) {
                            arg.setSameDiff(sameDiff);
                        }
                    }


                    List<SDVariable> grads = new ArrayList<>();
                    for (val varToGrad : args) {
                        val grad = varToGrad.gradient();
                        if (grad == null)
                            throw new ND4JIllegalStateException("No gradient found for " + varToGrad.getVarName());
                        grads.add(grad);
                    }

                    List<SDVariable> currFnGrads = currFunction.diff(grads);

                    if(log.isTraceEnabled()){
                        log.trace("Finished Defining backward function step {} of {}: {} ({}) - {}", (i+1), allFunctions.size(),
                                action.opName(), action.getOwnName(), action.getClass().getName());
                    }

                    if(debugMode) {
                        //Expect incoming args and outgoing args to be the same
                        Preconditions.checkState(sameDiff.incomingArgsReverse.keySet().equals(sameDiff.outgoingArgsReverse.keySet()),
                                "incomingArgsReverse and outgoingArgsReverse keysets not equal after backprop of function %s of %s: %s (%s)",
                                (i+1), allFunctions.size(), action.getOwnName(), action.getClass().getName());
                    }
                }


                if (sameDiff.isDebugMode()) {
                    //ensure all gradients are present for all variables
                    for (SDVariable sdVariable : variables()) {
                        sdVariable.gradient();
                    }
                }

                if(log.isTraceEnabled()){
                    log.trace("Defining backward function complete");
                }

                return new SDVariable[]{sameDiff.var("grad", new int[]{1, 1})};
            }
        });
    }


    /**
     * Exec a backwards operation
     * and return the end result
     *
     * @return
     */
    public INDArray execBackwardAndEndResult() {
        List<DifferentialFunction> backwards = execBackwards().getRight();
        DifferentialFunction df = backwards.get(backwards.size() - 1);
        if (df instanceof Op) {
            return ((Op) df).z();
        } else if (df instanceof DynamicCustomOp) {
            return ((DynamicCustomOp) df).getOutputArgument(0);
        } else {
            return null;
        }
    }


    /**
     * Creates and executes a list of operations
     *
     * @return
     */
    public INDArray execWithPlaceHolderAndEndResult(Map<String, INDArray> inputs) {
        resolveVariablesWith(inputs);
        return execAndEndResult();
    }


    /**
     * Set the original shape for a given place holder.
     * This is used to track original shapes of place holder variables.
     * The reason we track original shapes is to validate
     * possible candidate arrays coming in (especially with -1
     * as the expected shapes).
     * <p>
     * Note that if {@link #isPlaceHolder(String)}
     * returns false for the passed in vertex id,
     * a {@link ND4JIllegalStateException} is thrown.
     * <p>
     * A vertex id must be added first. You can
     * do this with {@link #addAsPlaceHolder(String)}
     *
     * @param variableName the vertex id for the original shape
     * @param shape        the shape of the place holder
     */
    public void setOriginalPlaceHolderShape(String variableName, long[] shape) {
        if (!isPlaceHolder(variableName)) {
            throw new ND4JIllegalStateException("Vertex id " + variableName + " does not appear to be a place holder. Did you forget to call addPlaceHolder?");
        }

        if (shape == null) {
            throw new ND4JIllegalStateException("Null and 0 length shape arrays not allowed");
        }


        if (placeHolderOriginalShapes.containsKey(variableName) && !Arrays.equals(placeHolderOriginalShapes.get(variableName), shape)) {
            throw new ND4JIllegalStateException("Unable to add a new shape for vertex id " + variableName);
        }

        //after validation now only set once
        placeHolderOriginalShapes.put(variableName, shape);

    }


    /**
     * Get the original shape for the vertex id if one was set
     * (other wise returns null).
     * This is mainly for use in validating passed in arrays
     * as arguments to {@link #resolveVariablesWith(Map)}
     * usually when executing using {@link #execWithPlaceHolder(Map)}
     *
     * @param varName the vertex id to get the original shape for.
     * @return the set vertex
     */
    public long[] getOriginalShapeForPlaceHolder(String varName) {
        return placeHolderOriginalShapes.get(varName);
    }

    /**
     * Returns true if this vertex id
     * is a place holder variable or not
     *
     * @param varName the vertex id to test
     * @return
     */
    public boolean isPlaceHolder(String varName) {
        return placeHolderVarNames.contains(varName);
    }


    /**
     * Add  this vertex id as a place holder
     *
     * @param varName the vertex id to add
     */
    public void addAsPlaceHolder(String varName) {
        placeHolderVarNames.add(varName);
        if (getVariable(varName) != null && getVariable(varName).getShape() != null) {
            placeHolderOriginalShapes.put(varName, getVariable(varName).getShape());
        }
    }


    /**
     * Resolve all ndarrays by updating the variables
     * for each array specified in the given map.
     * An {@link IllegalStateException} will be thrown
     * if not all arrays are
     * specified for resolution.
     *
     * @param arrays the arrays to resolve.
     */
    public void resolveVariablesWith(Map<String, INDArray> arrays) {
        for (val arrayEntry : arrays.entrySet()) {
            val varForName = getVariable(arrayEntry.getKey());
            if (varForName == null) {
                throw new ND4JIllegalStateException("No variable name found for " + arrayEntry.getKey());
            }

            if (placeHolderOriginalShapes.containsKey(arrayEntry.getKey())) {
                val originalShape = placeHolderOriginalShapes.get(arrayEntry.getKey());
                if (originalShape.length == arrayEntry.getValue().rank()) {
                    for (int i = 0; i < originalShape.length; i++) {
                        if (originalShape[i] != arrayEntry.getValue().shape()[i] && originalShape[i] >= 1) {
                            throw new ND4JIllegalStateException("Incompatible shape passed for variable. " + Arrays.toString(arrayEntry.getValue().shape()));
                        }
                    }
                }
            }
        }


        for (val entry : arrays.entrySet()) {
            if (!placeHolderVarNames.contains(entry.getKey())) {
                throw new ND4JIllegalStateException("Illegal variable " + entry.getKey() + " passed in. Variable found not to be a place holder variable");
            }

            val specifiedShape = getOriginalShapeForPlaceHolder(entry.getKey());
            //whole shape was specified: validate whether the input array shape is equal
            if (!Shape.isPlaceholderShape(specifiedShape)) {
                if (!Shape.shapeEquals(specifiedShape, entry.getValue().shape())) {
                    throw new ND4JIllegalStateException("Place holder shape specified was " + Arrays.toString(specifiedShape) + " but array shape was " + Arrays.toString(entry.getValue().shape()));
                }
            }


            updateShapeForVarName(entry.getKey(), entry.getValue().shape());
            associateArrayWithVariable(entry.getValue(), getVariable(entry.getKey()));
            updateArrayForVarName(entry.getKey(), entry.getValue());

        }


        for (val funcName : propertiesToResolve.keySet()) {
            val func = functionInstancesById.get(funcName);
            if (!functionInstancesById.containsKey(funcName)) {
                throw new ND4JIllegalStateException("Unable to resolve function name " + funcName);
            }

            if (func instanceof CustomOp) {
                CustomOp customOp = (CustomOp) func;
                customOp.populateInputsAndOutputsFromSameDiff();
            }

        }


        //declare resolved
        resolvedVariables = true;
    }

    /**
     * Returns true if all place holder variables
     * are resolved.
     * A place holder variable is resolved when
     * {@link #getVariable(String)}
     * getArr() does not return null and
     * the shape is properly resolved.
     *
     * @return true if all place holder variables are resolved.
     */
    public boolean allPlaceHolderVariablesResolved() {
        for (val vertexId : placeHolderVarNames) {
            val var = getVariable(vertexId);
            if (var.getArr() == null) {
                return false;
            }
        }

        return true;
    }

    /**
     * Add one or or more place holder variables
     * for the given vertex id.
     * <p>
     * Note that if a vertex id in placeHolderVariables
     * isn't present in this samediff instance anyways,
     * an {@link ND4JIllegalStateException} is thrown
     *
     * @param varName              the vertex id to add place holders for
     * @param placeHolderVariables the place holder variables
     */
    public void putPlaceHolderForVariable(String varName, String... placeHolderVariables) {
        for (val placeHolderVariable : placeHolderVariables) {
            if (!variableMap.containsKey(placeHolderVariable)) {
                throw new ND4JIllegalStateException("No variable found for " + placeHolderVariable);
            }
        }


        List<String[]> placeHolders = placeHolderMap.get(varName);
        if (placeHolders == null) {
            placeHolders = new ArrayList<>();
            placeHolderMap.put(varName, placeHolders);
        }

        placeHolders.add(placeHolderVariables);
    }


    /**
     * Returns true if the given vertex id
     * has any placeholder variables
     *
     * @param vertexId the vertex id to check for
     * @return true if this vertex has any place holder
     * variables or not
     */
    public boolean hasPlaceHolderVariables(String vertexId) {
        return placeHolderMap.containsKey(vertexId);
    }

    /**
     * Get the place holders for a given
     * vertex id. May return null.
     * <p>
     * Consider using {@link #hasPlaceHolderVariables(String)}
     *
     * @param varName the vertex id to get the place holders for
     * @return the place holder variables for the given vertex
     * id or null
     */
    public List<String[]> getPlaceHoldersFor(String varName) {
        return placeHolderMap.get(varName);
    }


    /**
     * Creates and executes a list of operations
     * based on the given variables passed in.
     * {@link #resolveVariablesWith(Map)}
     * is called
     *
     * @return
     */
    public Pair<Map<SDVariable, DifferentialFunction>, List<DifferentialFunction>> execWithPlaceHolder(Map<String, INDArray> inputs) {
        resolveVariablesWith(inputs);
        return exec();
    }

    /**
     * Get the {@link SDVariable}
     * associated with each function
     * based on the {@link DifferentialFunction#outputVariables()} ()}
     *
     * @param functions the functions to get the variables for
     * @return the list of variables associated with the given {@link DifferentialFunction}
     */
    public List<SDVariable> getVariablesAssociatedWithFunctions(List<DifferentialFunction> functions) {
        List<SDVariable> ret = new ArrayList<>(functions.size());
        for (DifferentialFunction function : functions) {
            ret.addAll(Arrays.asList(function.outputVariables()));
        }

        return ret;
    }


    /**
     * Updates the variable name
     * property on the passed in variable,
     * the reference in samediff,
     * and returns the variable.
     * <p>
     * Note that if null for the new variable is passed in,
     * it will just return the original input variable.
     *
     * @param varToUpdate the variable to update
     * @param newVarName  the new variable name
     * @return the passed in variable
     */
    public SDVariable updateVariableNameAndReference(SDVariable varToUpdate, String newVarName) {
        if (varToUpdate == null) {
            throw new NullPointerException("Null input: No variable found for updating!");
        }

        if (newVarName == null && variableMap.containsKey(varToUpdate.getVarName())) {
            //Edge case: suppose we do m1=sd.mean(in), m2=sd.mean(m1) -> both initially have the name
            // "mean" and consequently a new variable name needs to be generated
            newVarName = generateNewVarName(varToUpdate.getVarName(), 0);
        }

        if (newVarName == null || varToUpdate.getVarName().equals(newVarName)) {
            return varToUpdate;
        }

        val oldVarName = varToUpdate.getVarName();
        varToUpdate.setVarName(newVarName);
        updateVariableName(oldVarName, newVarName);
        return varToUpdate;
    }


    /**
     * Updates the variable name property on the passed in variables,
     * its reference in samediff, and returns the variable.
     *
     * @param variablesToUpdate the variable to update
     * @param newVariableNames  the new variable name
     * @return the updated, passed in variables
     */
    public SDVariable[] updateVariableNamesAndReferences(SDVariable[] variablesToUpdate, String[] newVariableNames) {

        int numVariables = variablesToUpdate.length;
        SDVariable[] updatedVariables = new SDVariable[numVariables];

        for (int i = 0; i < numVariables; i++) {
            SDVariable varToUpdate = variablesToUpdate[i];
            String name = newVariableNames == null ? null : newVariableNames[i];
            updatedVariables[i] = updateVariableNameAndReference(varToUpdate, name);
        }

        return updatedVariables;
    }

    /**
     * Creates and executes a list of operations
     *
     * @return
     */


    // required for loops
    private SDVariable[] outputs;
    private SDVariable[] inputs;




    private Pair<Map<SDVariable, DifferentialFunction>, List<DifferentialFunction>> exec_cache;
    public Pair<Map<SDVariable, DifferentialFunction>, List<DifferentialFunction>> exec() {

        /*
        if (exec_cache != null){
            return exec_cache;
        }
        */

        if(log.isTraceEnabled()){
            log.trace("Starting execution: {} functions", functionInstancesById.size());
        }


        if (!resolvedVariables)
            resolveVariablesWith(new LinkedHashMap<String, INDArray>());

        List<DifferentialFunction> ops = new ArrayList<>();

        // we don't care if this thread had any other FlowPath objects attached. we'll just create new one
        localFlowPath.set(new FlowPath());

        val flowPath = localFlowPath.get();

        Map<SDVariable, DifferentialFunction> opMap = new HashMap<>();
        val funcs = new ArrayList<DifferentialFunction>(functionInstancesById.values());
        boolean onBackward = false;

        // dequeue for Frames (nested, probably)
        val frames = new ArrayDeque<String>();

        // simple flag, set true if within frame
        boolean inFrame = false;

        // yet another flag, to remove LastFrame once we really left last frame
        boolean frameLeft = false;

        int i = 0;
        int exec_counter = 0;
        for (; i < funcs.size(); i++) {
            ++exec_counter;

            if(log.isTraceEnabled()){
                val f = funcs.get(i);
                String[] argNames = f.argNames();
                String[] outNames = f.outputVariablesNames();
                log.trace("Starting execution of step {} of {}: Function {} (ownName={}) - {}", exec_counter, funcs.size(),
                        f.opName(), f.getOwnName(), f.getClass().getName());
                log.trace("Function inputs: {} - Function outputs: {}", (argNames == null ? "(none)" : Arrays.toString(argNames)),
                        (outNames == null ? "(none)" : Arrays.toString(outNames)));
                SDVariable[] args = f.args();
                for( int arg=0; arg<args.length; arg++ ){
                    if(args[arg] == null){
                        log.trace("--> arg {} - {}: argument is null!", arg, argNames[arg]);
                    } else {
                        INDArray arr = args[arg].getArr();
                        String arrShape = (arr == null ? "<array not present>" : Arrays.toString(arr.shape()));
                        log.trace("--> arg {} - {}: array shape: {}", arg, argNames[arg], arrShape);
                    }

                }
            }

            val opName = funcs.get(i).opName();
            if (!onBackward && GradientBackwardsMarker.OP_NAME.equals(opName)) {
                onBackward = true;
            }

            if (GradientBackwardsMarker.OP_NAME.equals(opName))
                continue;

            DifferentialFunction differentialFunction = funcs.get(i);
            val ownName = differentialFunction.getOwnName();

            // just registering function for this pass
            flowPath.ensureNodeStateExists(differentialFunction.getOwnName());

            if (differentialFunction instanceof SDVariable) {
                if(log.isTraceEnabled()){
                    log.trace("Skipping differentialFunction that is instanceof SDVariable: {}", opName);
                }
                continue;
            }

            val args = getInputsForFunction(differentialFunction);

            log.debug("Step: {}; Executing op {} for node [{}]", exec_counter, opName, ownName);

            // check if inputs are active nodes. skip step otherwise
            // please note: Exit node can't be skipped, because it's either rewind point or exit loop point
            boolean shouldSkip = false;
            if (differentialFunction instanceof Merge) {
                val arg0 = args[0];
                val arg1 = args[1];

                if (!flowPath.isActive(arg0) && !flowPath.isActive(arg1))
                    shouldSkip = true;
            } else {
                if (!(differentialFunction instanceof Exit)) {

                    // if we've left Exit nodes, we can finally delete last frame name
                    if (frameLeft) {
                        frameLeft = false;

                        val frame_name = frames.removeLast();
                        flowPath.activateFrame(frame_name, false);
                        flowPath.forgetFrame(frame_name);
                    }

                    // we must check, if there's inactive nodes used as inputs for this node
                    for (val input : args) {
                        if (!flowPath.isActive(input)) {
                            // propagate inactivity
                            flowPath.markActive(differentialFunction.getOwnName(), false);
                            shouldSkip = true;
                            break;
                        }
                    }
                }
            }

            if (shouldSkip) {
                if(log.isTraceEnabled()){
                    log.trace("Skipping function {}: shouldSkip = true", opName);
                }
                continue;
            }

            differentialFunction.resolvePropertiesFromSameDiffBeforeExecution();
            flowPath.markActive(differentialFunction.getOwnName(), true);

            /**
             * This set of operations (Enter/Exit/NextIteration/Exit/Switch) are special snowflakes: they modify graph execution order, and basically used here to replicate TF logic.
             * Since SameDiff itself has own logic for loops and conditionals using Scopes
             */
            if (differentialFunction instanceof LoopCond) {
                if(log.isTraceEnabled())
                    log.trace("Starting execution of LoopCond op");

                // this node just passes single input forward, for future evaluation
                val inputs = getInputVariablesForFunction(differentialFunction);

                val array = inputs[0].getArr();
                variableNameToArr.put(differentialFunction.getOwnName(), array.dup(array.ordering()));

                flowPath.markExecuted(differentialFunction.getOwnName(), true);

                if ((int) array.getDouble(0) == 1) {
                    val frameName = frames.getLast();
                    // incrementing number of cycles for THIS frame, only if LoopCond is true
                    flowPath.incrementNumberOfCycles(frameName);
                }
            } else if (differentialFunction instanceof Enter) {
                if(log.isTraceEnabled())
                    log.trace("Starting execution of Enter op");

                //  if (flowPath.wasExecuted(differentialFunction.getOwnName()))
                //      continue;

                val inputs = getInputVariablesForFunction(differentialFunction);

                val array = inputs[0].getArr();
                val name = inputs[0].getVarName();

                if (array != null)
                    variableNameToArr.put(differentialFunction.getOwnName(), array.dup(array.ordering()));

                flowPath.markExecuted(differentialFunction.getOwnName(), true);

                // frame_name MUST be non-null here
                val frame_name = ((Enter) differentialFunction).getFrameName();
                if (!flowPath.isRegisteredFrame(frame_name)) {
                    flowPath.registerFrame(frame_name);
                    frames.addLast(frame_name);
                    inFrame = true;
                }


            } else if (differentialFunction instanceof Exit) {
                if(log.isTraceEnabled())
                    log.trace("Starting execution of Exit op");

                // this is just exit point of graph: it maps own input to own output or rewinds graph to specific position planned at first NextIteration node

                val frame_name = frames.getLast();

                // saving frame_name for backward pass
                ((Exit) differentialFunction).setFrameName(frame_name);

                if (!flowPath.isFrameActive(frame_name)) {
                    flowPath.markActive(differentialFunction.getOwnName(), false);

                    // if frame is inactive, lets remove it from queue as well
                    frameLeft = true;
                    continue;
                }

                // Exit node is called in any way, doesn't matters if body was executed or not
                // so, we're checking if rewind was planned (so, NextIteration was executed before Exit)
                // and if it's TRUE - we're setting applying rewind by setting loop idx and calling continue
                if (flowPath.isRewindPlanned(frame_name)) {
                    // just reset loop
                    flowPath.planRewind(frame_name, false);
                    val currentPosition = i;
                    i = flowPath.getRewindPosition(frame_name);
                    val startPosition = i + 1;
                    flowPath.setRewindPosition(frame_name, -1);

                    continue;
                }

                val inputs = getInputVariablesForFunction(differentialFunction);

                val array = inputs[0].getArr();
                variableNameToArr.put(differentialFunction.getOwnName(), array.dup(array.ordering()));

                flowPath.markExecuted(differentialFunction.getOwnName(), true);

                // now it's safe to remove LastFrame
                frameLeft = true;

            } else if (differentialFunction instanceof NextIteration) {
                if(log.isTraceEnabled())
                    log.trace("Starting execution of NextIteration op");

                // this operations merges own input, and schedules rewind to specific Merge node
                val inputs = getInputVariablesForFunction(differentialFunction);
                val frame_name = frames.getLast();

                val array = inputs[0].getArr();
                variableNameToArr.put(differentialFunction.getOwnName(), array.dup(array.ordering()));

                flowPath.markExecuted(differentialFunction.getOwnName(), true);

                // if NextIteration wasn't skipped with inactive branch, we'll plan rewind for this frame. obviously, only once
                if (!flowPath.isRewindPlanned(frame_name)) {
                    flowPath.planRewind(frame_name, true);

                    continue;
                }

            } else if (differentialFunction instanceof Merge) {
                if(log.isTraceEnabled())
                    log.trace("Starting execution of Merge op");

                // merge operation takes two inputs, and saves one of them as own output.
                // if SDVariable exists for second input - we use it. First input used otherwise
                val inputs = getInputVariablesForFunction(differentialFunction);

                val frame_name = frames.size() > 0 ? frames.getLast() : null;

                if (frame_name != null)
                    flowPath.activateFrame(frame_name, true);

                // frame_name can be null if this merge node is used for something that's not loop. i.e. switch/merge pair
                if (frame_name != null)
                    flowPath.setRewindPositionOnce(frame_name, i - 1);

                // NextIteration can have NO frame_name defined. so let's propagate it
                if (inputs.length == 2) {
                    val secondArg = functionInstancesById.get(inputs[1].getVarName());

                    if (secondArg != null && secondArg instanceof NextIteration) {
                        ((NextIteration) secondArg).setFrameName(frame_name);
                    }
                }

                // we must check second input first here
                if (flowPath.wasExecuted(inputs[1].getVarName())) {
                    // propagate second input
                    val array = inputs[1].getArr();

                    if (array != null)
                        variableNameToArr.put(differentialFunction.getOwnName(), array.dup(array.ordering()));

                    // nullify executed mark
                    flowPath.markExecuted(inputs[1].getVarName(), false);
                } else {
                    // propagate first input
                    val array = inputs[0].getArr();

                    if (array != null)
                        variableNameToArr.put(differentialFunction.getOwnName(), array.dup(array.ordering()));
                }

                flowPath.markExecuted(differentialFunction.getOwnName(), true);
            } else if (differentialFunction instanceof Switch) {
                if (log.isTraceEnabled())
                    log.trace("Starting execution of Switch op");

                // switch takes 2 inputs: actual input and boolean scalar. If scalar is false, input is saved as output:0, if scalar is true, input is saved as output:1
                ((CustomOp) differentialFunction).populateInputsAndOutputsFromSameDiff();

                val inputs = getInputVariablesForFunction(differentialFunction);

                val input = inputs[0].getArr();
                val bool = inputs[1].getArr();

                // basically we're setting one of the graph branches inactive. branch 0 for false, branch 1 for true
                if ((int) bool.getDouble(0) == 0) {
                    // false step, we'll propagate output:0 here
                    flowPath.setActiveBranch(differentialFunction.getOwnName(), 0);
                    flowPath.markActive(differentialFunction.getOwnName(), true);
                    flowPath.markActive(differentialFunction.getOwnName() + ":1", false);

                    if (input != null)
                        variableNameToArr.put(differentialFunction.getOwnName(), input.dup(input.ordering()));
                } else {
                    // true step, we'll propagate output:1 here
                    flowPath.setActiveBranch(differentialFunction.getOwnName(), 1);

                    if (input != null)
                        variableNameToArr.put(differentialFunction.getOwnName() + ":1", input.dup(input.ordering()));

                    flowPath.markActive(differentialFunction.getOwnName(), false);
                    flowPath.markActive(differentialFunction.getOwnName() + ":1", true);
                }

                flowPath.markExecuted(differentialFunction.getOwnName(), true);
            } else if (differentialFunction instanceof BaseTensorOp) {
                //if(log.isTraceEnabled())
                log.info("Starting execution of Tensor op [{}]",  opName);

                // we just pull actual code out of
                val list = ((BaseTensorOp) differentialFunction).execute(this);

                if (!lists.containsKey(list.getName()))
                    lists.put(list.getName(), list);

                ops.add(differentialFunction);
            } else if (differentialFunction instanceof If) {
                if(log.isTraceEnabled())
                    log.trace("Starting execution of If op");

                If ifOp = (If) differentialFunction;
                if (!onBackward) {
                    ifOp.getPredicateExecution().exec();
                    //depending on the block add the proper graph body to this for persistence
                    //and possible later processing.
                    if (ifOp.getTargetBoolean().getArr().sumNumber().doubleValue() > 0) {
                        ifOp.getLoopBodyExecution().exec();
                        ifOp.exectedTrueOrFalse(true);
                    } else {
                        ifOp.getFalseBodyExecution().exec();
                        ifOp.exectedTrueOrFalse(false);

                    }
                } else {
                    if (ifOp.getTrueBodyExecuted() != null) {
                        Pair<Map<SDVariable, DifferentialFunction>, List<DifferentialFunction>> execBackwards = null;
                        List<SDVariable> variablesForFunctions = null;
                        if (ifOp.getTrueBodyExecuted()) {
                            execBackwards = ifOp.getLoopBodyExecution().execBackwards();

                            variablesForFunctions = ifOp.getLoopBodyExecution().getVariablesAssociatedWithFunctions(execBackwards.getRight());
                        } else {
                            execBackwards = ifOp.getFalseBodyExecution().execBackwards();
                            variablesForFunctions = ifOp.getFalseBodyExecution().getVariablesAssociatedWithFunctions(execBackwards.getRight());
                        }

                        /**
                         * Maps the variables from the child namespace body to
                         * the parent. This allows access to the underlying ndarray
                         * and returning a valid variable reference for autodiff.
                         */
                        for (SDVariable variable : variablesForFunctions) {
                            SDVariable proxyVar = var(variable);
                        }


                    } else
                        throw new ND4JIllegalStateException("No body was run.");

                }

                flowPath.markExecuted(differentialFunction.getOwnName(), true);

                ops.add(differentialFunction);

            } else if (differentialFunction instanceof While) {
                if(log.isTraceEnabled())
                    log.trace("Starting execution of While op");

                While whileOp = (While) differentialFunction;

                if (!onBackward) {
                    SameDiff execBody = whileOp.getLoopBodyExecution();
                    //depending on the block add the proper graph body to this for persistence
                    //and possible later processing.
                    //note that we need to update the graph predicate by running the execution
<<<<<<< HEAD

                    whileOp.getPredicateExecution().exec();
                    if(execBody.outputs == null){
                        // No explicit inputs/outputs provided.
                        //Op was probably created by tensorflow import.
                        // Non-inplace ops not supported.
                        while (whileOp.getTargetBoolean().getArr().sumNumber().doubleValue() > 0) {
                            //run the body
                            execBody.exec();
                            whileOp.getPredicateExecution().exec();
                            whileOp.incrementLoopCounter();
                        }
                    }
                    else{
                    if (whileOp.getTargetBoolean().getSameDiff().inputs == null){
                        whileOp.getTargetBoolean().getSameDiff().inputs = new SDVariable[whileOp.getInputVars().length];
                        for (int e=0; e< whileOp.getInputVars().length; e++){
                            whileOp.getTargetBoolean().getSameDiff().inputs[i] = whileOp.getTargetBoolean().getSameDiff().variables().get(i);
                        }
                    }
                    while (whileOp.getTargetBoolean().getArr().sumNumber().doubleValue() > 0) {
                        //run the body
                        execBody.exec();
                        int cnt = 0;
                        for(val out: execBody.outputs){
                            execBody.associateArrayWithVariable(out.getArr(), execBody.inputs[cnt]);
                            whileOp.getTargetBoolean().getSameDiff().associateArrayWithVariable(out.getArr(),
                                    whileOp.getTargetBoolean().getSameDiff().inputs[cnt++]);
                        }
                        //update the predicate
                        whileOp.getPredicateExecution().exec();
                        whileOp.incrementLoopCounter();

                    }}
=======

                    whileOp.getPredicateExecution().exec();
                    if(execBody.outputs == null){
                        // No explicit inputs/outputs provided.
                        //Op was probably created by tensorflow import.
                        // Non-inplace ops not supported.
                        while (whileOp.getTargetBoolean().getArr().sumNumber().doubleValue() > 0) {
                            //run the body
                            execBody.exec();
                            whileOp.getPredicateExecution().exec();
                            whileOp.incrementLoopCounter();
                        }
                    }
                    else{
                        if (whileOp.getTargetBoolean().getSameDiff().inputs == null){
                            whileOp.getTargetBoolean().getSameDiff().inputs = new SDVariable[whileOp.getInputVars().length];
                            for (int e=0; e< whileOp.getInputVars().length; e++){
                                whileOp.getTargetBoolean().getSameDiff().inputs[i] = whileOp.getTargetBoolean().getSameDiff().variables().get(i);
                            }
                        }
                        while (whileOp.getTargetBoolean().getArr().sumNumber().doubleValue() > 0) {
                            //run the body
                            execBody.exec();
                            val outputs = execBody.outputs;

                            int cnt = 0;
                            for(val out: execBody.outputs){
                                execBody.associateArrayWithVariable(out.getArr(), execBody.inputs[cnt]);
                                whileOp.getTargetBoolean().getSameDiff().associateArrayWithVariable(out.getArr(),
                                        whileOp.getTargetBoolean().getSameDiff().inputs[cnt++]);
                            }
                            //update the predicate
                            whileOp.getPredicateExecution().exec();
                            whileOp.incrementLoopCounter();

                        }}
>>>>>>> 776022bd

                    List<SDVariable> outputs = new ArrayList<>();
                    val outputFuncArgs = new ArrayList<>(execBody.functionInstancesById.values()).get(execBody.functionInstancesById.values().size() - 1).outputVariables();
                    outputs.addAll(Arrays.asList(outputFuncArgs));

                    whileOp.setOutputVars(outputs.toArray(new SDVariable[outputs.size()]));
                    ops.add(differentialFunction);
                } else {
                    /**
                     * Note: Need to accumulate gradients.
                     * Multiply each value by the number of times looped.
                     * This approximates accumulating the gradient
                     * across a number of loop cycles.
                     * We only compute the gradient for the internal loop once
                     * and from that we multiply the gradient by 5.
                     *
                     */
                    Pair<Map<SDVariable, DifferentialFunction>, List<DifferentialFunction>> mapListPair = whileOp.getLoopBodyExecution().execBackwards();
                    for (SDVariable variable : mapListPair.getFirst().keySet()) {
                        variable.getArr().muli(whileOp.getNumLooped());
                    }


                }

                flowPath.markExecuted(differentialFunction.getOwnName(), true);

            } else if (differentialFunction instanceof CustomOp) {
                if(log.isTraceEnabled())
                    log.trace("Starting execution of CustomOp op");

                DynamicCustomOp customOp = (DynamicCustomOp) differentialFunction;
                try {
                    customOp.populateInputsAndOutputsFromSameDiff();
                } catch (Throwable t){
                    throw new RuntimeException("Error populating inputs and outputs for function \"" + differentialFunction.getOwnName()
                            + "\" of type " + differentialFunction.getClass().getName(), t);
                }
                customOp.assertValidForExecution();

                customOp.updateInputsFromSameDiff();

                Nd4j.getExecutioner().exec(customOp);

                /*
                if (customOp instanceof LessThanOrEqual) {
                    log.info("Step: {}; InnerCondition: {} <= {} = {}", exec_counter, customOp.getInputArgument(0), customOp.getInputArgument(1), customOp.getOutputArgument(0));
                } else if (customOp instanceof LessThan) {
                    log.info("Step: {}; OuterCondition: {} <= {} = {}", exec_counter, customOp.getInputArgument(0), customOp.getInputArgument(1), customOp.getOutputArgument(0));
                }
                */

                flowPath.markExecuted(differentialFunction.getOwnName(), true);

                ops.add(customOp);
            } else if (differentialFunction instanceof Op) {
                if(log.isTraceEnabled())
                    log.trace("Starting execution of Op op");

                val inputs = getInputVariablesForFunction(differentialFunction);

                Op op = (Op) differentialFunction;

                // ops in differential function might have stale NDArrays used. we should renew them
                op.setX(inputs[0].getArr());
                if (inputs.length == 2)
                    op.setY(inputs[1].getArr());

                if (differentialFunction.getDimensions() == null)
                    Nd4j.getExecutioner().exec(op);
                else if (op.isExecSpecial()) {
                    op.exec();
                } else {
                    int[] axes = differentialFunction.getDimensions();
                    if (differentialFunction instanceof Accumulation) {
                        Accumulation accumulation = (Accumulation) differentialFunction;

                        Nd4j.getExecutioner().exec(accumulation, axes);

                        if (differentialFunction.outputVariables()[0].getArr() == null) {
                            val var = differentialFunction.outputVariables()[0];
                            updateVariable(var.getVarName(), accumulation.z());
                            updateShapeForVarName(var.getVarName(), accumulation.z().shape());
                        }
                    } else if (differentialFunction instanceof BroadcastOp) {
                        BroadcastOp broadcastOp = (BroadcastOp) differentialFunction;
                        Nd4j.getExecutioner().exec(broadcastOp, axes);
                    } else if (differentialFunction instanceof GradientOp) {
                        Nd4j.getExecutioner().exec(op);
                    } else if (differentialFunction instanceof IndexAccumulation) {
                        IndexAccumulation indexAccumulation = (IndexAccumulation) differentialFunction;
                        Nd4j.getExecutioner().exec(indexAccumulation, axes);

                    } else if (differentialFunction instanceof TransformOp) {
                        TransformOp t = (TransformOp) differentialFunction;
                        Nd4j.getExecutioner().exec(t, axes);
                    }
                }


                flowPath.markExecuted(differentialFunction.getOwnName(), true);

                ops.add(differentialFunction);
            } else {
                throw new IllegalStateException("Unknown function type: " + differentialFunction.getClass().getName());
            }

            //debug
            // printFunction(differentialFunction);

            if(log.isTraceEnabled()){
                log.trace("Execution completed for DifferentialFunction {} - {}", opName, differentialFunction.getOwnName());
                SDVariable[] outputVars = differentialFunction.outputVariables();
                for( int x=0; x<outputVars.length; x++ ){
                    INDArray arr = outputVars[x].getArr();
                    String arrShape = (arr == null ? "<no array>" : Arrays.toString(arr.shape()));
                    log.trace("--> output {} - {}: array shape {}", x, outputVars[x].getVarName(), arrShape);
                }
            }
        }

        if(log.isTraceEnabled()){
            log.trace("Execution complete");
        }

        val ret = new Pair<>(opMap, ops);
        exec_cache = ret;
        if(parent != null){
            parent.exec_cache = exec_cache;
        }


        return ret;
    }


    /**
     * Print the given function for debugging (will not print functions)
     *
     * @param differentialFunction the function to print
     */
    public void printFunction(DifferentialFunction differentialFunction) {
        if (!logExecution)
            return;
        if (differentialFunction instanceof SDVariable)
            return;

        StringBuilder argShapes = new StringBuilder();
        for (val arg : differentialFunction.args()) {
            argShapes.append(" Variable " + arg.getVarName() +
                    " Shape for " + Arrays.toString(arg.getShape()));
        }

        for (val func : differentialFunction.outputVariables()) {
            argShapes.append("  Output variable " + func.getVarName() + " is " +
                    Arrays.toString(func.getShape()));
        }


        StringBuilder realShapes = new StringBuilder();
        for (val arg : differentialFunction.args()) {
            realShapes.append(" Input shape for " + arg.getVarName() + " is  " + Arrays.
                    toString(getShapeForVarName(arg.getVarName())));
        }

        for (val arg : differentialFunction.outputVariables()) {
            realShapes.append(" Output shape for " + arg.getVarName() + " is  " + Arrays.
                    toString(getShapeForVarName(arg.getVarName())));
        }


//        log.info(realShapes.toString());
    }


    /**
     * Permute indices for the samediff/dl4j format.
     * Due to the dl4j format being NCHW, this is a
     * simple routine for returning permute indices.
     * This is typically used for model import.
     *
     * @param dataFormat the data format to permute
     * @return the permuted indices
     */
    public static int[] permuteDataFormatForSameDiff(String dataFormat, boolean weights) {
        val dl4jFormat = "NCHW";
        dataFormat = dataFormat.toUpperCase();
        //TF: filter_height, filter_width, in_channels, out_channels
        /**
         * N: filter_height
         * H: filter_width
         * W: in_channels
         * C: out_channels
         */


        /**
         *
         *
         */
        //DL4J: filter_height,out_channels,filter_width,in_channels
        // Weights should be: out channels, in channels, height,width
        int[] ret = new int[4];
        if (weights) {
            ret[0] = dataFormat.indexOf('W');
            ret[1] = dataFormat.indexOf('C');
            ret[2] = dataFormat.indexOf('N');
            ret[3] = dataFormat.indexOf('H');
            return ret;
        }


        //NHWC
        //DL4J: NCHW
        for (int i = 0; i < dataFormat.length(); i++) {
            if (dl4jFormat.indexOf(dataFormat.charAt(i)) < 0) {
                throw new ND4JIllegalStateException("Illegal convolution data format string passed in " + dataFormat + " must be some variant of NCHW");
            }
        }

        for (int i = 0; i < dl4jFormat.length(); i++) {
            ret[i] = dl4jFormat.indexOf(dataFormat.charAt(i));
        }

        return ret;
    }

    /**
     * Update the {@link INDArray}
     * ndarray for the given variable name
     *
     * @param variableName the variable to update
     * @param arr          the array to update with
     */
    public void updateVariable(String variableName, INDArray arr) {
        if (!variableNameToArr.containsKey(variableName))
            putArrayForVarName(variableName, arr);
        else
            updateArrayForVarName(variableName, arr);
    }


    protected int asFlatNode(String name, @NonNull SameDiff scope, @NonNull FlatBufferBuilder bufferBuilder) {
        int scopeName = bufferBuilder.createString(name);

        int flatNode = FlatNode.createFlatNode(bufferBuilder,
                scopeName,
                scopeName,
                OpType.LOGIC,
                10, // hardcoded value
                0,
                0,
                0,
                (byte) 0,
                0,
                0,
                0,
                0,
                -1,
                0.0f, 0, 0);

        return flatNode;
    }

    /**
     * This method extract base variable name and output index (if exists) from raw variable name.
     * I.e:
     * - if variable name is "Unstack_2", result will be Pair("Unstack_2", 0)
     * - if variable name is "Unstack_2:12", result will be Pair("Unstack_2", 12)
     *
     * @param varName
     * @return
     */
    public static Pair<String, Integer> parseVariable(@NonNull String varName) {
        if (!varName.contains(":")) {
            return Pair.pairOf(varName, 0);
        } else {
            val split = varName.split(":");
            val index = Integer.valueOf(split[split.length - 1]);
            if (split.length == 2)
                return Pair.pairOf(split[0], index);
            else {
                val builder = new StringBuilder();
                for (int e = 0; e < split.length - 1; e++) {
                    builder.append(split[e]);

                    if (e < split.length - 2)
                        builder.append(":");
                }

                return Pair.pairOf(builder.toString(), index);
            }
        }
    }

    protected int  asFlatNode(@NonNull DifferentialFunction node, @NonNull FlatBufferBuilder bufferBuilder, List<SDVariable> variables, Map<String, Integer> reverseMap, Map<String, Integer> forwardMap, Map<String, Integer> framesMap, AtomicInteger idCounter) {
        val opName = node.opName();
        val hash = getOpNum(node.opName(), node.opType());
        //log.info("Exporting node: [{}:<{}> ; OpType: {}; Hash/opNum: {}]", node.opName(), node.tensorflowName(), node.opType(), hash);

        double[] extras = node.getExtraArgs() != null ? new double[node.getExtraArgs().length] : new double[0];
        for (int e = 0; e < extras.length; e++) {
            extras[e] = ((Number) node.getExtraArgs()[e]).doubleValue();
        }

        long[] extraBits = null;
        if (node.opType() == Op.Type.CUSTOM) {
            DynamicCustomOp dynamicCustomOp = (DynamicCustomOp) node;
            extraBits = dynamicCustomOp.iArgs();
        } else if (node instanceof Enter) {
            // in case of Enter node we'll be storing unique frame reference
            val frameName = ((Enter) node).getFrameName();
            if (!framesMap.containsKey(frameName))
                framesMap.put(frameName, idCounter.incrementAndGet());

            extraBits = new long[]{framesMap.get(frameName).intValue()};
        } else
            extraBits = new long[]{};

        val inPaired = new ArrayList<Integer>();

        int[] outputIds = null;
        SDVariable[] outputVertexId = null;

        try {
            outputVertexId = node.outputVariables();
            outputIds = new int[outputVertexId.length];
            for (int i = 0; i < outputIds.length; i++) {
                outputIds[i] = variables.indexOf(outputVertexId[i]);
            }
        } catch (ND4UnresolvedOutputVariables e) {

            outputIds = new int[0];
            outputVertexId = null;
        } catch (Exception e) {
            throw new ND4JIllegalStateException(e);
        }


        val inputs = node.args();
        log.trace("");
        for (val input : inputs) {
            //for (int i = 0; i < outputVertexId.length; i++) {
            val pair = parseVariable(input.getVarName());
            if (!reverseMap.containsKey(pair.getFirst())) {
                if (pair.getFirst().contains("NextIteration")) {
                    // forward declaration: Merge node in case of loop will be referring to NextIteration node, which wasn't announced yet
                    int fwdNodeId = idCounter.incrementAndGet();
                    forwardMap.put(pair.getFirst(), fwdNodeId);
                    reverseMap.put(pair.getFirst(), fwdNodeId);
                } else {
                    throw new ND4JIllegalStateException("Unknown variable used in input: [" + pair.getFirst() + "]");
                }
            }

            int nodeId = reverseMap.get(pair.getFirst());
            int outputIndex = pair.getSecond();

            inPaired.add(IntPair.createIntPair(bufferBuilder, nodeId, outputIndex));
            //}
        }

        log.debug("Own Name: {}", node.getOwnName());
        int ownId = forwardMap.containsKey(node.getOwnName()) ? forwardMap.get(node.getOwnName()) : idCounter.incrementAndGet();
        reverseMap.put(node.getOwnName(), ownId);

        val dims = node.opType() == Op.Type.REDUCE && inPaired.size() == 1 && node.getDimensions() != null ? node.getDimensions() : new int[]{};
        // TODO: Adam, just put your props here, instead of empty list, and they will be saved
        List<FunctionProperties> props = new ArrayList<>();
        int properties = FunctionProperties.asFlatProperties(bufferBuilder, props);

        int nodesIn = FlatNode.createInputVector(bufferBuilder, new int[]{});
        int nodesInPaired = FlatNode.createInputPairedVector(bufferBuilder, Ints.toArray(inPaired));
        int nodesOut = FlatNode.createOutputVector(bufferBuilder, outputIds);
        int extraz = FlatNode.createExtraParamsVector(bufferBuilder, extras);
        int integerArgs = FlatNode.createExtraIntegerVector(bufferBuilder, extraBits);
        int dimensions = FlatNode.createDimensionsVector(bufferBuilder, dims);
        int fname = bufferBuilder.createString(
                outputVertexId == null ||
                        outputVertexId.length < 1 ||
                        outputVertexId[0] == null ? "" :
                        outputVertexId[0].getVarName());
        int scopeName = bufferBuilder.createString("");

        if (node.opType() == null)
            log.warn("Null-op node: {}", node);

        int flatNode = FlatNode.createFlatNode(
                bufferBuilder,
                ownId,
                fname,
                getFlatOpType(node.opType()),
                hash,
                properties,
                nodesIn,
                nodesInPaired,
                (byte) 0,
                nodesOut,
                extraz,
                integerArgs,
                dimensions,
                -1,
                node.opType() == Op.Type.SCALAR && node.getScalarValue() != null ? node.getScalarValue().floatValue() : 0.0f, 0, scopeName);

        return flatNode;
    }


    /**
     * This method exports given SameDiff instance into FlatBuffers
     *
     * @param configuration - ExecutorConfiguration to be embedded into serialized graph
     * @return
     */
    public ByteBuffer asFlatBuffers(@NonNull ExecutorConfiguration configuration) {
        Nd4j.getExecutioner().commit();
        FlatBufferBuilder bufferBuilder = new FlatBufferBuilder(1024);
        val idCounter = new AtomicInteger(0);

        val flatVariables = new ArrayList<Integer>();
        val flatOffsets = new ArrayList<Integer>();
        val flatNodes = new ArrayList<Integer>();

        // first of all we build VariableSpace dump
        List<SDVariable> variableList = new ArrayList<>(variables());
        val reverseMap = new LinkedHashMap<String, Integer>();
        val forwardMap = new LinkedHashMap<String, Integer>();
        val framesMap = new LinkedHashMap<String, Integer>();

        int idx = 0;
        for (val variable : variables()) {
            log.debug("Exporting variable: [{}]", variable.getVarName());
            if (variable.getArr() == null || variable.getShape() == null) {
                //putArrayForVarName(variable.getVarName(), Nd4j.scalar(1.0));
                //addAsPlaceHolder(variable.getVarName());
                continue;
            }


            val pair = parseVariable(variable.getVarName());
            reverseMap.put(pair.getFirst(), idCounter.incrementAndGet());
            log.debug("Adding [{}] as [{}]", pair.getFirst(), idCounter.get());

            val arr = variable.getArr();

            int name = bufferBuilder.createString(variable.getVarName());
            int array = arr.toFlatArray(bufferBuilder);
            int id = IntPair.createIntPair(bufferBuilder, idCounter.get(), 0);


            int flatVariable = FlatVariable.createFlatVariable(bufferBuilder, id, name, 0, array, -1);
            flatVariables.add(flatVariable);
        }

        //add functions
        for (val func : functionInstancesById.values()) {
            flatNodes.add(asFlatNode(func, bufferBuilder, variableList, reverseMap, forwardMap, framesMap, idCounter));
        }

        // we're dumping scopes now
        for (val scope : sameDiffFunctionInstances.entrySet()) {
            flatNodes.add(asFlatNode(scope.getKey(), scope.getValue(), bufferBuilder));
            val currVarList = new ArrayList<SDVariable>(scope.getValue().variables());
            // converting all ops from node
            for (val node : scope.getValue().variables()) {
                INDArray arr = node.getArr();
                if (arr == null) {
                    //val otherArr = Nd4j.scalar(1.0);
                    //scope.getValue().putArrayForVarName(node.getVarName(), otherArr);
                    //log.warn("Adding placeholder for export for var name {}", node.getVarName());
                    //arr = otherArr;
                    continue;
                }

                int name = bufferBuilder.createString(node.getVarName());
                int array = arr.toFlatArray(bufferBuilder);
                int id = IntPair.createIntPair(bufferBuilder, ++idx, 0);

                val pair = parseVariable(node.getVarName());
                reverseMap.put(pair.getFirst(), idx);

                log.debug("Adding [{}] as [{}]", pair.getFirst(), idx);

                int flatVariable = FlatVariable.createFlatVariable(bufferBuilder, id, name, 0, array, -1);
                flatVariables.add(flatVariable);
            }

            //add functions
            for (val func : scope.getValue().functionInstancesById.values()) {
                flatNodes.add(asFlatNode(func, bufferBuilder, currVarList, reverseMap, forwardMap, framesMap, idCounter));
            }

        }

        int outputsOffset = FlatGraph.createVariablesVector(bufferBuilder, Ints.toArray(flatOffsets));
        int variablesOffset = FlatGraph.createVariablesVector(bufferBuilder, Ints.toArray(flatVariables));
        int nodesOffset = FlatGraph.createNodesVector(bufferBuilder, Ints.toArray(flatNodes));

        int fg = FlatGraph.createFlatGraph(bufferBuilder, 119, variablesOffset, nodesOffset, outputsOffset, configuration.getFlatConfiguration(bufferBuilder));
        bufferBuilder.finish(fg);

        synchronized (this) {
            if (this.reverseMap == null)
                this.reverseMap = reverseMap;
        }

        return bufferBuilder.dataBuffer();
    }

    /**
     * This method exports given SameDiff instance into FlatBuffers
     *
     * @return
     */
    public ByteBuffer asFlatBuffers() {
        val configuration = ExecutorConfiguration.builder()
                .outputMode(OutputMode.VARIABLE_SPACE)
                .executionMode(org.nd4j.autodiff.execution.conf.ExecutionMode.SEQUENTIAL)
                .profilingMode(OpExecutioner.ProfilingMode.DISABLED)
                .gatherTimings(true)
                .build();

        return asFlatBuffers(configuration);
    }

    /**
     * This method just converts enums
     *
     * @param val
     * @return
     */
    public static ByteOrder getOrderFromByte(byte val) {
        if (val == org.nd4j.graph.ByteOrder.LE)
            return ByteOrder.LITTLE_ENDIAN;
        else
            return ByteOrder.BIG_ENDIAN;
    }

    /**
     * This method returns current byte order for this JVM as libnd4j enum
     *
     * @return
     */
    public static byte getOrderAsByte() {
        if (ByteOrder.nativeOrder().equals(ByteOrder.BIG_ENDIAN))
            return org.nd4j.graph.ByteOrder.BE;
        else
            return org.nd4j.graph.ByteOrder.LE;
    }

    /**
     * This method converts SameDiff instance to FlatBuffers and saves it to file which can be restored later
     *
     * @param file
     */
    public void asFlatFile(@NonNull File file) throws IOException {
        val fb = asFlatBuffers();
        val offset = fb.position();

        val array = fb.array();

        try (val fos = new FileOutputStream(file); val bos = new BufferedOutputStream(fos); val dos = new DataOutputStream(bos)) {
            dos.write(array, offset, array.length - offset);
        }
    }

    /**
     * This method converts SameDiff instance to FlatBuffers and saves it to file which can be restored later
     *
     * @param file
     */
    public void asFlatFile(@NonNull File file, @NonNull ExecutorConfiguration configuration) throws IOException {
        val fb = asFlatBuffers(configuration);
        val offset = fb.position();

        val array = fb.array();

        try (val fos = new FileOutputStream(file); val bos = new BufferedOutputStream(fos); val dos = new DataOutputStream(bos)) {
            dos.write(array, offset, array.length - offset);
        }
    }

    /**
     * This method returns "flattened" graph.
     *
     * @return
     */
    public String asFlatPrint() {
        val sb = new StringBuilder();
        val fb = asFlatBuffers();

        val graph = FlatGraph.getRootAsFlatGraph(fb);

        sb.append("\nExternal variables:\n\n");
        for (int e = 0; e < graph.variablesLength(); e++) {
            val var = graph.variables(e);
            val ndarray = Nd4j.createFromFlatArray(var.ndarray());

            sb.append(var.id().first())
                    .append(":<").append(var.name()).append("> ")
                    .append(Arrays.toString(ndarray.shapeInfoDataBuffer().asInt())).append("; Values: ").append(Arrays.toString(ndarray.data().asFloat())).append(";\n");
        }

        val map = Nd4j.getExecutioner().getCustomOperations();


        sb.append("\nOps sequence:\n\n");
        for (int e = 0; e < graph.nodesLength(); e++) {
            val node = graph.nodes(e);

            log.info("{}:<{}>", node.id(), node.name());
            sb.append(node.id())
                    .append(":<").append(node.name()).append("> ").append(SameDiff.getTypeFromByte(node.opType()));

            if (SameDiff.getTypeFromByte(node.opType()) != Op.Type.CUSTOM)
                sb.append(": ").append(node.opNum());
            else {
                val keys = map.keySet();
                String opName = null;
                for (val k : keys) {
                    val d = map.get(k);
                    if (d.getHash() == node.opNum())
                        opName = k;
                }

                if (opName == null)
                    opName = "unknown";

                sb.append(": ").append(opName);
            }

            sb.append("; Inputs: {");

            for (int i = 0; i < node.inputPairedLength(); i++) {
                val pair = node.inputPaired(i);

                sb.append("[").append(pair.first()).append(":").append(pair.second()).append("]");

                if (i < node.inputPairedLength() - 1)
                    sb.append(", ");
            }

            sb.append("};");
            sb.append(" OpNum: {").append(node.opNum()).append("};");

            sb.append("\n");
        }


        return sb.toString();
    }

    /**
     * This method converts enums for DataType
     *
     * @param val
     * @return
     */
    public static DataBuffer.Type getDataTypeFromByte(byte val) {
        if (val == DataType.FLOAT)
            return DataBuffer.Type.FLOAT;
        else if (val == DataType.DOUBLE)
            return DataBuffer.Type.DOUBLE;
        else if (val == DataType.HALF)
            return DataBuffer.Type.HALF;

        throw new UnsupportedOperationException("Unsupported DataType: [" + val + "]");
    }

    /**
     * This method converts enums for DataType
     *
     * @param type
     * @return
     */
    public static byte getDataTypeAsByte(DataBuffer.Type type) {
        switch (type) {
            case FLOAT:
                return DataType.FLOAT;
            case DOUBLE:
                return DataType.DOUBLE;
            case HALF:
                return DataType.HALF;
            case INT:
                return DataType.INT32;
            case LONG:
                return DataType.INT64;
            default:
                throw new ND4JIllegalStateException("Unknown or unsupported DataType used: [" + type + "]");
        }
    }

    /**
     * This method return operation ID for given op name/type pair.
     *
     * @param name
     * @param type
     * @return
     */
    public static long getOpNum(String name, Op.Type type) {
        if (type == Op.Type.LOOP) {
            return 0;
        } else if (type == Op.Type.RETURN) {
            return 40;
        } else if (type == Op.Type.IF) {
            return 30;
        } else if (type == Op.Type.CONDITIONAL) {
            return 10;
        } else if (type == Op.Type.MERGE) {
            return 60L;
        } else if (type == Op.Type.LOOP_COND) {
            return 70L;
        } else if (type == Op.Type.NEXT_ITERATION) {
            return 80L;
        } else if (type == Op.Type.EXIT) {
            return 90L;
        } else if (type == Op.Type.ENTER) {
            return 100L;
        } else if (type == Op.Type.CUSTOM) {
            val name2 = Nd4j.getExecutioner().getCustomOperations().get(name.toLowerCase());
            if (name2 == null)
                return 0;
            return Nd4j.getExecutioner().getCustomOperations().get(name.toLowerCase()).getHash();

        } else
            return (long) Nd4j.getOpFactory().getOpNumByName(name);
    }

    /**
     * This method converts enums for DataType
     *
     * @param type
     * @return
     */
    public static Op.Type getTypeFromByte(byte type) {
        switch (type) {
            case OpType.SCALAR:
                return Op.Type.SCALAR;
            case OpType.BROADCAST:
                return Op.Type.BROADCAST;
            case OpType.TRANSFORM:
                return Op.Type.TRANSFORM;
            case OpType.ACCUMULATION:
                return Op.Type.REDUCE;
            case OpType.ACCUMULATION3:
                return Op.Type.REDUCE3;
            case OpType.INDEX_ACCUMULATION:
                return Op.Type.INDEXREDUCE;
            case OpType.RANDOM:
                return Op.Type.RANDOM;
            case OpType.LOGIC:
                return Op.Type.META;
            case OpType.CUSTOM:
                return Op.Type.CUSTOM;
            case OpType.SHAPE:
                return Op.Type.SHAPE;
            case OpType.PAIRWISE:
                return Op.Type.PAIRWISE;
            case OpType.SUMMARYSTATS:
                return Op.Type.SUMMARYSTATS;
            default:
                throw new UnsupportedOperationException("Unknown op type passed in: " + type);
        }
    }

    /**
     * This method converts enums for DataType
     *
     * @param type
     * @return
     */
    public static byte getFlatOpType(Op.Type type) {
        switch (type) {
            case SCALAR:
                return OpType.SCALAR;
            case BROADCAST:
                return OpType.BROADCAST;
            case TRANSFORM:
            case SPECIAL:
                return OpType.TRANSFORM;
            case REDUCE:
                return OpType.ACCUMULATION;
            case REDUCE3:
                return OpType.ACCUMULATION3;
            case INDEXREDUCE:
                return OpType.INDEX_ACCUMULATION;
            case RANDOM:
                return OpType.RANDOM;
            case MERGE:
            case CONDITIONAL:
            case LOOP:
            case RETURN:
            case ENTER:
            case EXIT:
            case NEXT_ITERATION:
            case LOOP_COND:
            case IF:
                return OpType.LOGIC;
            case CUSTOM:
                return OpType.CUSTOM;
            case SHAPE:
                return OpType.SHAPE;
            case PAIRWISE:
                return OpType.PAIRWISE;
            case SUMMARYSTATS:
                return OpType.SUMMARYSTATS;
            default:
                throw new UnsupportedOperationException("Unknown op type passed in: " + type);
        }
    }



    public String summary(){

        Map<String,SDVariable> varMap = variableMap();
        DifferentialFunction[] functions = functions();



        int countVarsWithArrays = 0;
        for(String s : varMap.keySet()){
            if(getArrForVarName(s) != null){
                countVarsWithArrays++;
            }
        }

        StringBuilder sb = new StringBuilder();
        String format = "%-25s%-20s";
        sb.append("--- Summary ---\n");
        sb.append(String.format(format, "Variables:", varMap.size())).append(" (").append(countVarsWithArrays).append(" with arrays)").append("\n")
                .append(String.format(format, "Functions:", functions.length)).append("\n")
                .append(String.format(format, "SameDiff Function Defs:", sameDiffFunctionInstances.size()))
                .append("\n\n");

        sb.append("--- Variables ---\n");
        //Work out which function - if any - this arg is an output of...
        Map<String,String> outputOfFn = new HashMap<>();
        int maxLengthOutputOf = 22;     //Length of "- Output Of Function -"
        for(String s : varMap.keySet()){
            String outputOf = null;
            for(Map.Entry<String,String[]> dfToArgs : outgoingArgsReverse.entrySet()){
                if(dfToArgs.getValue() != null && ArrayUtils.contains(dfToArgs.getValue(), s)){
                    outputOf = dfToArgs.getKey();
                    break;
                }
            }

            if(outputOf == null){
                outputOf = "<none>";
            } else {
                DifferentialFunction d = getFunctionById(outputOf);
                outputOf = d.getOwnName() + "(" + d.opName() + ")";
            }
            outputOfFn.put(s, outputOf);
            maxLengthOutputOf = Math.max(maxLengthOutputOf, outputOf.length());
        }
        maxLengthOutputOf += 2;

        //Create the output for values:
        format  = "%-20s%-20s%-" + maxLengthOutputOf + "s%-20s";
        sb.append(String.format(format, "- Name -", "- Array Shape -", "- Output Of Function -", "- Inputs To Functions -")).append("\n");
        for(String s : varMap.keySet()){
            INDArray arr = getArrForVarName(s);
            String arrayShape = "-";
            if(arr != null){
                arrayShape = Arrays.toString(arr.shape());
            }

            List<DifferentialFunction> dfs = functionsArgsFor.get(s);
            String dfArrStr = "";
            if(dfs != null){
                String[] dfArr = new String[dfs.size()];
                for( int i=0; i<dfs.size(); i++ ){
                    dfArr[i] = dfs.get(i).getOwnName();
                }
                dfArrStr = Arrays.toString(dfArr);
            }

            String outputOfStr = outputOfFn.get(s);

            sb.append(String.format(format, s, arrayShape, outputOfStr, dfArrStr)).append("\n");
        }

        sb.append("\n\n--- Functions ---\n");

        //First: work out the amount of space we need for inputs and outputs...
        List<String> dfInputStr = new ArrayList<>();
        List<String> dfOutputStr = new ArrayList<>();
        int maxInLength = 10;       //Length of "- Inputs -"
        int maxOutLength = 11;      //Length of "- Outputs -"
        int maxOpNameLength = 10;   //Default to min of 10
        int maxDfClassNameLength = 10;  //Default to min of 10
        for(DifferentialFunction df : functions){
            SDVariable[] args = df.args();
            SDVariable[] outputs = df.outputVariables();

            String[] argNames = df.argNames();
            String[] outNames = df.outputVariablesNames();

            String argStr = Arrays.toString(argNames);
            String outStr = Arrays.toString(outNames);

            maxInLength = Math.max(maxInLength, argStr.length());
            maxOutLength = Math.max(maxOutLength, outStr.length());

            dfInputStr.add(argStr);
            dfOutputStr.add(outStr);

            String name = df.getOwnName() == null ? df.opName() : df.getOwnName();
            maxOpNameLength = Math.max(maxOpNameLength, name.length());
            maxDfClassNameLength = Math.max(maxDfClassNameLength, df.getClass().getSimpleName().length());
        }
        //Extra padding space
        maxInLength += 2;
        maxOutLength += 2;
        maxOpNameLength += 2;
        maxDfClassNameLength += 2;


        format  = "%-5s%-" + maxOpNameLength + "s%-" + maxDfClassNameLength + "s%-" + maxInLength + "s%-" + maxOutLength + "s";
        sb.append(String.format(format, "", "- Function Name -", "- Op -", "- Inputs -", "- Outputs -")).append("\n");
        for( int i=0; i<functions.length; i++ ){
            DifferentialFunction df = functions[i];
            String fnName = df.getOwnName() == null ? df.opName() : df.getOwnName();

            sb.append(String.format(format, String.valueOf(i), fnName, df.getClass().getSimpleName(), dfInputStr.get(i), dfOutputStr.get(i))).append("\n");
        }

        if(sameDiffFunctionInstances.size() > 0) {
            sb.append("\n\n--- SameDiff Defined Functions ---\n");
            format  = "%-20s%-15s%-15s%-15s";
            sb.append(String.format(format, "- Name -", "- Variables -", "- Functions -", "- Fn Defs -")).append("\n");
            for(Map.Entry<String,SameDiff> e : sameDiffFunctionInstances.entrySet()){
                SameDiff sd = e.getValue();
                int vars = sd.variableMap().size();
                int fns = (sd.functions() == null ? 0 : sd.functions().length);
                int defFns = sd.definedFunctionNames().size();

                sb.append(String.format(format, e.getKey(), String.valueOf(vars), String.valueOf(fns), String.valueOf(defFns))).append("\n");
            }
        }

        return sb.toString();
    }
}<|MERGE_RESOLUTION|>--- conflicted
+++ resolved
@@ -6387,42 +6387,7 @@
                     //depending on the block add the proper graph body to this for persistence
                     //and possible later processing.
                     //note that we need to update the graph predicate by running the execution
-<<<<<<< HEAD
-
-                    whileOp.getPredicateExecution().exec();
-                    if(execBody.outputs == null){
-                        // No explicit inputs/outputs provided.
-                        //Op was probably created by tensorflow import.
-                        // Non-inplace ops not supported.
-                        while (whileOp.getTargetBoolean().getArr().sumNumber().doubleValue() > 0) {
-                            //run the body
-                            execBody.exec();
-                            whileOp.getPredicateExecution().exec();
-                            whileOp.incrementLoopCounter();
-                        }
-                    }
-                    else{
-                    if (whileOp.getTargetBoolean().getSameDiff().inputs == null){
-                        whileOp.getTargetBoolean().getSameDiff().inputs = new SDVariable[whileOp.getInputVars().length];
-                        for (int e=0; e< whileOp.getInputVars().length; e++){
-                            whileOp.getTargetBoolean().getSameDiff().inputs[i] = whileOp.getTargetBoolean().getSameDiff().variables().get(i);
-                        }
-                    }
-                    while (whileOp.getTargetBoolean().getArr().sumNumber().doubleValue() > 0) {
-                        //run the body
-                        execBody.exec();
-                        int cnt = 0;
-                        for(val out: execBody.outputs){
-                            execBody.associateArrayWithVariable(out.getArr(), execBody.inputs[cnt]);
-                            whileOp.getTargetBoolean().getSameDiff().associateArrayWithVariable(out.getArr(),
-                                    whileOp.getTargetBoolean().getSameDiff().inputs[cnt++]);
-                        }
-                        //update the predicate
-                        whileOp.getPredicateExecution().exec();
-                        whileOp.incrementLoopCounter();
-
-                    }}
-=======
+
 
                     whileOp.getPredicateExecution().exec();
                     if(execBody.outputs == null){
@@ -6459,7 +6424,6 @@
                             whileOp.incrementLoopCounter();
 
                         }}
->>>>>>> 776022bd
 
                     List<SDVariable> outputs = new ArrayList<>();
                     val outputFuncArgs = new ArrayList<>(execBody.functionInstancesById.values()).get(execBody.functionInstancesById.values().size() - 1).outputVariables();
