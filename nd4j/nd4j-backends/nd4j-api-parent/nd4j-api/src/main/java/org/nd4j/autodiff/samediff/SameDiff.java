--- conflicted
+++ resolved
@@ -3350,30 +3350,6 @@
             log.trace("Defining function \"grad\"");
         }
 
-<<<<<<< HEAD
-        //First thing: check that there's only one output... throw an exception if so
-        //A variable is an output if it's either an input, or if it's the output of a function, but not an input
-        Set<String> variablesNotAsFunctionInput = new HashSet<>();
-        for(SDVariable s : variables()){
-            variablesNotAsFunctionInput.add(s.getVarName());
-        }
-        for(SameDiffOp op : ops.values()){
-            List<String> fnInputs = op.getInputsToOp();
-            for(String s : fnInputs) {
-                variablesNotAsFunctionInput.remove(s);
-            }
-        }
-        if(variablesNotAsFunctionInput.size() > 1){
-            List<String> outputs = new ArrayList<>(variablesNotAsFunctionInput);
-            Collections.sort(outputs);
-            throw new IllegalStateException("Cannot create gradient function for graph with multiple outputs.\n" +
-                    "Gradient calculation assumes a single output which defines a scalar loss function value.\n" +
-                    "An output is any variable that is not used as the input to a function in the graph.\n" +
-                    "In the case of multiple outputs that are components of an additive loss function, simply add the" +
-                    "component variables to create a scalar output.\nAll outputs for graph: "
-                    + outputs);
-        }
-=======
 
         /*
         Defining gradient function:
@@ -3407,7 +3383,6 @@
          */
 
 
->>>>>>> 1c283e93
 
         final SameDiff outer = this;
         defineFunction("grad", new SameDiffFunctionDefinition() {
@@ -3641,11 +3616,6 @@
                     //Get gradients for all output variables:
                     List<SDVariable> grads = new ArrayList<>();
                     for(String s : outputsOfOp){
-<<<<<<< HEAD
-                        SDVariable g = sameDiff.getVariable(s).gradient();
-                        Preconditions.checkNotNull(g, "Could not get gradient for variable %s as output of op %s", s, df.getOwnName());
-                        grads.add(g);
-=======
                         SDVariable v = sameDiff.getVariable(s);
                         SDVariable g = v.hasGradient() ? v.gradient() : null;
 
@@ -3666,7 +3636,6 @@
                         } else {
                             grads.add(g);
                         }
->>>>>>> 1c283e93
                     }
 
                     //Differentiate:
