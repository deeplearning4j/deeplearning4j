<<<<<<< HEAD
/*******************************************************************************
 * Copyright (c) 2015-2018 Skymind, Inc.
 *
 * This program and the accompanying materials are made available under the
 * terms of the Apache License, Version 2.0 which is available at
 * https://www.apache.org/licenses/LICENSE-2.0.
 *
 * Unless required by applicable law or agreed to in writing, software
 * distributed under the License is distributed on an "AS IS" BASIS, WITHOUT
 * WARRANTIES OR CONDITIONS OF ANY KIND, either express or implied. See the
 * License for the specific language governing permissions and limitations
 * under the License.
 *
 * SPDX-License-Identifier: Apache-2.0
 ******************************************************************************/

package org.nd4j.autodiff.samediff;

import com.google.common.collect.HashBasedTable;
import com.google.common.collect.Table;
import com.google.common.primitives.Ints;
import com.google.flatbuffers.FlatBufferBuilder;
import com.rits.cloning.Cloner;
import com.rits.cloning.IFastCloner;
import lombok.*;
import lombok.extern.slf4j.Slf4j;
import org.apache.commons.io.IOUtils;
import org.apache.commons.lang3.ArrayUtils;
import org.bytedeco.javacpp.BytePointer;
import org.nd4j.autodiff.execution.conf.ExecutorConfiguration;
import org.nd4j.autodiff.execution.conf.OutputMode;
import org.nd4j.autodiff.functions.DifferentialFunction;
import org.nd4j.autodiff.functions.DifferentialFunctionFactory;
import org.nd4j.autodiff.samediff.flow.FlowPath;
import org.nd4j.autodiff.samediff.serde.FlatBuffersMapper;
import org.nd4j.autodiff.util.cloner.DataBufferFastCloner;
import org.nd4j.autodiff.util.cloner.INDArrayFastCloner;
import org.nd4j.base.Preconditions;
import org.nd4j.graph.*;
import org.nd4j.linalg.api.blas.params.MMulTranspose;
import org.nd4j.linalg.api.buffer.DataBuffer;
import org.nd4j.linalg.api.buffer.factory.DataBufferFactory;
import org.nd4j.linalg.api.buffer.util.DataTypeUtil;
import org.nd4j.linalg.api.memory.MemoryWorkspace;
import org.nd4j.linalg.api.memory.conf.WorkspaceConfiguration;
import org.nd4j.linalg.api.memory.enums.AllocationPolicy;
import org.nd4j.linalg.api.memory.enums.LearningPolicy;
import org.nd4j.linalg.api.ndarray.INDArray;
import org.nd4j.linalg.api.ops.*;
import org.nd4j.linalg.api.ops.executioner.OpExecutioner;
import org.nd4j.linalg.api.ops.impl.accum.distances.CosineSimilarity;
import org.nd4j.linalg.api.ops.impl.accum.distances.EuclideanDistance;
import org.nd4j.linalg.api.ops.impl.accum.distances.ManhattanDistance;
import org.nd4j.linalg.api.ops.impl.controlflow.If;
import org.nd4j.linalg.api.ops.impl.controlflow.While;
import org.nd4j.linalg.api.ops.impl.controlflow.compat.*;
import org.nd4j.linalg.api.ops.impl.layers.convolution.config.*;
import org.nd4j.linalg.api.ops.impl.layers.recurrent.GRUCell;
import org.nd4j.linalg.api.ops.impl.layers.recurrent.LSTMCell;
import org.nd4j.linalg.api.ops.impl.layers.recurrent.SRU;
import org.nd4j.linalg.api.ops.impl.layers.recurrent.SRUCell;
import org.nd4j.linalg.api.ops.impl.layers.recurrent.config.GRUCellConfiguration;
import org.nd4j.linalg.api.ops.impl.layers.recurrent.config.LSTMCellConfiguration;
import org.nd4j.linalg.api.ops.impl.layers.recurrent.config.SRUCellConfiguration;
import org.nd4j.linalg.api.ops.impl.layers.recurrent.config.SRUConfiguration;
import org.nd4j.linalg.api.ops.impl.shape.Eye;
import org.nd4j.linalg.api.ops.impl.shape.tensorops.BaseTensorOp;
import org.nd4j.linalg.api.ops.impl.shape.tensorops.TensorArrayV3;
import org.nd4j.linalg.api.ops.impl.transforms.gradient.GradientBackwardsMarker;
import org.nd4j.linalg.api.ops.impl.transforms.temp.ExternalErrorsFunction;
import org.nd4j.linalg.api.shape.Shape;
import org.nd4j.linalg.collection.IntArrayKeyMap;
import org.nd4j.linalg.compression.CompressedDataBuffer;
import org.nd4j.linalg.exception.ND4JIllegalArgumentException;
import org.nd4j.linalg.exception.ND4JIllegalStateException;
import org.nd4j.linalg.exception.ND4UnresolvedOutputVariables;
import org.nd4j.linalg.factory.Nd4j;
import org.nd4j.linalg.indexing.conditions.Condition;
import org.nd4j.linalg.lossfunctions.impl.*;
import org.nd4j.linalg.primitives.AtomicBoolean;
import org.nd4j.linalg.primitives.Pair;
import org.nd4j.linalg.util.ArrayUtil;
import org.nd4j.list.compat.TensorList;
import org.nd4j.weightinit.WeightInitScheme;
import org.nd4j.weightinit.impl.ConstantInitScheme;
import org.nd4j.weightinit.impl.NDArraySupplierInitScheme;
import org.nd4j.weightinit.impl.ZeroInitScheme;

import java.io.*;
import java.lang.reflect.Method;
import java.nio.ByteBuffer;
import java.nio.ByteOrder;
import java.util.*;
import java.util.concurrent.atomic.AtomicInteger;

/**
 * SameDiff is the
 * entrypoint for
 * nd4j's autodiff.
 * <p>
 * You define a graph symbolically.
 * <p>
 * That graph accumulates operations.
 * <p>
 * In order to execute the graph, you run
 * {@link #exec()} to get all the operations
 * {@link #exec(List)} for an already created set of ops
 * {@link #execAndEndResult()} for the end result only
 * {@link #execAndEndResult(List)} for a cached set of ops
 */
@AllArgsConstructor
@Builder
@Slf4j
public class SameDiff {
    private Map<String, String[]> incomingArgsReverse;              //Key: DifferentialFunction.getOwnName(). Value: name of SDVariables as inputs to that function
    private Map<String, String[]> outgoingArgsReverse;              //Key: DifferentialFunction.getOwnName(). Value: name of SDVariables as outputs from that function
    private Map<String, int[]> permuteOrder;
    private boolean shouldBootStrap = true;
    private Set<String> importedVarName;
    @Getter @Setter
    private Set<String> importedConstants;
    //map a function's instance id to a base name, used for propagating variable names
    //for output during import
    private Map<String, String> baseNameForFunctionInstanceId;

    private DifferentialFunctionFactory functionFactory;
    private Map<String, SDVariable> variableMap;                    //Key: SDVariable name. Value: SDVariable
    private Map<String, long[]> variableNameToShape;                //Key: SDVariable name. Value: shape for that variable
    //gradient information
    private Map<String, SDVariable> gradients;                      //Key:
    private Map<String, SDVariable> forwardVarForGrad;

    private Map<String, INDArray> variableNameToArr;                //Key: name of SDVariable. Value: Array for that variable

    //individual index for variable names
    private Map<String, List<DifferentialFunction>> functionsArgsFor;   //Key: SDVariable name. Value: all DifferentialFunctions it is an input to
    private Map<String, List<DifferentialFunction>> functionOutputFor;  //Key: SDVariable name. Value: DifferentialFunctions this variable is an output for (TODO: Why is this a list? Isn't it *always* length 1?)

    private Map<String, TensorList> lists = new HashMap<>();    // Key - node name; Value - TensorList

    // this entity holds runtime information for Switch/Merge/NextIteration etc stuff
    private transient ThreadLocal<FlowPath> localFlowPath = new ThreadLocal<FlowPath>();

    // here we save String -> Integer conversion to variables
    private transient Map<String, Integer> reverseMap = null;

    // counter for auto-naming variables
    private int variableId = 0;



    /**
     * For import, many times we have variables
     * that map to properties. Most common
     * we will have an input to a function that is mapped to an ndarray.
     * That ndarray is usually a scalar shape.
     * <p>
     * That array with a scalar shape can be something like an axis.
     * <p>
     * We often don't know that array's value till run time.
     * This map stores variable names  that we should resolve
     * from samediff. We use the value of that array
     * to update the properties.
     */
    private Map<String, List<String>> propertiesToResolve;

    /**
     * A map of own name to
     * the properties of the function (things like execution axes etc)
     * The valid values can be:
     * int
     * long
     * INDArray
     */
    private Map<String, Map<String, Object>> propertiesForFunction;


    private Map<String, List<String[]>> placeHolderMap;
    private Map<String, long[]> placeHolderOriginalShapes;
    private Set<String> placeHolderVarNames;
    private MemoryWorkspace workspace;
    private Map<String, SameDiffFunctionDefinition> sameDiffFunctionDefinitionMap;
    private Map<String, SameDiff> sameDiffFunctionInstances;
    private Set<String> placeHolderFunctions;
    private static Cloner cloner = newCloner();
    private static Map<String, Method> opMethods;

    @Getter
    private Map<String, DifferentialFunction> functionInstancesById;

    private Table<String, String, String> fieldVariableResolutionMapping;

    // flag, shows if graph was already registered with libnd4j
    private transient AtomicBoolean wasRegistered = new AtomicBoolean(false);


    //debug mode variables
    @Getter
    private boolean debugMode;
    private Map<int[], Op> opsForResult;
    private boolean resolvedVariables = false;


    @Getter
    @Setter
    boolean logExecution = true;


    @Getter
    private SameDiff parent;

    @Getter
    private SameDiff child;


    static {
        opMethods = new HashMap<>();
        Method[] methods = SameDiff.class.getDeclaredMethods();
        for (Method method : methods) {
            if (method.getReturnType().equals(SDVariable.class)) {
                opMethods.put(method.getName(), method);
            }
        }
    }

    /**
     * @return New cloner object. NOTE: INTENDED FOR DEVELOPER USE ONLY
     */
    public static Cloner newCloner() {
        Cloner cloner = new Cloner();

        //Implement custom cloning for INDArrays (default can have problems with off-heap and pointers)
        //Sadly: the cloner library does NOT support interfaces here, hence we need to use the actual classes
        //cloner.registerFastCloner(INDArray.class, new INDArrayFastCloner());  //Does not work due to interface
        IFastCloner fc = new INDArrayFastCloner();
        cloner.registerFastCloner(Nd4j.getBackend().getNDArrayClass(), fc);

        //Same thing with DataBuffers: off heap -> cloner library chokes on them, but need to know the concrete
        // buffer classes, not just the interface
        IFastCloner fc2 = new DataBufferFastCloner();
        DataBufferFactory d = Nd4j.getDataBufferFactory();
        doReg(cloner, fc2, d.intBufferClass());
        doReg(cloner, fc2, d.longBufferClass());
        doReg(cloner, fc2, d.halfBufferClass());
        doReg(cloner, fc2, d.floatBufferClass());
        doReg(cloner, fc2, d.doubleBufferClass());
        doReg(cloner, fc2, CompressedDataBuffer.class);
        return cloner;
    }

    private static void doReg(Cloner cl, IFastCloner fc, Class<?> c) {
        if (c != null)
            cl.registerFastCloner(c, fc);
    }


    /**
     * Update the opName for the variable
     * with the given vertex id
     *
     * @param varName  the vertex id to update
     * @param withName thew new opName
     */
    public void updateVariableName(String varName, String withName) {
        SDVariable oldVarNameRef = getVariable(varName);
        variableMap.remove(oldVarNameRef.getVarName());
        val oldVarName = varName;
        oldVarNameRef.setVarName(withName);
        variableMap.put(withName, oldVarNameRef);


        for (val reverseValues : outgoingArgsReverse.entrySet()) {
            for (int i = 0; i < reverseValues.getValue().length; i++) {
                if (reverseValues.getValue()[i].equals(oldVarName)) {
                    reverseValues.getValue()[i] = withName;
                }
            }
        }


        for (val reverseValues : incomingArgsReverse.entrySet()) {
            for (int i = 0; i < reverseValues.getValue().length; i++) {
                if (reverseValues.getValue()[i].equals(oldVarName)) {
                    reverseValues.getValue()[i] = withName;
                }
            }
        }

        if (variableNameToArr.containsKey(oldVarName)) {
            val arr = variableNameToArr.remove(oldVarName);
            variableNameToArr.put(withName, arr);
        }


        if (variableNameToShape.containsKey(oldVarName)) {
            val shape = variableNameToShape.remove(oldVarName);
            variableNameToShape.put(withName, shape);
        }


        if (gradients.containsKey(oldVarName)) {
            val grad = gradients.remove(oldVarName);
            gradients.put(withName, grad);
        }

        if (forwardVarForGrad.containsKey(oldVarName)) {
            val forwardGrad = forwardVarForGrad.remove(oldVarName);
            forwardVarForGrad.put(withName, forwardGrad);
        }

        if (placeHolderMap.containsKey(oldVarName)) {
            val placeholders = placeHolderMap.remove(oldVarName);
            placeHolderMap.put(withName, placeholders);
        }


        if (functionsArgsFor.containsKey(oldVarName)) {
            val funcs = functionsArgsFor.remove(oldVarName);
            for (val func : funcs) {
                if (func instanceof BaseOp) {
                    BaseOp baseOp = (BaseOp) func;
                    if (baseOp.getXVertexId() != null && baseOp.getXVertexId().equals(oldVarName)) {
                        baseOp.setXVertexId(withName);
                    }

                    if (baseOp.getYVertexId() != null && baseOp.getYVertexId().equals(oldVarName)) {
                        baseOp.setYVertexId(withName);
                    }

                    if (baseOp.getZVertexId() != null && baseOp.getZVertexId().equals(oldVarName)) {
                        baseOp.setZVertexId(withName);
                    }

                }
            }

            functionsArgsFor.put(withName, funcs);
        }


        if (functionOutputFor.containsKey(oldVarName)) {
            val funcs = functionOutputFor.remove(oldVarName);
            for (val func : funcs) {
                if (func instanceof BaseOp) {
                    BaseOp baseOp = (BaseOp) func;
                    if (baseOp.getXVertexId() != null && baseOp.getXVertexId().equals(oldVarName)) {
                        baseOp.setXVertexId(withName);
                    }

                    if (baseOp.getYVertexId() != null && baseOp.getYVertexId().equals(oldVarName)) {
                        baseOp.setYVertexId(withName);
                    }

                    if (baseOp.getZVertexId() != null && baseOp.getZVertexId().equals(oldVarName)) {
                        baseOp.setZVertexId(withName);
                    }

                }
            }

            functionOutputFor.put(withName, funcs);
        }

        variableMap.remove(oldVarName);


    }


    /**
     * Clears debugging state and disables debug mode.
     */
    public SameDiff disableDebugging() {
        debugMode = false;
        return this;
    }

    /**
     * Enables tracing of graphs automatically.
     */
    public SameDiff enableDebugMode() {
        debugMode = true;
        return this;
    }

    /**
     * Returns this samediff instance's {@link DifferentialFunctionFactory}
     *
     * @return
     */
    public DifferentialFunctionFactory f() {
        return functionFactory;
    }


    /**
     * @param sameDiff
     * @return
     */
    public SDVariable invokeGraphOn(SameDiff sameDiff) {
        //map the new vertices on to the old ones
        Map<Integer, Integer> thisVertexIdToNew = new HashMap<>();
        int idx = 1;
        for (val var : variables()) {
            val clone = cloner.deepCloneDontCloneInstances(var, var.getSameDiff());
            val newVar = sameDiff.var(clone);
            if (var.getArr() != null) {
                sameDiff.associateArrayWithVariable(var.getArr(), newVar);
            }


            thisVertexIdToNew.put(idx, idx);
            clone.setSameDiff(sameDiff);
            idx++;

        }


        val newFunctions = new LinkedHashMap<String, DifferentialFunction>();
        for (DifferentialFunction function : functionInstancesById.values()) {
            if (function instanceof SDVariable) {
                continue;
            }

            DifferentialFunction clone = cloner.deepCloneDontCloneInstances(
                    function,
                    function.getSameDiff());
            clone.setSameDiff(sameDiff);
            clone.setOwnName(function.getOwnName());
            if (sameDiff.functionExists(function.getOwnName()))
                sameDiff.putFunctionForId(function.getOwnName(), function);
            newFunctions.put(function.getOwnName(), clone);

            val argsForFunction = function.args();
            val outputsForFunction = function.outputVariables();


            //note that these have the same variable names
            sameDiff.addArgsFor(argsForFunction, clone);
            sameDiff.addOutgoingFor(outputsForFunction, function);

            for (val arg : clone.args()) {
                arg.setSameDiff(sameDiff);
            }

            for (val output : clone.outputVariables()) {
                output.setSameDiff(sameDiff);
            }

            sameDiff.functionInstancesById.put(function.getOwnName(), function);
        }

        return sameDiff.variables().get(sameDiff.variables().size() - 1);

    }


    /**
     * Returns true if the given function id exists
     *
     * @param id the function id to test for
     * @return true if the function id exists, false otherwise
     */
    public boolean functionExists(String id) {
        return functionInstancesById.containsKey(id);
    }


    /**
     * Get the function by the {@link DifferentialFunction#getOwnName()}
     *
     * @param id the id of the function
     * @return the function for the given id if it exists
     */
    public DifferentialFunction getFunctionById(String id) {
        if (!functionInstancesById.containsKey(id)) {
            throw new ND4JIllegalStateException("No function with id " + id + " found!");
        }
        return functionInstancesById.get(id);
    }


    /**
     * Put the function for the given id
     *
     * @param id       the id of the function
     * @param function the function
     */
    public void putFunctionForId(String id, DifferentialFunction function) {
        if (functionInstancesById.containsKey(id)) {
            throw new ND4JIllegalStateException("Function by id already exists!");
        } else if (function instanceof SDVariable) {
            throw new ND4JIllegalStateException("Function must not be a variable!");
        }

        functionInstancesById.put(id, function);
    }


    /**
     * Returns the name(s) of the inputs for the given function
     *
     * @param function the function to get the inputs for
     * @return the input ids for a given function
     */
    public String[] getInputsForFunction(DifferentialFunction function) {
        if (!incomingArgsReverse.containsKey(function.getOwnName()))
            throw new ND4JIllegalStateException("Illegal function instance id found " + function.getOwnName());
        return incomingArgsReverse.get(function.getOwnName());
    }

    /**
     * Returns the name(s) of the outputs for the given function
     *
     * @param function the function to get the outputs for
     * @return the outputs ids for a given function
     */
    public String[] getOutputsForFunction(DifferentialFunction function) {
        return outgoingArgsReverse.get(function.getOwnName());
    }


    /**
     * Get the output variable(s) for the specified differential function
     *
     * @param function the function reference to get the output variable(s) for
     * @return the output variables for the given function
     */
    public SDVariable[] getOutputVariablesForFunction(DifferentialFunction function) {
        val inputs = getOutputsForFunction(function);
        if (inputs == null) {
            throw new ND4JIllegalStateException("No inputs found for function " + function);
        }

        val vars = new SDVariable[inputs.length];
        for (int i = 0; i < inputs.length; i++) {
            vars[i] = getVariable(inputs[i]);
        }

        return vars;
    }


    /**
     * Get the input variable(s) for the specified differential function
     *
     * @param function the function reference to get the input variable(s) for
     * @return the input variables for the given function
     */
    public SDVariable[] getInputVariablesForFunction(DifferentialFunction function) {
        val inputs = getInputsForFunction(function);
        if (inputs == null) {
            throw new ND4JIllegalStateException("No inputs found for function " + function);
        }

        val vars = new SDVariable[inputs.length];
        for (int i = 0; i < inputs.length; i++) {
            vars[i] = getVariable(inputs[i]);
            if (vars[i] == null) {
                throw new ND4JIllegalStateException("Found null variable at index " + i);
            }
        }

        return vars;
    }


    /**
     * Update the INDArray for the given variable. Note that the array must exist to use this method.
     *
     * @param varName Name of the variable to update the array for
     * @param arr     Array to update
     * @throws ND4JIllegalStateException when the array does not exist.
     * @see #putArrayForVarName(String, INDArray)
     * @see #putOrUpdateShapeForVarName(String, long[], boolean)
     */
    public void updateArrayForVarName(String varName, INDArray arr) {
        if (!variableNameToArr.containsKey(varName)) {
            throw new ND4JIllegalStateException("Array for " + varName + " does not exist. Please use putArrayForVertexId instead.");
        }

        variableNameToArr.put(varName, arr);
    }

    /**
     * Adds an INDArray for a given variable name.
     * Use {@link #updateArrayForVarName(String, INDArray)} if the array already exists.
     *
     * @param varName the vertex id to add
     * @param arr     the array to add
     * @throws ND4JIllegalStateException when the array already exists.
     * @see #putOrUpdateShapeForVarName(String, long[], boolean)
     */
    public void putArrayForVarName(String varName, INDArray arr) {
        if (varName == null)
            throw new ND4JIllegalStateException("No null names allowed!");

        if (variableNameToArr.containsKey(varName)) {
            throw new ND4JIllegalStateException("Array for " + varName + " already exists!");
        }

        variableNameToArr.put(varName, arr);
    }

    /**
     * Put the array if it does not exist for the given variable name, or update it if it does
     * @param varName Variable name
     * @param arr     Array
     */
    public void putOrUpdateArrayForVarName(@NonNull String varName, INDArray arr){
        if(variableNameToArr.containsKey(varName)){
            updateArrayForVarName(varName, arr);
        } else {
            putArrayForVarName(varName, arr);
        }
    }


    /**
     * Get the shape for the given vertex id.
     * Note that if an array is defined, it will use the shape of the array instead.
     * <p>
     * A shape *and* an array should not be defined at the same time.
     * This wastes memory. The internal map used for tracking shapes for particular
     * vertex ids should also delete redundant shapes stored to avoid redundant sources of information.
     *
     * @param varName the vertex id to get the shape for
     * @return the shape for the given vertex if if any.
     */
    public long[] getShapeForVarName(String varName) {
        if (variableNameToArr.containsKey(varName)) {
            return variableNameToArr.get(varName).shape();
        }
        return variableNameToShape.get(varName);
    }


    /**
     * Update a vertex id with the given shape.<br>
     * Note that you should use {@link #putShapeForVarName(String, long[])} if you want to add a new shape.
     * Update is meant to be an in place replacement of the shape for the vertex id *only*.
     *
     * @param varName the vertex id to associate
     * @param shape   the shape to associate with
     * @see #putShapeForVarName(String, long[])
     * @see #putOrUpdateShapeForVarName(String, long[], boolean)
     */
    public void updateShapeForVarName(String varName, long[] shape) {
        updateShapeForVarName(varName, shape, false);
    }

    /**
     * Update a vertex id with the given shape.<br>
     * Note that you should use {@link #putShapeForVarName(String, long[])} if you want to add a new shape.
     * Update is meant to be an in place replacement of the shape for the vertex id *only*.
     *
     * @param varName the vertex id to associate
     * @param shape   the shape to associate with
     * @param clearArrayOnShapeMismatch boolean to indicate whether to clear the variable on shape mismatch
     * @see #putShapeForVarName(String, long[])
     * @see #putOrUpdateShapeForVarName(String, long[], boolean)
     */
    public void updateShapeForVarName(String varName, long[] shape, boolean clearArrayOnShapeMismatch) {
        if (shape == null) {
            throw new ND4JIllegalStateException("Null shapes not allowed!");
        }

        if (variableNameToArr.containsKey(varName) && !Arrays.equals(variableNameToArr.get(varName).shape(), shape)) {
            if(clearArrayOnShapeMismatch){
                if(log.isTraceEnabled()){
                    log.trace("Clearing array for variable {}: array shape {}, new shape {}", varName,
                            Arrays.toString(variableNameToArr.get(varName).shape()), Arrays.toString(shape));
                }
                variableNameToArr.remove(varName);
            } else {
                throw new ND4JIllegalStateException("Already found an existing array for variable \"" + varName
                        + "\" with shape " + Arrays.toString(variableNameToArr.get(varName).shape())
                        + " - attempting to put new array shape " + Arrays.toString(shape));
            }
        }

        for (int i = 0; i < shape.length; i++) {
            if (shape[i] < 1) {
                addAsPlaceHolder(varName);
                placeHolderOriginalShapes.put(varName, shape);
                return;
            }
        }


        if(log.isTraceEnabled()){
            long[] pShape = variableNameToShape.get(varName);
            log.trace("Updated shape for variable \"{}\": previous shape {}, new shape {}", varName,
                    (pShape == null ? "<not set>" : Arrays.toString(pShape)), Arrays.toString(shape));
        }
        variableNameToShape.put(varName, shape);
    }


    /**
     * Associate a vertex id with the given shape.
     *
     * @param varName the vertex id to associate
     * @param shape   the shape to associate with
     * @see #putShapeForVarName(String, long[])
     * @see #putOrUpdateShapeForVarName(String, long[], boolean)
     */
    public void putShapeForVarName(String varName, long[] shape) {
        if (shape == null) {
            throw new ND4JIllegalStateException("Shape must not be null!");
        }

        if (variableNameToShape.containsKey(varName)) {
            throw new ND4JIllegalStateException("Shape for " + varName + " already exists!");
        }

        for (int i = 0; i < shape.length; i++) {
            if (shape[i] < 1) {
                addAsPlaceHolder(varName);
                placeHolderOriginalShapes.put(varName, shape);
                return;
            }
        }

        variableNameToShape.put(varName, shape);
    }

    /**
     * Put or update the shape for the given variable name. Optionally supports clearing the specified variable's
     * INDArray if it's shape does not match the new shape
     * @param varName                   Variable name
     * @param shape                     Shape to put
     * @param clearArrayOnShapeMismatch If false: no change to arrays. If true: if an INDArray is defined for the specified
     *                                  variable name, it will be removed from the graph (to be later re-generated) if
     *                                  its shape does not match the specified shape
     */
    public void putOrUpdateShapeForVarName(String varName, @NonNull long[] shape, boolean clearArrayOnShapeMismatch){
        if(variableNameToShape.containsKey(varName)){
            updateShapeForVarName(varName, shape, clearArrayOnShapeMismatch);
        } else {
            putShapeForVarName(varName, shape);
        }
    }


    /**
     * Returns true if the given vertex id and shape already exist.
     *
     * @param varName the vertex id
     * @return true if the ndarray and vertex id already exist
     */
    public boolean shapeAlreadyExistsForVarName(String varName) {
        return variableNameToShape.containsKey(varName) || arrayAlreadyExistsForVarName(varName);
    }


    /**
     * Returns true if the given vertex id and {@link INDArray} already exist.
     *
     * @param varName the vertex id
     * @return true if a vertex with the given INDArray exists, and it has an INDArray associated with it
     */
    public boolean arrayAlreadyExistsForVarName(String varName) {
        return variableNameToArr.containsKey(varName);
    }

    /**
     * Get an {@link INDArray} for a given vertex id, or null if none exists
     *
     * @param varName Variable name to get the array for
     * @return Array, or null if none exists
     */
    public INDArray getArrForVarName(String varName) {
        return variableNameToArr.get(varName);
    }

    /**
     * Associate the array with the given variable.
     *
     * @param arr      the array to get the variable for
     * @param variable the name of the variable to associate the array with
     */
    public void associateArrayWithVariable(INDArray arr, @NonNull String variable) {
        associateArrayWithVariable(arr, this.getVariable(variable));
    }

    /**
     * Associate the array with the given variable.
     *
     * @param arr      the array to get the variable for
     * @param variable the variable to associate the array with
     */
    public void associateArrayWithVariable(INDArray arr, SDVariable variable) {
        if (variable == null) {
            throw new ND4JIllegalArgumentException("Variable must not be null!");
        }

        if (arr == null) {
            throw new ND4JIllegalArgumentException("Array must not be null");
        }

        variableNameToArr.put(variable.getVarName(), arr);
        putOrUpdateShapeForVarName(variable.getVarName(), arr.shape(), true);
        // invalidate exec cache
        exec_cache = null;

        //Also update nested SameDiff instances (such as gradient function)
        if(sameDiffFunctionInstances != null && sameDiffFunctionInstances.size() > 0){
            for(Map.Entry<String,SameDiff> e : sameDiffFunctionInstances.entrySet()){
                SameDiff sd = e.getValue();
                if(sd.variableNameToArr != null && sd.variableNameToArr.containsKey(variable.getVarName())){
                    sd.associateArrayWithVariable(arr, variable);
                }
            }
        }
    }


    /**
     * Associate a {@link SameDiff} namespace as a sub function.
     *
     * @param name      the opName of the function
     * @param nameSpace the namespace
     */
    public void putSubFunction(String name, SameDiff nameSpace) {
        if (sameDiffFunctionInstances.containsKey(name) && sameDiffFunctionInstances.get(name) != nameSpace) {
            throw new ND4JIllegalStateException("Unable to replace samediff namespace. Please choose another opName");
        }

        sameDiffFunctionInstances.put(name, nameSpace);
    }


    /**
     * Return the internal variable map
     *
     * @return Map of variables by name
     */
    public Map<String, SDVariable> variableMap() {
        return variableMap;
    }


    /**
     * Invoke an op by opName
     *
     * @param op the op
     * @param x  the first input
     * @param y  the second input
     * @return the result variable
     */
    public SDVariable invoke(Op op, SDVariable x, SDVariable y) {
        if (!opMethods.containsKey(op.opName())) {
            throw new ND4JIllegalStateException("Illegal method opName " + op.opName());
        }

        if (x != null && y != null) {
            try {
                return (SDVariable) opMethods.get(op.opName()).invoke(this, x, y);
            } catch (Exception e) {

            }
        } else {
            try {
                return (SDVariable) opMethods.get(op.opName()).invoke(this, x);
            } catch (Exception e) {

            }
        }

        throw new ND4JIllegalStateException("Illegal method opName " + op.opName());
    }

    /**
     * The set of defined SameDiff function names. SameDiff function instances should not be confused
     * with DifferentialFunction ops; an example of a SameDiff function instance is the gradient "grad" function
     *
     * @return Set of defined SameDiff function instance names
     */
    public Collection<String> definedFunctionNames() {
        return this.sameDiffFunctionInstances.keySet();
    }


    /**
     * Returns the number of bytes for the graph. Calculated as sum_i prod(shapeOf(variable[i]))
     *
     * @return Bytes for all of the arrays in the graph for the current variable shapes
     */
    public long memoryForGraph() {
        return numElements() * DataTypeUtil.lengthForDtype(Nd4j.dataType());
    }

    /**
     * Invoke an op by opName
     *
     * @param op the op
     * @param x  the first input
     * @return the result variable
     */
    public SDVariable invoke(Op op, SDVariable x) {
        return invoke(op, x, null);
    }

    private SameDiff() {
        functionFactory = new DifferentialFunctionFactory(this);
        variableMap = new LinkedHashMap<>();
        sameDiffFunctionDefinitionMap = new LinkedHashMap<>();
        sameDiffFunctionInstances = new LinkedHashMap<>();
        gradients = new LinkedHashMap<>();
        forwardVarForGrad = new LinkedHashMap<>();
        opsForResult = new IntArrayKeyMap<>();
        variableNameToArr = new LinkedHashMap<>();
        variableNameToShape = new LinkedHashMap<>();
        placeHolderMap = new LinkedHashMap<>();
        placeHolderVarNames = new LinkedHashSet<>();
        placeHolderOriginalShapes = new LinkedHashMap<>();
        incomingArgsReverse = new LinkedHashMap<>();
        outgoingArgsReverse = new LinkedHashMap<>();
        functionInstancesById = new LinkedHashMap<>();
        placeHolderFunctions = new LinkedHashSet<>();
        functionsArgsFor = new LinkedHashMap<>();
        functionOutputFor = new LinkedHashMap<>();
        baseNameForFunctionInstanceId = new LinkedHashMap<>();
        importedVarName = new LinkedHashSet<>();
        permuteOrder = new LinkedHashMap<>();
        propertiesToResolve = new LinkedHashMap<>();
        propertiesForFunction = new LinkedHashMap<>();
        fieldVariableResolutionMapping = HashBasedTable.create();

    }

    /**
     * Adds a property that needs to be resolve for later.
     * These variables are typically values that are arrays
     * that are named but have an unknown value till execution time.
     * <p>
     * This is very common for model import.
     *
     * @param forFunction the function to add the property to resolve for
     * @param arrayName   the array name
     */
    public void addPropertyToResolve(DifferentialFunction forFunction, String arrayName) {
        if (!propertiesToResolve.containsKey(forFunction.getOwnName())) {
            List<String> newVal = new ArrayList<>();
            newVal.add(arrayName);
            propertiesToResolve.put(forFunction.getOwnName(), newVal);
        } else {
            List<String> newVal = propertiesToResolve.get(forFunction.getOwnName());
            newVal.add(arrayName);
        }
    }

    /**
     * Return the properties to resolve for the given function.
     * This is typically used right before execution in model import in
     * {@link DifferentialFunction#resolvePropertiesFromSameDiffBeforeExecution()}
     *
     * @param function the function get the properties to resolve for
     * @return the properties to resolve for the given function
     */
    public List<String> propertiesToResolveForFunction(DifferentialFunction function) {
        if (!propertiesToResolve.containsKey(function.getOwnName()))
            return Collections.emptyList();

        return propertiesToResolve.get(function.getOwnName());
    }


    /**
     * Returns true if the given function has ndarray properties to resolve.
     *
     * @param function the function to check
     * @return true if the function has yet to be resolved properties
     */
    public boolean hasPropertiesToResolve(DifferentialFunction function) {
        return propertiesToResolve.containsKey(function.getOwnName());
    }


    /**
     * Get the property for a given function
     *
     * @param functionInstance the function to get the
     *                         property for
     * @param propertyName     the name of the property to get
     * @param <T>              the inferred return type
     * @return the property for the given function
     */
    public <T> T getPropertyForFunction(DifferentialFunction functionInstance, String propertyName) {
        if (!propertiesForFunction.containsKey(functionInstance.getOwnName())) {
            return null;
        } else {
            val map = propertiesForFunction.get(functionInstance.getOwnName());
            return (T) map.get(propertyName);

        }
    }

    /**
     * Add a property for the given function
     *
     * @param functionFor  the function add a property for
     * @param propertyName the property name
     * @param property     the property value
     */
    public void addPropertyForFunction(DifferentialFunction functionFor, String propertyName, INDArray property) {
        addPropertyForFunction(functionFor, propertyName, (Object) property);
    }


    /**
     * Add a property for the given function
     *
     * @param functionFor  the function to add the property for
     * @param propertyName the name of the property to add the value for
     * @param property     the property value to add
     */
    public void addPropertyForFunction(DifferentialFunction functionFor, String propertyName, long property) {
        addPropertyForFunction(functionFor, propertyName, (Object) property);
    }


    private void addPropertyForFunction(DifferentialFunction functionFor, String propertyName, Object propertyValue) {
        if (!propertiesForFunction.containsKey(functionFor.getOwnName())) {
            Map<String, Object> fields = new LinkedHashMap<>();
            fields.put(propertyName, propertyValue);
            propertiesForFunction.put(functionFor.getOwnName(), fields);
        } else {
            val fieldMap = propertiesForFunction.get(functionFor.getOwnName());
            if (fieldMap.containsKey(propertyName)) {
                throw new ND4JIllegalStateException("Attempting to override property " + propertyName);
            }

            fieldMap.put(propertyName, propertyValue);
        }
    }


    /**
     * Adds a field name -> variable name mapping for a given function.<br>
     * This is used for model import where there is an unresolved variable at the time of calling any
     * {@link org.nd4j.imports.graphmapper.GraphMapper#importGraph(File)}
     * .
     * <p>
     * This data structure is typically accessed during {@link DifferentialFunction#resolvePropertiesFromSameDiffBeforeExecution()}
     * <p>
     * When a function attempts to resolve variables right before execution, there needs to be a way of knowing
     * which variable in a samediff graph should map to a function's particular field name
     *
     * @param function  the function to map
     * @param fieldName the field name for the function to map
     * @param varName   the variable name of the array to get from samediff
     */
    public void addVariableMappingForField(DifferentialFunction function, String fieldName, String varName) {
        fieldVariableResolutionMapping.put(function.getOwnName(), fieldName, varName);
    }

    /**
     * Get the variable name to use
     * for resolving a given field
     * for a given function during import time.
     * This method is u sed during {@link DifferentialFunction#resolvePropertiesFromSameDiffBeforeExecution()}
     *
     * @param function  the function to get the variable name for
     * @param fieldName the field name to resolve for
     * @return the resolve variable name if any
     */
    public String getVarNameForFieldAndFunction(DifferentialFunction function, String fieldName) {
        return fieldVariableResolutionMapping.get(function.getOwnName(), fieldName);
    }


    /**
     * Returns true if the variable name is imported
     *
     * @param variableName the imported variable name
     * @return true if the name is imported, false otherwise
     */
    public boolean isImportVariable(String variableName) {
        return importedVarName.contains(variableName);
    }

    /**
     * Marks a variable name as imported.
     * This is used in conjunction with model
     * import to ensure immutability
     * when referencing graph variables
     * mapped from an external source.
     *
     * @param varName the var name to add.
     */
    public void addVarNameForImport(String varName) {
        importedVarName.add(varName);
    }

    /**
     * Sets a base name for the function id.
     * This is used for when calling {@link #generateOutputVariableForOp(DifferentialFunction, String)}
     * for ensuring original names for model import map to current samediff names
     * when names are generated.
     *
     * @param baseName the base name to add
     * @param function the function to declare a base name for.
     */
    public void setBaseNameForFunctionInstanceId(String baseName, DifferentialFunction function) {
        baseNameForFunctionInstanceId.put(function.getOwnName(), baseName);
    }

    /**
     * Returns the base name for the given function
     * if any (may return null)
     *
     * @param function the function to get the base name for
     * @return the base name for the given function (if any) based
     * on the function's instance id.
     */
    public String getBaseNameForFunction(DifferentialFunction function) {
        return baseNameForFunctionInstanceId.get(function.getOwnName());
    }


    /**
     * Attempts to insert the {@link DifferentialFunction} reference in to this {@link SameDiff} instance.
     * If the given array field with the given index already exists, it will do a reference check to ensure that the 2
     * array fields are the same. If not, an exception is thrown.<br>
     * If the instances are the same (by semantics, not reference) then it will just return the original instance.
     * This is to ensure that instances that are created are unique and reference checked.
     *
     * @param function the array field to attempt to create
     * @return Original instance
     */
    public <X extends SDVariable> X setupFunction(X function) {
        Preconditions.checkNotNull(function, "Passed in function must not be null!");
        if (function instanceof SDVariable) {
            if (function.getSameDiff() != this) {
                function.setSameDiff(this);
            }
            return function;
        }
        return function;
    }


    /**
     * Adds outgoing arguments to the graph for the specified DifferentialFunction
     * Also checks for input arguments and updates the graph adding an appropriate edge when the full graph is declared.
     *
     * @param variables Variables - arguments for the specified differential function
     * @param function Differential function
     */
    public void addOutgoingFor(SDVariable[] variables, DifferentialFunction function) {
        String[] varNames = new String[variables.length];
        for (int i = 0; i < varNames.length; i++) {
            varNames[i] = variables[i].getVarName();
        }

        addOutgoingFor(varNames, function);
    }


    /**
     * Adds outgoing arguments to the graph for the specified DifferentialFunction
     * Also checks for input arguments and updates the graph adding an appropriate edge when the full graph is declared.
     *
     * @param varNames Name of the variables that are outputs of the specified differential function
     * @param function Differential function
     */
    public void addOutgoingFor(String[] varNames, DifferentialFunction function) {

        if (function.getOwnName() == null)
            throw new ND4JIllegalStateException("Instance id can not be null. Function not initialized properly");

        if (outgoingArgsReverse.containsKey(function.getOwnName())) {
            throw new ND4JIllegalStateException("Outgoing arguments already declared for " + function);
        }

        if (varNames == null)
            throw new ND4JIllegalStateException("Var names can not be null!");


        for (int i = 0; i < varNames.length; i++) {
            if (varNames[i] == null)
                throw new ND4JIllegalStateException("Variable name elements can not be null!");
        }

        outgoingArgsReverse.put(function.getOwnName(), varNames);

        for (val resultName : varNames) {
            List<DifferentialFunction> funcs = functionOutputFor.get(resultName);
            if (funcs == null) {
                funcs = new ArrayList<>();
                functionOutputFor.put(resultName, funcs);
            }
            funcs.add(function);
        }

    }

    /**
     * Adds incoming arguments for the specified differential function to the graph
     *
     * @param variables Name of the variables that are arguments (inputs) to the specified function
     * @param function  Function
     */
    public void addArgsFor(String[] variables, DifferentialFunction function) {
        if (function.getOwnName() == null)
            throw new ND4JIllegalStateException("Instance id can not be null. Function not initialized properly");

        //double check if function contains placeholder args
        for (val varName : variables) {
            if (isPlaceHolder(varName)) {
                placeHolderFunctions.add(function.getOwnName());
            }
        }

        incomingArgsReverse.put(function.getOwnName(), variables);
        for (val variableName : variables) {
            List<DifferentialFunction> funcs = functionsArgsFor.get(variableName);
            if (funcs == null) {
                funcs = new ArrayList<>();
                functionsArgsFor.put(variableName, funcs);
            }

            funcs.add(function);
        }
    }


    /**
     * Adds incoming arguments for the specified differential function to the graph
     *
     * @param variables variables that are arguments (inputs) to the specified function
     * @param function  Function
     */
    public void addArgsFor(SDVariable[] variables, DifferentialFunction function) {
        String[] varNames = new String[variables.length];
        for (int i = 0; i < varNames.length; i++) {
            if (variables[i] == null)
                throw new ND4JIllegalStateException("Found null variable at index " + i);
            varNames[i] = variables[i].getVarName();
        }
        addArgsFor(varNames, function);
    }

    /**
     * Get the differential function (if any) that this variable is the output for
     *
     * @param variableName Name of the variable
     * @return The differential function that this variable is an output of, or null if it is not the output of a function
     */
    public DifferentialFunction getVariableOutputFunction(String variableName) {
        List<DifferentialFunction> list = functionOutputFor.get(variableName);
        if (list == null) {
            return null;
        }
        return list.get(0);
    }

    /**
     * Return a list of differential functions (if any) that this variable is the input argument for
     *
     * @param variableName Name of the variable
     * @return The differential functions that this variable is an input argument for, or null if it is not the input to any function
     */
    public List<DifferentialFunction> getVariableArgOfFunctions(String variableName) {
        return functionsArgsFor.get(variableName);
    }


    /**
     * Returns true if this function already has defined arguments
     *
     * @param function the function to check
     * @return true if the function has args, false otherwise
     */
    public boolean hasArgs(DifferentialFunction function) {
        String[] vertexIdArgs = incomingArgsReverse.get(function.getOwnName());
        return vertexIdArgs != null && vertexIdArgs.length > 0;
    }

    /**
     * Get an array of differential functions that have been defined for this SameDiff instance
     * @return Array of differential functions
     */
    public DifferentialFunction[] functions() {
        val ret = functionInstancesById.values();
        return ret.toArray(new DifferentialFunction[ret.size()]);
    }


    @Override
    public int hashCode() {
        int result = super.hashCode();
        result = 31 * result + (variableMap != null ? variableMap.hashCode() : 0);
        return result;
    }


    /**
     * Create a new SameDiff instance from an existing instance.
     * Note that state (variables and functions) is shared between the two SameDiff instance
     *
     * @param originalSameDiff Original SameDiff instance
     * @return Copy
     */
    public static SameDiff create(SameDiff originalSameDiff) {
        SameDiff ret = SameDiff.builder()
                .variableMap(originalSameDiff.variableMap)
                .sameDiffFunctionInstances(originalSameDiff.sameDiffFunctionInstances)
                .build();
        //ensuring proper sameDiff reference
        DifferentialFunctionFactory differentialFunctionFactory = new DifferentialFunctionFactory(ret);
        ret.functionFactory = differentialFunctionFactory;
        return ret;
    }

    @Override
    public boolean equals(Object o) {
        if (this == o) return true;
        if (o == null || getClass() != o.getClass()) return false;

        SameDiff sameDiff = (SameDiff) o;

        if (variableMap != null ? !variableMap.equals(sameDiff.variableMap) : sameDiff.variableMap != null)
            return false;
        if (sameDiffFunctionDefinitionMap != null ? !sameDiffFunctionDefinitionMap.equals(sameDiff.sameDiffFunctionDefinitionMap) : sameDiff.sameDiffFunctionDefinitionMap != null)
            return false;
        return sameDiffFunctionInstances != null ? sameDiffFunctionInstances.equals(sameDiff.sameDiffFunctionInstances) : sameDiff.sameDiffFunctionInstances == null;
    }

    /**
     * Create a new (empty) SameDiff instance without any functions or variables
     * @return New SameDiff instance
     */
    public static SameDiff create() {
        return new SameDiff();
    }


    /**
     * Evaluate the given inputs based on the current graph
     *
     * @param inputs the inputs to evaluate
     * @return
     */
    public INDArray[] eval(Map<String, INDArray> inputs) {

        SameDiff execPipeline = dup();

        List<DifferentialFunction> opExecAction = execPipeline.exec().getRight();
        if (opExecAction.isEmpty())
            throw new IllegalStateException("No ops found to execute.");
        INDArray[] ret = new INDArray[opExecAction.size()];
        for (int i = 0; i < ret.length; i++) {
            val varName = opExecAction.get(i).outputVariables()[0].getVarName();
            ret[i] = execPipeline.getArrForVarName(varName);
        }
        return ret;
    }




    /**
     * Clone/duplicate the SameDiff instance, including arrays etc. The returned SameDiff instance should have no
     * shared state with the original instance
     * @return The cloned SameDiff instance
     */
    public SameDiff dup() {
        Cloner cloner = newCloner();
        val clone = cloner.deepClone(this);
        return clone;
    }


    /**
     * Count the number of elements in all arrays, according to {@link SDVariable#getShape()}
     * @return Number of array elements for all variables
     */
    public long numElements() {
        long ret = 0;
        for (SDVariable variable : variables()) {
            long[] shape = variable.getShape();
            if(shape != null) {
                ret += ArrayUtil.prod(shape);
            }
        }
        return ret;
    }


    private void initWorkspace() {
        workspace = Nd4j.getWorkspaceManager().createNewWorkspace(
                WorkspaceConfiguration.builder()
                        .initialSize(memoryForGraph())
                        .policyAllocation(AllocationPolicy.OVERALLOCATE)
                        .policyLearning(LearningPolicy.FIRST_LOOP)
                        .build());
        Nd4j.getWorkspaceManager().setWorkspaceForCurrentThread(workspace);
    }


    /**
     * The list of all variables in the graph
     *
     * @return All variables in the graph
     */
    public List<SDVariable> variables() {
        return new ArrayList<>(variableMap.values());
    }

    /**
     * Create a new variable with the specified shape, with all values initialized to 1.0
     *
     * @param name  the name of the variable to create
     * @param shape the shape of the array to be created
     * @return the created variable
     */
    public SDVariable one(String name, int[] shape) {
        return var(name, ArrayUtil.toLongArray(shape), new ConstantInitScheme('f', 1.0));
    }

    /**
     * Create a new variable with the specified shape, with all values initialized to 1.0
     *
     * @param name  the name of the variable to create
     * @param shape the shape of the array to be created
     * @return the created variable
     */
    public SDVariable one(String name, long[] shape) {
        return var(name, shape, new ConstantInitScheme('f', 1.0));
    }

    /**
     * Return a variable of all 1s, with the same shape as the input variable. Note that this is dynamic:
     * if the input shape changes in later execution, the returned variable's shape will also be updated
     *
     * @param input Input SDVariable
     * @return A new SDVariable with the same (dynamic) shape as the input
     */
    public SDVariable onesLike(SDVariable input) {
        return onesLike(null, input);
    }

    /**
     * Return a variable of all 1s, with the same shape as the input variable. Note that this is dynamic:
     * if the input shape changes in later execution, the returned variable's shape will also be updated
     *
     * @param name  Name of the new SDVariable
     * @param input Input SDVariable
     * @return A new SDVariable with the same (dynamic) shape as the input
     */
    public SDVariable onesLike(String name, SDVariable input) {
        SDVariable ret = f().onesLike(name, input);
        return updateVariableNameAndReference(ret, name);
    }


    /**
     * Create a new variable with the specified shape, with all values initialized to 0
     *
     * @param name  the name of the variable to create
     * @param shape the shape of the array to be created
     * @return the created variable
     */
    public SDVariable zero(String name, long[] shape) {
        return var(name, shape, new ZeroInitScheme());
    }

    /**
     * Create a new variable with the specified shape, with all values initialized to 0
     *
     * @param name  the name of the variable to create
     * @param shape the shape of the array to be created
     * @return the created variable
     */
    public SDVariable zero(String name, int[] shape) {
        return var(name, ArrayUtil.toLongArray(shape), new ZeroInitScheme());
    }

    /**
     * Return a variable of all 0s, with the same shape as the input variable. Note that this is dynamic:
     * if the input shape changes in later execution, the returned variable's shape will also be updated
     *
     * @param input Input SDVariable
     * @return A new SDVariable with the same (dynamic) shape as the input
     */
    public SDVariable zerosLike(SDVariable input) {
        return zerosLike(null, input);
    }

    /**
     * Return a variable of all 0s, with the same shape as the input variable. Note that this is dynamic:
     * if the input shape changes in later execution, the returned variable's shape will also be updated
     *
     * @param name  Name of the new SDVariable
     * @param input Input SDVariable
     * @return A new SDVariable with the same (dynamic) shape as the input
     */
    public SDVariable zerosLike(String name, SDVariable input) {
        SDVariable ret = f().zerosLike(name, input);
        return updateVariableNameAndReference(ret, name);
    }

    /**
     * Return a variable of given shape in which all values have a given constant value.
     *
     * @param value constant to set for each value
     * @param shape shape of the variable as long array
     * @return A new SDVariable of provided shape with constant value.
     */
    public SDVariable constant(SDVariable value, long... shape) {
        return constant(null, value, shape);
    }

    /**
     * Return a variable of given shape in which all values have a given constant value.
     *
     * @param name  Name of the new SDVariable
     * @param value constant to set for each value
     * @param shape shape of the variable as long array
     * @return A new SDVariable of provided shape with constant value.
     */
    public SDVariable constant(String name, SDVariable value, long... shape) {
        SDVariable ret = f().constant(value, shape);
        return updateVariableNameAndReference(ret, name);
    }

    /**
     * Create a new 1d array with values evenly spaced between values 'start' and 'stop'
     * For example, linspace(start=3.0, stop=4.0, number=3) will generate [3.0, 3.5, 4.0]
     *
     * @param start  Start value
     * @param stop   Stop value
     * @param number Number of values to generate
     * @return SDVariable with linearly spaced elements
     */
    public SDVariable linspace(double start, double stop, long number) {
        return linspace(null, start, stop, number);
    }

    /**
     * Create a new 1d array with values evenly spaced between values 'start' and 'stop'
     * For example, linspace(start=3.0, stop=4.0, number=3) will generate [3.0, 3.5, 4.0]
     *
     * @param name Name of the new variable
     * @param start  Start value
     * @param stop   Stop value
     * @param number Number of values to generate
     * @return SDVariable with linearly spaced elements
     */
    public SDVariable linspace(String name, double start, double stop, long number) {
        SDVariable ret = f().linspace(start, stop, number);
        return updateVariableNameAndReference(ret, name);
    }

    /**
     * Create a new variable with a 1d array, where the values start at {@code from} and increment by {@code step}
     * up to (but not including) limit.<br>
     * For example, {@code range(1.0, 3.0, 0.5)} will return {@code [1.0, 1.5, 2.0, 2.5]}
     * @param from Initial/smallest value
     * @param to   Largest value (exclusive)
     * @param step Step size
     * @return 1D SDVariable with the specified values
     */
    public SDVariable range(double from, double to, double step){
        return range(null, from, to, step);
    }

    /**
     * Create a new variable with a 1d array, where the values start at {@code from} and increment by {@code step}
     * up to (but not including) limit.<br>
     * For example, {@code range(1.0, 3.0, 0.5)} will return {@code [1.0, 1.5, 2.0, 2.5]}
     * @param name Name of the new variable
     * @param from Initial/smallest value
     * @param to   Largest value (exclusive)
     * @param step Step size
     * @return 1D SDVariable with the specified values
     */
    public SDVariable range(String name, double from, double to, double step){
        SDVariable ret = f().range(from, to, step);
        return updateVariableNameAndReference(ret, name);
    }

    /**
     * @see #meshgrid(List, SDVariable...)
     */
    public SDVariable[] meshgrid(SDVariable... inputs){
        return meshgrid(null, inputs);
    }

    /**
     * Broadcast the 1D input variables onto an n-dimensional grid.<br>
     * The resulting variable can be used for example for evaluating functions at all locations on a grid.<br>
     * Example:<br>
     * <pre>
     * {@code input1 = [1, 2, 3]
     * input2 = [4, 5, 6]
     * SDVariable[] out = meshgrid(input1, input2)
     * out[0]:
     * [ 1, 2, 3]
     * [ 1, 2, 3]
     * [ 1, 2, 3]
     *
     * out[1]:
     * [ 4, 4, 4]
     * [ 5, 5, 5]
     * [ 6, 6, 6]}
     * </pre>
     * <br>
     * @param names List of names for the output variables. Must have exactly N names for N input arrays
     * @param inputs N x 1D input variables
     * @return an array of exactly N SDVariables (for N inputs), of rank N
     */
    public SDVariable[] meshgrid(List<String> names, SDVariable... inputs){
        return meshgrid(names, true, inputs);
    }

    /**
     * @see #meshgrid(List, SDVariable...)
     */
    public SDVariable[] meshgrid(List<String> names, boolean cartesian, SDVariable... inputs){
        Preconditions.checkState(names == null || names.size() == inputs.length,
                "Got %s names but %s inputs", (names == null ? 0 : names.size()), inputs.length);
        SDVariable[] ret = f().meshgrid(cartesian, inputs);
        for( int i=0; i<ret.length; i++ ){
            ret[i] = updateVariableNameAndReference(ret[i], names == null ? null : names.get(i));
        }
        return ret;
    }

    /**
     * Variable initialization with a specified {@link WeightInitScheme}
     *
     * @param name             the name of the variable
     * @param shape            the shape of the array to be created
     * @param weightInitScheme the weight initialization scheme
     * @return the created variable
     */
    public SDVariable var(String name, long[] shape, WeightInitScheme weightInitScheme) {
        if (variableMap.containsKey(name) && variableMap.get(name).getArr() != null)
            throw new IllegalArgumentException("Another variable with the name " + name +
                    " already exists.");


        if (name == null || name.length() < 1)
            name = getNewVarName();

        if (workspace == null)
            initWorkspace();


        SDVariable ret = SDVariable.builder()
                .sameDiff(this)
                .shape(shape).weightInitScheme(weightInitScheme)
                .varName(name)
                .build();


        addVariable(ret);
        variableMap.put(name, ret);
        return ret;

    }


    /**
     * Creates a {@link SDVariable} with the given shape and name<br>
     * Any array will be generated with all zeros for the values
     *
     * @param name  the name of the variable
     * @param shape the shape of the variable
     * @return the created variable
     */
    public SDVariable var(String name, long... shape) {
        Preconditions.checkNotNull(shape != null, "Invalid shape: shape may not be null");
        return var(name, shape, new ZeroInitScheme());
    }

    /**
     * Creates a {@link SDVariable} with the given shape and name<br>
     * Any array will be generated with all zeros for the values
     *
     * @param name  the name of the variable
     * @param shape the shape of the variable
     * @return the created variable
     */
    public SDVariable var(String name, int... shape) {
        Preconditions.checkNotNull(shape != null, "Invalid shape: shape may not be null");
        return var(name, ArrayUtil.toLongArray(shape), new ZeroInitScheme());
    }


    /**
     * Initialize a {@link SDVariable} reference tying this variable to this samediff instance.
     * <p>
     * {@link NDArraySupplierInitScheme} is used to ensure that if the array is allocated anywhere
     * and {@link SameDiff} instance to exist as a copy of the variable.
     *
     * @param arr
     * @return
     */
    public SDVariable var(final SDVariable arr) {
        if (variableMap.containsKey(arr.getVarName()) && variableMap.get(arr.getVarName()).getArr() != null)
            return variableMap.get(arr.getVarName());

        if (arr.getVarName() == null || arr.getVarName().length() < 1)
            throw new IllegalArgumentException("Name for variable must be defined");

        if (arr == null)
            throw new IllegalArgumentException("Array for " + arr.getVarName() + " must not be null");

        if (workspace == null)
            initWorkspace();

        final SDVariable ret = SDVariable.builder()
                .sameDiff(this)
                .shape(arr.getShape())
                .varName(arr.getVarName())
                .weightInitScheme(new NDArraySupplierInitScheme(new NDArraySupplierInitScheme.NDArraySupplier() {
                    @Override
                    /**
                     * Pre allocate the array if it doesn't already exist.
                     * The reason we do this is to avoid race conditions with
                     * {@link #allocate()}
                     */
                    public INDArray getArr() {
                        if (arr.getArr() == null) {
                            INDArray retArr = arr.getWeightInitScheme().create(arr.getShape());
                            associateArrayWithVariable(retArr, arr);
                        }
                        return arr.getArr();
                    }
                }))
                .build();


        variableMap.put(arr.getVarName(), ret);
        return ret;
    }

    private String getNewVarName() {
        String varName = "sd_var_" + String.valueOf(variableId);
        while (variableMap.containsKey(varName)) {
            variableId++;
            varName = "sd_var_" + String.valueOf(variableId);
        }
        return varName;
    }

    /**
     * Creates a {@link SDVariable} with the specified shape and a generated name<br>
     * Any array will be generated with all zeros for the values
     *
     * @param shape the shape of the variable
     * @return the created variable
     */
    public SDVariable var(int... shape) {
        return var(getNewVarName(), shape);
    }

    /**
     * Creates a {@link SDVariable} with the specified shape and a generated name<br>
     * Any array will be generated with all zeros for the values
     *
     * @param shape the shape of the variable
     * @return the created variable
     */
    public SDVariable var(long... shape) {
        return var(getNewVarName(), shape);
    }

    /**
     * Creates a {@link SDVariable} with the specified shape and a generated name. The associated array will
     * then be generated using the specified weight initialization scheme
     *
     * @param weightInitScheme The weight initialization scheme to use when generating an INDArray
     * @param shape            the shape of the variable
     * @return the created variable
     */
    public SDVariable var(WeightInitScheme weightInitScheme, long... shape) {
        return var(getNewVarName(), shape, weightInitScheme);
    }

    /**
     * Create an {@link SDVariable} with a generated name, and assocate the specified array with it
     * @param arr Array to associate with the new variable
     * @return New SDVariable
     * @see #var(String, INDArray)
     */
    public SDVariable var(INDArray arr) {
        return var(getNewVarName(), arr);
    }

    /**
     * Create an {@link SDVariable} with the specified name, and assocate the specified array with it
     * @param arr Array to associate with the new variable
     * @return New SDVariable with the specified name and array
     */
    public SDVariable var(String name, INDArray arr) {
        if (variableMap.containsKey(name) && variableMap.get(name).getArr() != null)
            throw new IllegalArgumentException("Another variable with the name " + name +
                    " already exists.");


        if (name == null || name.length() < 1)
            name = getNewVarName();

        if (arr == null)
            throw new IllegalArgumentException("Array for " + name + " must not be null");

        if (workspace == null)
            initWorkspace();

        val arrRef = arr.migrate();
        SDVariable ret = SDVariable.builder()
                .sameDiff(this)
                .shape(arr.shape())
                .varName(name)
                .weightInitScheme(new NDArraySupplierInitScheme(new NDArraySupplierInitScheme.NDArraySupplier() {
                    @Override
                    /**
                     * Return array
                     */
                    public INDArray getArr() {
                        return arrRef;
                    }
                }))
                .build();


        associateArrayWithVariable(arr, ret);
        if (ArrayUtil.prod(arr.shape()) == 1)
            ret.setScalarValue(arr.getDouble(0));

        addVariable(ret);
        if (getShapeForVarName(name) == null)
            putShapeForVarName(name, arr.shape());
        //ensure there is a reference to the array in the integer index
        //this is used later for op creation
        variableMap.put(name, ret);
        return ret;

    }

    /**
     * Generate a square identity matrix with the specified number of rows.
     *
     * @param rows Number of rows (and columns)
     * @return SDVariable with an identity matrix array
     */
    public SDVariable eye(int rows) {
        return eye(rows, rows);
    }

    /**
     * Generate an identity matrix with the specified number of rows and columns.
     *
     * @param rows Number of rows
     */
    public SDVariable eye(String name, int rows) {
        return eye(name, rows, rows);
    }

    /**
     * @see #eye(String, int, int)
     */
    public SDVariable eye(int rows, int cols) {
        return eye(null, rows, cols);
    }

    /**
     * Generate an identity matrix with the specified number of rows and columns
     * Example:<br>
     * <pre>
     * {@code SDVariable eye = eye(3,2)
     * eye:
     * [ 1, 0]
     * [ 0, 1]
     * [ 0, 0]}
     * </pre>
     *
     * @param name Name of the new SDVariable
     * @param rows Number of rows
     * @param cols Number of columns
     * @return SDVaribable identity matrix
     */
    public SDVariable eye(String name, int rows, int cols) {
        return eye(name, rows, cols, null);
    }

    /**
     * see {@link #eye(String, int, int, int...)}
     */
    public SDVariable eye(int rows, int cols, int... batchDimension) {
        return eye(null, rows, cols, batchDimension);
    }

    /**
     * Generate an identity matrix with the specified number of rows and columns, with optional leading dims<br>
     * Example:<br>
     * batchShape: [3,3]<br>
     * numRows: 2<br>
     * numCols: 4<br>
     * returns a tensor of shape (3, 3, 2, 4) that consists of 3 * 3 batches of (2,4)-shaped identity matrices:<br>
     * 1 0 0 0<br>
     * 0 1 0 0<br>
     *
     * @param rows           Number of rows
     * @param cols           Number of columns
     * @param batchDimension Batch dimensions. May be null
     */
    public SDVariable eye(String name, int rows, int cols, int... batchDimension) {
        SDVariable eye = new Eye(this, rows, cols, batchDimension).outputVariables()[0];
        return updateVariableNameAndReference(eye, name);
    }

    /**
     * As per {@link #eye(String, int, int, int...)} bit with the number of rows/columns specified as scalar SDVariables,
     * and the batch dimension specified as a 1D SDVariable
     */
    public SDVariable eye(String name, SDVariable rows, SDVariable cols, SDVariable batchDimension){
        SDVariable eye = new Eye(this, rows, cols, batchDimension).outputVariable();
        return updateVariableNameAndReference(eye, name);
    }

    /**
     * As per {@link #eye(int, int, int...)} bit with the number of rows/columns specified as scalar SDVariables,
     * and the batch dimension specified as a 1D SDVariable
     */
    public SDVariable eye(SDVariable rows, SDVariable cols, SDVariable batchDimension){
        return eye(null, rows, cols, batchDimension);
    }

    /**
     * As per {@link #eye(String, int, int)} bit with the number of rows/columns specified as scalar SDVariables
     */
    public SDVariable eye(String name, SDVariable rows, SDVariable cols){
        SDVariable eye = new Eye(this, rows, cols).outputVariables()[0];
        return updateVariableNameAndReference(eye, name);
    }

    /**
     * As per {@link #eye(int, int)} bit with the number of rows/columns specified as scalar SDVariables
     */
    public SDVariable eye(SDVariable rows, SDVariable cols){
        SDVariable eye = new Eye(this, rows, cols).outputVariables()[0];
        return updateVariableNameAndReference(eye, null);
    }

    /**
     * As per {@link #eye(String, int)} but with the number of rows specified as a scalar SDVariable
     */
    public SDVariable eye(String name, SDVariable rows){
        SDVariable eye = new Eye(this, rows).outputVariables()[0];
        return updateVariableNameAndReference(eye, name);
    }

    /**
     * As per {@link #eye(int)} but with the number of rows specified as a scalar SDVariable
     */
    public SDVariable eye(SDVariable rows){
        SDVariable eye = new Eye(this, rows).outputVariables()[0];
        return updateVariableNameAndReference(eye, null);
    }

    /**
     * Remove an argument for a function. Note that if this function does not contain the argument, it will just be a no op.
     *
     * @param varName  the variable name to remove
     * @param function the function to remove the argument from
     */
    public void removeArgFromFunction(String varName, DifferentialFunction function) {
        val args = function.args();

        for (int i = 0; i < args.length; i++) {
            if (args[i].getVarName().equals(varName)) {
                /**
                 * Since we are removing the variable reference
                 * from the arguments we need to  update both
                 * the reverse and forward arguments.
                 */
                val reverseArgs = incomingArgsReverse.get(function.getOwnName());
                incomingArgsReverse.remove(function.getOwnName());
                val newArgs = new ArrayList<String>(args.length - 1);
                for (int arg = 0; arg < args.length; arg++) {
                    if (!reverseArgs[arg].equals(varName)) {
                        newArgs.add(reverseArgs[arg]);
                    }
                }

                val newArgsArr = newArgs.toArray(new String[newArgs.size()]);
                incomingArgsReverse.put(function.getOwnName(), newArgsArr);
                //no further need to scan
                break;
            }
        }
    }

    /**
     * Get the variable based on the opName
     *
     * @param name the opName of the variable
     * @return the variabel instance if there is one
     */
    public SDVariable getVariable(String name) {
        return variableMap.get(name);
    }


    /**
     * Get the gradient for the given vertex id
     *
     * @param varName the vertex id
     * @return the gradient for this variable or null
     */
    public SDVariable getGradForVariable(String varName) {
        //TODO 2018/06/26 - Review this?
        //Gradients are being placed in the inner "grad" function SameDiff instance, but not the outer one
        // should they be synced and we just use the map in this instance?
        if (gradients.containsKey(varName)) {
            return gradients.get(varName);
        } else if(sameDiffFunctionInstances.containsKey("grad") && sameDiffFunctionInstances.get("grad").gradients.containsKey(varName)){
            return sameDiffFunctionInstances.get("grad").gradients.get(varName);
        }
        return null;
    }


    /**
     * Assign a SDVariable to represent the gradient of the SDVariable with the specified name
     *
     * @param variableName the variable name to assign the gradient variable for
     * @param variable     the gradient variable
     */
    public void setGradientForVariableName(String variableName, SDVariable variable) {
        if (variable == null) {
            throw new ND4JIllegalStateException("Unable to set null gradient for variable name " + variableName);
        }
        gradients.put(variableName, variable);
    }


    /**
     * Get the forward variable for gradient based on the gradient's vertex id
     *
     * @param vertexId the vertex id
     * @return the gradient for the variable or null
     */
    public SDVariable getForwardVariableForVertexId(int vertexId) {
        return forwardVarForGrad.get(vertexId);
    }


    /**
     * @param varName
     * @param forwardVariable
     */
    public void setForwardVariableForVarName(String varName, SDVariable forwardVariable) {
        forwardVarForGrad.put(varName, forwardVariable);
    }

    /**
     * Get the gradient for the variable with the specified variable name.
     * Note that in order to run this function, {@link #execBackwards()} must be executed first.
     * All gradient functions are obtained from the results of the execBackwards call.
     *
     * @param varName the variable name to get the gradient variable for.
     * @return The gradient variable for the specified variable
     */
    public SDVariable grad(String varName) {
        if (!sameDiffFunctionInstances.containsKey("grad")) {
            throw new IllegalStateException("Unable to obtain gradient. Please run execBackwards() first.");
        }

        SameDiff grad = getFunction("grad");
        SDVariable var = grad.getVariable(varName);
        return getFunction("grad").getGradForVariable(var.getVarName());
    }


    /**
     * @see #randomUniform(String, double, double, SDVariable)
     */
    public SDVariable randomUniform(double min, double max, SDVariable shape){
        return randomUniform(null, min, max, shape);
    }

    /**
     * Generate a new random SDVariable, where values are randomly sampled according to a uniform distribution,
     * U(min,max)<br>
     * See {@link #randomUniform(double, double, long...)} for the equivalent function where the shape is
     * specified as a long[] instead
     *
     * @param name  Name of the new SDVariable
     * @param min   Minimum value
     * @param max   Maximum value. Must satisfy max >= min
     * @param shape  Shape of the new random SDVariable, as a 1D array
     * @return New SDVariable
     */
    public SDVariable randomUniform(String name, double min, double max, SDVariable shape){
        SDVariable ret = f().randomUniform(min, max, shape);
        return updateVariableNameAndReference(ret, name);
    }

    /**
     * @see #randomUniform(String, double, double, long...)
     */
    public SDVariable randomUniform(double min, double max, long... shape){
        return randomUniform(null, min, max, shape);
    }

    /**
     * Generate a new random SDVariable, where values are randomly sampled according to a uniform distribution,
     * U(min,max)<br>
     * See {@link #randomUniform(double, double, long...)} for the equivalent function where the shape is
     * specified as a SDVariable instead
     *
     * @param name  Name of the new SDVariable
     * @param min   Minimum value
     * @param max   Maximum value. Must satisfy max >= min
     * @param shape Shape of the new random SDVariable
     * @return New SDVariable
     */
    public SDVariable randomUniform(String name, double min, double max, long... shape){
        SDVariable ret = f().randomUniform(min, max, shape);
        return updateVariableNameAndReference(ret, name);
    }

    /**
     * @see #randomNormal(String, double, double, SDVariable)
     */
    public SDVariable randomNormal(double mean, double stddev, SDVariable shape){
        return randomNormal(null, mean, stddev, shape);
    }

    /**
     * Generate a new random SDVariable, where values are randomly sampled according to a Gaussian (normal) distribution,
     * N(mean, stdev)<br>
     * See {@link #randomNormal(String, double, double, long...)} for the equivalent function where the shape is
     * specified as a long[] instead
     *
     * @param name   Name of the new SDVariable
     * @param mean   Mean value for the random array
     * @param stddev Standard deviation for the random array
     * @param shape  Shape of the new random SDVariable, as a 1D array
     * @return New SDVariable
     */
    public SDVariable randomNormal(String name, double mean, double stddev, SDVariable shape){
        SDVariable ret = f().randomNormal(mean, stddev, shape);
        return updateVariableNameAndReference(ret, name);
    }

    /**
     * @see #randomNormal(String, double, double, long...)
     */
    public SDVariable randomNormal(double mean, double stddev, long... shape){
        return randomNormal(null, mean, stddev, shape);
    }

    /**
     * Generate a new random SDVariable, where values are randomly sampled according to a Gaussian (normal) distribution,
     * N(mean, stdev)<br>
     * See {@link #randomNormal(String, double, double, SDVariable)} for the equivalent function where the shape is
     * specified as a long[] instead
     *
     * @param name   Name of the new SDVariable
     * @param mean   Mean value for the random array
     * @param stddev Standard deviation for the random array
     * @param shape  Shape of the new random SDVariable
     * @return New SDVariable
     */
    public SDVariable randomNormal(String name, double mean, double stddev, long... shape){
        SDVariable ret = f().randomNormal(mean, stddev, shape);
        return updateVariableNameAndReference(ret, name);
    }

    /**
     * @see #randomLogNormal(String, double, double, long...)
     */
    public SDVariable randomLogNormal(double mean, double stddev, long... shape){
        return randomLogNormal(null, mean, stddev, shape);
    }

    /**
     * Generate a new random SDVariable, where values are randomly sampled according to a Log Normal distribution,
     * i.e., {@code log(x) ~ N(mean, stdev)}<br>
     *
     * @param name   Name of the new SDVariable
     * @param mean   Mean value for the random array
     * @param stddev Standard deviation for the random array
     * @param shape  Shape of the new random SDVariable
     * @return New SDVariable
     */
    public SDVariable randomLogNormal(String name, double mean, double stddev, long... shape){
        SDVariable ret = f().randomLogNormal(mean, stddev, shape);
        return updateVariableNameAndReference(ret, name);
    }

    /**
     * @see #randomNormalTruncated(String, double, double, long...)
     */
    public SDVariable randomNormalTruncated(double mean, double stddev, long... shape){
        return randomNormalTruncated(null, mean, stddev, shape);
    }

    /**
     * Generate a new random SDVariable, where values are randomly sampled according to a Gaussian (normal) distribution,
     * N(mean, stdev). However, any values more than 1 standard deviation from the mean are dropped and re-sampled<br>
     *
     * @param name   Name of the new SDVariable
     * @param mean   Mean value for the random array
     * @param stddev Standard deviation for the random array
     * @param shape  Shape of the new random SDVariable
     * @return New SDVariable
     */
    public SDVariable randomNormalTruncated(String name, double mean, double stddev, long... shape){
        SDVariable ret = f().randomNormalTruncated(mean, stddev, shape);
        return updateVariableNameAndReference(ret, name);
    }

    /**
     * @see #randomBernoulli(String, double, SDVariable)
     */
    public SDVariable randomBernoulli(double p, SDVariable shape){
        return randomBernoulli(null, p, shape);
    }

    /**
     * Generate a new random SDVariable, where values are randomly sampled according to a Bernoulli distribution,
     * with the specified probability. Array values will have value 1 with probability P and value 0 with probability
     * 1-P.<br>
     * See {@link #randomBernoulli(String, double, long...)}  for the equivalent function where the shape is
     * specified as a long[] instead
     *
     * @param name   Name of the new SDVariable
     * @param p      Probability of value 1
     * @param shape  Shape of the new random SDVariable, as a 1D array
     * @return New SDVariable
     */
    public SDVariable randomBernoulli(String name, double p, SDVariable shape){
        SDVariable ret = f().randomBernoulli(p, shape);
        return updateVariableNameAndReference(ret, name);
    }

    /**
     * @see #randomBernoulli(String, double, long...)
     */
    public SDVariable randomBernoulli(double p, long... shape){
        return randomBernoulli(null, p, shape);
    }

    /**
     * Generate a new random SDVariable, where values are randomly sampled according to a Bernoulli distribution,
     * with the specified probability. Array values will have value 1 with probability P and value 0 with probability
     * 1-P.<br>
     * See {@link #randomBernoulli(String, double, SDVariable)}  for the equivalent function where the shape is
     * specified as a SDVarible instead
     *
     * @param name   Name of the new SDVariable
     * @param p      Probability of value 1
     * @param shape  Shape of the new random SDVariable, as a 1D array
     * @return New SDVariable
     */
    public SDVariable randomBernoulli(String name, double p, long... shape){
        SDVariable ret = f().randomBernoulli(p, shape);
        return updateVariableNameAndReference(ret, name);
    }


    /**
     * Generate a new random SDVariable, where values are randomly sampled according to a Binomial distribution,
     * with the specified number of trials and probability.
     *
     * @param nTrials Number of trials parameter for the binomial distribution
     * @param p       Probability of success for each trial
     * @param shape   Shape of the new random SDVariable, as a 1D array
     * @return New SDVariable
     */
    public SDVariable randomBinomial(int nTrials, double p, long... shape){
        return randomBinomial(null, nTrials, p, shape);
    }

    /**
     * Generate a new random SDVariable, where values are randomly sampled according to a Binomial distribution,
     * with the specified number of trials and probability.
     *
     * @param name    Name of the new SDVariable
     * @param nTrials Number of trials parameter for the binomial distribution
     * @param p       Probability of success for each trial
     * @param shape   Shape of the new random SDVariable, as a 1D array
     * @return New SDVariable
     */
    public SDVariable randomBinomial(String name, int nTrials, double p, long... shape){
        SDVariable ret = f().randomBinomial(nTrials, p, shape);
        return updateVariableNameAndReference(ret, name);
    }

    /**
     * Generate a new random SDVariable, where values are randomly sampled according to a exponential distribution:
     * P(x) = lambda * exp(-lambda * x)
     *
     * @param lambda Must be > 0
     * @param shape  Shape of the output
     * @return new SDVariable
     */
    public SDVariable randomExponential(double lambda, SDVariable shape) {
        return randomExponential(null, lambda, shape);
    }

    /**
     * Generate a new random SDVariable, where values are randomly sampled according to a exponential distribution:
     * P(x) = lambda * exp(-lambda * x)
     *
     * @param name   Name of the output variable
     * @param lambda Must be > 0
     * @param shape  Shape of the new variable
     * @return new SDVaribale
     */
    public SDVariable randomExponential(String name, double lambda, SDVariable shape) {
        SDVariable ret = f().randomExponential(lambda, shape);
        return updateVariableNameAndReference(ret, name);
    }

    /**
     * 2D Convolution layer operation - Upsampling 2d with same scale for both dimensions. NCHW input format.
     *
     * @param input Input - 4d CNN (image) activations in NCHW format (shape [minibatch, channels, height, width])
     * @param scale Scale to upsample in both H and W dimensions
     * @return Upsampled input
     */
    public SDVariable upsampling2d(SDVariable input, int scale) {
        return upsampling2d(null, input, true, scale, scale);
    }

    /**
     * 2D Convolution layer operation - Upsampling 2d with same scale for both dimensions. NCHW input format.
     *
     * @param input Input - 4d CNN (image) activations in NCHW format (shape [minibatch, channels, height, width])
     * @param scale Scale to upsample in both H and W dimensions
     * @return Upsampled input
     */
    public SDVariable upsampling2d(String name, SDVariable input, int scale) {
        return upsampling2d(name, input, true, scale, scale);
    }

    /**
     * 2D Convolution layer operation - Upsampling 2d
     *
     * @param input Input - 4d CNN (image) activations in NCHW format (shape [minibatch, channels, height, width])
     *              or NHWC format (shape [minibatch, height, width, channels])
     * @param nchw   If true: input is in NCHW (minibatch, channels, height, width) format. False: NHWC format
     * @param scaleH Scale to upsample in height dimension
     * @param scaleW Scale to upsample in width dimension
     * @return Upsampled input
     */
    public SDVariable upsampling2d(SDVariable input, boolean nchw, int scaleH, int scaleW) {
        return upsampling2d(null, input, nchw, scaleH, scaleW);
    }

    /**
     * 2D Convolution layer operation - Upsampling 2d
     *
     * @param input  Input, in NCHW format
     * @param nchw   If true: input is in NCHW (minibatch, channels, height, width) format. False: NHWC format
     * @param scaleH Scale to upsample in height dimension
     * @param scaleW Scale to upsample in width dimension
     * @return Upsampled input
     */
    public SDVariable upsampling2d(String name, SDVariable input, boolean nchw, int scaleH, int scaleW) {
        SDVariable ret = f().upsampling2d(input, nchw, scaleH, scaleW);
        return updateVariableNameAndReference(ret, name);
    }

    /**
     * 2D Convolution layer operation - average pooling 2d
     *
     * @param input           the input to average pooling 2d operation - 4d CNN (image) activations in NCHW format
     *                        (shape [minibatch, channels, height, width]) or NHWC format (shape [minibatch, height, width, channels])
     * @param pooling2DConfig the configuration for
     * @return Result after applying average pooling on the input
     */
    public SDVariable avgPooling2d(SDVariable input, Pooling2DConfig pooling2DConfig) {
        return avgPooling2d(null, input, pooling2DConfig);
    }

    /**
     * 2D Convolution layer operation - average pooling 2d
     *
     * @param name            name of the operation in SameDiff
     * @param input           the input to average pooling 2d operation - 4d CNN (image) activations in NCHW format
     *                        (shape [minibatch, channels, height, width]) or NHWC format (shape [minibatch, height, width, channels])
     * @param pooling2DConfig the configuration
     * @return Result after applying average pooling on the input
     */
    public SDVariable avgPooling2d(String name, SDVariable input, Pooling2DConfig pooling2DConfig) {
        SDVariable ret = f().avgPooling2d(input, pooling2DConfig);
        return updateVariableNameAndReference(ret, name);
    }

    /**
     * 2D Convolution layer operation - max pooling 2d
     *
     * @param input           the input to max pooling 2d operation - 4d CNN (image) activations in NCHW format
     *                        (shape [minibatch, channels, height, width]) or NHWC format (shape [minibatch, height, width, channels])
     * @param pooling2DConfig the configuration
     * @return Result after applying max pooling on the input
     */
    public SDVariable maxPooling2d(SDVariable input, Pooling2DConfig pooling2DConfig) {
        return maxPooling2d(null, input, pooling2DConfig);
    }

    /**
     * 2D Convolution layer operation - max pooling 2d
     *
     * @param name            name of the operation in SameDiff
     * @param input           the input to max pooling 2d operation - 4d CNN (image) activations in NCHW format
     *                        (shape [minibatch, channels, height, width]) or NHWC format (shape [minibatch, height, width, channels])
     * @param pooling2DConfig the configuration
     * @return Result after applying max pooling on the input
     */
    public SDVariable maxPooling2d(String name, SDVariable input, Pooling2DConfig pooling2DConfig) {
        SDVariable ret = f().maxPooling2d(input, pooling2DConfig);
        return updateVariableNameAndReference(ret, name);
    }

    /**
     * 3D convolution layer operation - average pooling 3d
     *
     * @param input           the input to average pooling 3d operation - 5d activations in NCDHW format
     *                        (shape [minibatch, channels, depth, height, width]) or NDHWC format
     *                        (shape [minibatch, depth, height, width, channels])
     * @param pooling3DConfig the configuration
     * @return Result after applying average pooling on the input
     */
    public SDVariable avgPooling3d(SDVariable input, Pooling3DConfig pooling3DConfig) {
        return avgPooling3d(null, input, pooling3DConfig);
    }

    /**
     * 3D convolution layer operation - average pooling 3d
     *
     * @param name            name of the operation in SameDiff
     * @param input           the input to average pooling 3d operation - 5d activations in NCDHW format
     *                        (shape [minibatch, channels, depth, height, width]) or NDHWC format
     *                        (shape [minibatch, depth, height, width, channels])
     * @param pooling3DConfig the configuration
     * @return Result after applying average pooling on the input
     */
    public SDVariable avgPooling3d(String name, SDVariable input, Pooling3DConfig pooling3DConfig) {
        SDVariable ret = f().avgPooling3d(input, pooling3DConfig);
        return updateVariableNameAndReference(ret, name);
    }

    /**
     * 3D convolution layer operation - max pooling 3d operation.
     *
     * @param input           the input to average pooling 3d operation - 5d activations in NCDHW format
     *                        (shape [minibatch, channels, depth, height, width]) or NDHWC format
     *                        (shape [minibatch, depth, height, width, channels])
     * @param pooling3DConfig the configuration
     * @return Result after applying max pooling on the input
     */
    public SDVariable maxPooling3d(SDVariable input, Pooling3DConfig pooling3DConfig) {
        return maxPooling3d(null, input, pooling3DConfig);
    }

    /**
     * 3D convolution layer operation - max pooling 3d operation.
     *
     * @param name            name of the operation in SameDiff
     * @param input           the input to average pooling 3d operation - 5d activations in NCDHW format
     *                        (shape [minibatch, channels, depth, height, width]) or NDHWC format
     *                        (shape [minibatch, depth, height, width, channels])
     * @param pooling3DConfig the configuration
     * @return Result after applying max pooling on the input
     */
    public SDVariable maxPooling3d(String name, SDVariable input, Pooling3DConfig pooling3DConfig) {
        SDVariable ret = f().maxPooling3d(input, pooling3DConfig);
        return updateVariableNameAndReference(ret, name);
    }

    /**
     * 1D Convolution layer operation - Conv1d
     *
     * @param input        the input array/activations for the conv1d op
     * @param weights      weights for conv1d op - rank 3 array with values [kernelSize, inputChannels, outputChannels]
     * @param conv1DConfig the configuration
     * @return
     */
    public SDVariable conv1d(SDVariable input, SDVariable weights, Conv1DConfig conv1DConfig) {
        return conv1d(null, input, weights, conv1DConfig);
    }

    /**
     * Conv1d operation.
     *
     * @param name         name of the operation in SameDiff
     * @param input        the inputs to conv1d
     * @param weights      weights for conv1d op - rank 3 array with values [kernelSize, inputChannels, outputChannels]
     * @param conv1DConfig the configuration
     * @return
     */
    public SDVariable conv1d(String name, SDVariable input, SDVariable weights, Conv1DConfig conv1DConfig) {
        SDVariable ret = f().conv1d(input, weights, conv1DConfig);
        return updateVariableNameAndReference(ret, name);
    }


    /**
     * 2D convolution layer operation - local response normalization
     *
     * @param inputs    the inputs to lrn
     * @param lrnConfig the configuration
     * @return
     */
    public SDVariable localResponseNormalization(SDVariable inputs, LocalResponseNormalizationConfig lrnConfig) {
        return localResponseNormalization(null, inputs, lrnConfig);
    }

    /**
     * 2D convolution layer operation - local response normalization
     *
     * @param name      name of the operation in SameDiff
     * @param input    the inputs to lrn
     * @param lrnConfig the configuration
     * @return
     */
    public SDVariable localResponseNormalization(String name, SDVariable input,
                                                 LocalResponseNormalizationConfig lrnConfig) {
        SDVariable ret = f().localResponseNormalization(input, lrnConfig);
        return updateVariableNameAndReference(ret, name);
    }

    /**
     * 2D Convolution operation (without bias)
     *
     * @param layerInput the input to max pooling 2d operation - 4d CNN (image) activations in NCHW format
     *                   (shape [minibatch, channels, height, width]) or NHWC format (shape [minibatch, height, width, channels])
     * @param weights    Weights for the convolution operation. 4 dimensions with format [kernelHeight, kernelWidth, inputChannels, outputChannels]
     * @param config     Conv2DConfig configuration
     * @return result of conv2d op
     */
    public SDVariable conv2d(SDVariable layerInput, SDVariable weights, Conv2DConfig config) {
        return conv2d(layerInput, weights, null, config);
    }


    /**
     * 2D Convolution operation with optional bias
     *
     * @param layerInput the input to max pooling 2d operation - 4d CNN (image) activations in NCHW format
     *                   (shape [minibatch, channels, height, width]) or NHWC format (shape [minibatch, height, width, channels])
     * @param weights    Weights for the convolution operation. 4 dimensions with format [kernelHeight, kernelWidth, inputChannels, outputChannels]
     * @param bias       Optional 1D bias array with shape [outputChannels]. May be null.
     * @param config     Conv2DConfig configuration
     * @return result of conv2d op
     */
    public SDVariable conv2d(SDVariable layerInput, SDVariable weights, SDVariable bias, Conv2DConfig config) {
        SDVariable[] arr = new SDVariable[bias == null ? 2 : 3];
        arr[0] = layerInput;
        arr[1] = weights;
        if (bias != null)
            arr[2] = bias;
        return conv2d(arr, config);
    }

    /**
     * 2D Convolution operation with optional bias
     *
     * @param inputs an array with either 2 elements (layerInput, weights) or 3 elements (layerInput, weights, bias) as
     *               described in {@link #conv2d(SDVariable, SDVariable, SDVariable, Conv2DConfig)}
     * @param config     Conv2DConfig configuration
     * @return result of convolution 2d operation
     */
    public SDVariable conv2d(SDVariable[] inputs, Conv2DConfig config) {
        return conv2d(null, inputs, config);
    }

    /**
     * 2D Convolution operation with optional bias
     *
     * @param name   Name of the output SDVariable
     * @param inputs an array with either 2 elements (layerInput, weights) or 3 elements (layerInput, weights, bias) as
     *               described in {@link #conv2d(SDVariable, SDVariable, SDVariable, Conv2DConfig)}
     * @param config Conv2DConfig configuration
     * @return result of convolution 2d operation
     */
    public SDVariable conv2d(String name, SDVariable[] inputs, Conv2DConfig config) {
        SDVariable ret = f().conv2d(inputs, config);
        return updateVariableNameAndReference(ret, name);
    }

    /**
     * Depth-wise 2D convolution operation without bias
     *
     * @param layerInput   the input to max pooling 2d operation - 4d CNN (image) activations in NCHW format
     *                     (shape [minibatch, channels, height, width]) or NHWC format (shape [minibatch, height, width, channels])
     * @param depthWeights Depth-wise conv2d weights. 4 dimensions with format [kernelHeight, kernelWidth, inputChannels, depthMultiplier]
     * @param config       Conv2DConfig configuration
     * @return result of conv2d op
     */
    public SDVariable depthWiseConv2d(SDVariable layerInput, SDVariable depthWeights, Conv2DConfig config) {
        return depthWiseConv2d(layerInput, depthWeights, null, config);
    }


    /**
     * Depth-wise 2D convolution operation with optional bias
     *
     * @param layerInput   the input to max pooling 2d operation - 4d CNN (image) activations in NCHW format
     *                     (shape [minibatch, channels, height, width]) or NHWC format (shape [minibatch, height, width, channels])
     * @param depthWeights Depth-wise conv2d weights. 4 dimensions with format [kernelHeight, kernelWidth, inputChannels, depthMultiplier]
     * @param bias         Optional 1D bias array with shape [outputChannels]. May be null.
     * @param config       Conv2DConfig configuration
     * @return result of depthwise conv2d op
     */
    public SDVariable depthWiseConv2d(SDVariable layerInput, SDVariable depthWeights, SDVariable bias, Conv2DConfig config) {
        SDVariable[] arr = new SDVariable[bias == null ? 2 : 3];
        arr[0] = layerInput;
        arr[1] = depthWeights;
        if (bias != null)
            arr[2] = bias;
        return depthWiseConv2d(arr, config);
    }


    /**
     * Depth-wise convolution 2D operation.
     *
     * @param inputs            the inputs to depth-wise conv2d. An array with either 2 elements (layerInput, depthWeights)
     *                          or 3 elements (layerInput, depthWeights, bias) as described in
     *                          {@link #depthWiseConv2d(SDVariable, SDVariable, SDVariable, Conv2DConfig)}
     * @param depthConv2DConfig the configuration
     * @return result of depthwise conv2d op
     */
    public SDVariable depthWiseConv2d(SDVariable[] inputs, Conv2DConfig depthConv2DConfig) {
        return depthWiseConv2d(null, inputs, depthConv2DConfig);
    }


    /**
     * Depth-wise convolution 2D operation.
     *
     * @param name              name of the output variable
     * @param inputs            the inputs to depth-wise conv2d. An array with either 2 elements (layerInput, depthWeights)
     *                          or 3 elements (layerInput, depthWeights, bias) as described in
     *                          {@link #depthWiseConv2d(SDVariable, SDVariable, SDVariable, Conv2DConfig)}
     * @param depthConv2DConfig the configuration
     * @return result of depthwise conv2d op
     */
    public SDVariable depthWiseConv2d(String name, SDVariable[] inputs, Conv2DConfig depthConv2DConfig) {
        SDVariable ret = f().depthWiseConv2d(inputs, depthConv2DConfig);
        return updateVariableNameAndReference(ret, name);
    }


    /**
     * Separable 2D convolution operation without bias
     *
     * @param layerInput   the input to max pooling 2d operation - 4d CNN (image) activations in NCHW format
     *                     (shape [minibatch, channels, height, width]) or NHWC format (shape [minibatch, height, width, channels])
     * @param depthWeights Separable conv2d depth weights. 4 dimensions with format [kernelHeight, kernelWidth, inputChannels, depthMultiplier]
     * @param pointWeights Point weights, rank 4 with format [1, 1, inputChannels*depthMultiplier, outputChannels]
     *                     May be null
     * @param config       Conv2DConfig configuration
     * @return result of separable convolution 2d operation
     */
    public SDVariable separableConv2d(SDVariable layerInput, SDVariable depthWeights, SDVariable pointWeights,
                                      Conv2DConfig config) {
        return separableConv2d(layerInput, depthWeights, pointWeights, null, config);
    }


    /**
     * Separable 2D convolution operation with optional bias
     *
     * @param layerInput   the input to max pooling 2d operation - 4d CNN (image) activations in NCHW format
     *                     (shape [minibatch, channels, height, width]) or NHWC format (shape [minibatch, height, width, channels])
     * @param depthWeights Separable conv2d depth weights. 4 dimensions with format [kernelHeight, kernelWidth, inputChannels, depthMultiplier]
     * @param pointWeights Point weights, rank 4 with format [1, 1, inputChannels*depthMultiplier, outputChannels]
     *                     May be null
     * @param bias         Optional bias, rank 1 with shape [outputChannels]. May be null.
     * @param config       Conv2DConfig configuration
     * @return result of separable convolution 2d operation
     */
    public SDVariable separableConv2d(SDVariable layerInput, SDVariable depthWeights, SDVariable pointWeights,
                                      SDVariable bias, Conv2DConfig config) {
        SDVariable[] arr = new SDVariable[bias == null ? 3 : 4];
        arr[0] = layerInput;
        arr[1] = depthWeights;
        arr[2] = pointWeights;
        if (bias != null)
            arr[3] = bias;
        return sconv2d(arr, config);
    }

    /**
     * Separable 2D convolution operation with/without optional bias
     *
     * @param inputs       the inputs to separable conv2 operation. Should be length 3 (layerInput, depthWeights, pointWeights)
     *                     or length 4 (layerInput, depthWeights, pointWeights, bias) as described in {@link #separableConv2d(SDVariable, SDVariable, SDVariable, SDVariable, Conv2DConfig)}
     * @param conv2DConfig the configuration
     * @return result of separable convolution 2d operation
     */
    public SDVariable sconv2d(SDVariable[] inputs, Conv2DConfig conv2DConfig) {
        return sconv2d(null, inputs, conv2DConfig);
    }


    /**
     * Separable 2D convolution operation with/without optional bias
     *
     * @param name         name of the output variable
     * @param inputs       the inputs to separable conv2 operation. Should be length 3 (layerInput, depthWeights, pointWeights)
     *                     or length 4 (layerInput, depthWeights, pointWeights, bias) as described in {@link #separableConv2d(SDVariable, SDVariable, SDVariable, SDVariable, Conv2DConfig)}
     * @param conv2DConfig the configuration
     * @return result of separable convolution 2d operation
     */
    public SDVariable sconv2d(String name, SDVariable[] inputs, Conv2DConfig conv2DConfig) {
        SDVariable ret = f().sconv2d(inputs, conv2DConfig);
        return updateVariableNameAndReference(ret, name);
    }


    /**
     * 2D deconvolution operation without bias
     *
     * @param layerInput     the input to deconvolution 2d operation - 4d CNN (image) activations in NCHW format
     *                       (shape [minibatch, channels, height, width]) or NHWC format (shape [minibatch, height, width, channels])
     * @param weights        Weights for the 2d deconvolution operation. 4 dimensions with format [inputChannels, outputChannels, kernelHeight, kernelWidth].
     * @param deconv2DConfig DeConv2DConfig configuration
     * @return result of deconv2d op
     */
    public SDVariable deconv2d(SDVariable layerInput, SDVariable weights, DeConv2DConfig deconv2DConfig) {
        return deconv2d(layerInput, weights, null, deconv2DConfig);
    }


    /**
     * 2D deconvolution operation with optional bias
     *
     * @param layerInput     the input to deconvolution 2d operation - 4d CNN (image) activations in NCHW format
     *                       (shape [minibatch, channels, height, width]) or NHWC format (shape [minibatch, height, width, channels])
     * @param weights        Weights for the 2d deconvolution operation. 4 dimensions with format [inputChannels, outputChannels, kernelHeight, kernelWidth].
     * @param bias           Optional 1D bias array with shape [outputChannels]. May be null.
     * @param deconv2DConfig DeConv2DConfig configuration
     * @return result of deconv2d op
     */
    public SDVariable deconv2d(SDVariable layerInput, SDVariable weights, SDVariable bias, DeConv2DConfig deconv2DConfig) {
        SDVariable[] arr = new SDVariable[bias == null ? 2 : 3];
        arr[0] = layerInput;
        arr[1] = weights;
        if (bias != null)
            arr[2] = bias;
        return deconv2d(arr, deconv2DConfig);
    }

    /**
     * 2D deconvolution operation with or without optional bias
     *
     * @param inputs         Inputs to the deconvolution 2d operation - input array of length 2 (layerInput, weights)
     *                       or length 3 (layerInput, weights, bias) as described in {@link #deconv2d(SDVariable[], DeConv2DConfig)}
     * @param deconv2DConfig the configuration
     * @return result of deconv2d op
     */
    public SDVariable deconv2d(SDVariable[] inputs, DeConv2DConfig deconv2DConfig) {
        return deconv2d(null, inputs, deconv2DConfig);
    }


    /**
     * 2D deconvolution operation with or without optional bias
     *
     * @param name           Name of the output variable
     * @param inputs         Inputs to the deconvolution 2d operation - input array of length 2 (layerInput, weights)
     *                       or length 3 (layerInput, weights, bias) as described in {@link #deconv2d(SDVariable[], DeConv2DConfig)}
     * @param deconv2DConfig the configuration
     * @return result of deconv2d op
     */
    public SDVariable deconv2d(String name, SDVariable[] inputs, DeConv2DConfig deconv2DConfig) {
        SDVariable ret = f().deconv2d(inputs, deconv2DConfig);
        return updateVariableNameAndReference(ret, name);
    }


    /**
     * Convolution 3D operation without bias
     *
     * @param input        the input to average pooling 3d operation - 5d activations in NCDHW format
     *                     (shape [minibatch, channels, depth, height, width]) or NDHWC format
     *                     (shape [minibatch, depth, height, width, channels])
     * @param weights      Weights for conv3d. Rank 5 with shape [kernelDepth, kernelHeight, kernelWidth, inputChannels, outputChannels].
     * @param conv3DConfig the configuration
     * @return Conv3d output variable
     */
    public SDVariable conv3d(SDVariable input, SDVariable weights, Conv3DConfig conv3DConfig) {
        return conv3d(null, input, weights, null, conv3DConfig);
    }

    /**
     * Convolution 3D operation with optional bias
     *
     * @param input        the input to average pooling 3d operation - 5d activations in NCDHW format
     *                     (shape [minibatch, channels, depth, height, width]) or NDHWC format
     *                     (shape [minibatch, depth, height, width, channels])
     * @param weights      Weights for conv3d. Rank 5 with shape [kernelDepth, kernelHeight, kernelWidth, inputChannels, outputChannels].
     * @param bias         Optional 1D bias array with shape [outputChannels]. May be null.
     * @param conv3DConfig the configuration
     * @return Conv3d output variable
     */
    public SDVariable conv3d(SDVariable input, SDVariable weights, SDVariable bias, Conv3DConfig conv3DConfig) {
        return conv3d(null, input, weights, bias, conv3DConfig);
    }

    /**
     * Convolution 3D operation without bias
     *
     * @param name         Name of the output variable
     * @param input        the input to average pooling 3d operation - 5d activations in NCDHW format
     *                     (shape [minibatch, channels, depth, height, width]) or NDHWC format
     *                     (shape [minibatch, depth, height, width, channels])
     * @param weights      Weights for conv3d. Rank 5 with shape [kernelDepth, kernelHeight, kernelWidth, inputChannels, outputChannels].
     * @param conv3DConfig the configuration
     * @return Conv3d output variable
     */
    public SDVariable conv3d(String name, SDVariable input, SDVariable weights, Conv3DConfig conv3DConfig) {
        return conv3d(name, input, weights, null, conv3DConfig);
    }

    /**
     * Convolution 3D operation with optional bias
     *
     * @param name         Name of the output variable
     * @param input        the input to average pooling 3d operation - 5d activations in NCDHW format
     *                     (shape [minibatch, channels, depth, height, width]) or NDHWC format
     *                     (shape [minibatch, depth, height, width, channels])
     * @param weights      Weights for conv3d. Rank 5 with shape [kernelDepth, kernelHeight, kernelWidth, inputChannels, outputChannels].
     * @param bias         Optional 1D bias array with shape [outputChannels]. May be null.
     * @param conv3DConfig the configuration
     * @return Conv3d output variable
     */
    public SDVariable conv3d(String name, SDVariable input, SDVariable weights, SDVariable bias, Conv3DConfig conv3DConfig) {
        SDVariable[] args;
        if (bias == null) {
            args = new SDVariable[]{input, weights};
        } else {
            args = new SDVariable[]{input, weights, bias};
        }
        SDVariable ret = f().conv3d(args, conv3DConfig);
        return updateVariableNameAndReference(ret, name);
    }

    /**
     * Batch norm operation.
     * @see #batchNorm(String, SDVariable, SDVariable, SDVariable, SDVariable, SDVariable, double, int...)
     */
    public SDVariable batchNorm(SDVariable input, SDVariable mean,
                                SDVariable variance, SDVariable gamma,
                                SDVariable beta, double epsilon, int... axis) {
        return batchNorm(null, input, mean, variance, gamma, beta, true, true, epsilon, axis);
    }

    /**
     * Neural network batch normalization operation.<br>
     * For details, see <a href="http://arxiv.org/abs/1502.03167">http://arxiv.org/abs/1502.03167</a>
     *
     * @param name       Name of the output variable
     * @param input      Input variable.
     * @param mean       Mean value. For 1d axis, this should match input.size(axis)
     * @param variance   Variance value. For 1d axis, this should match input.size(axis)
     * @param gamma      Gamma value. For 1d axis, this should match input.size(axis)
     * @param beta       Beta value. For 1d axis, this should match input.size(axis)
     * @param epsilon    Epsilon constant for numerical stability (to avoid division by 0)
     * @param axis       For 2d CNN activations: 1 for NCHW format activations, or 3 for NHWC format activations.<br>
     *                   For 3d CNN activations: 1 for NCDHW format, 4 for NDHWC<br>
     *                   For 1d/RNN activations: 1 for NCW format, 2 for NWC
     * @return Output variable for batch normalization
     */
    public SDVariable batchNorm(String name, SDVariable input, SDVariable mean,
                                SDVariable variance, SDVariable gamma,
                                SDVariable beta, double epsilon, int... axis) {
        return batchNorm(name, input, mean, variance, gamma, beta, true, true, epsilon, axis);
    }

    /**
     * Batch normalization with optional application of gamma/beta args.
     * See {@link #batchNorm(String, SDVariable, SDVariable, SDVariable, SDVariable, SDVariable, double, int...)}
     */
    public SDVariable batchNorm(String name, SDVariable input, SDVariable mean,
                                SDVariable variance, SDVariable gamma,
                                SDVariable beta, boolean applyGamma, boolean applyBeta, double epsilon, int... axis) {
        SDVariable res = f().batchNorm(input, mean, variance, gamma, beta, applyGamma, applyBeta, epsilon, axis);
        return updateVariableNameAndReference(res, name);
    }

    /**
     * im2col operation for use in 2D convolution operations. Outputs a 6d array with shape
     * [minibatch, inputChannels, kernelHeight, kernelWidth, outputHeight, outputWidth]
     *
     * @param in     Input - rank 4 input with shape [minibatch, inputChannels, height, width]
     * @param config Convolution configuration for the im2col operation
     * @return Im2Col output variable
     */
    public SDVariable im2Col(SDVariable in, Conv2DConfig config) {
        return im2Col(null, in, config);
    }

    /**
     * im2col operation for use in 2D convolution operations. Outputs a 6d array with shape
     * [minibatch, inputChannels, kernelHeight, kernelWidth, outputHeight, outputWidth]
     *
     * @param name   Name of the output variable
     * @param in     Input - rank 4 input with shape [minibatch, inputChannels, height, width]
     * @param config Convolution configuration for the im2col operation
     * @return Im2Col output variable
     */
    public SDVariable im2Col(String name, SDVariable in, Conv2DConfig config) {
        SDVariable ret = f().im2Col(in, config);
        return updateVariableNameAndReference(ret, name);
    }

    /**
     * col2im operation for use in 2D convolution operations. Outputs a 4d array with shape
     * [minibatch, inputChannels, height, width]
     *
     * @param in     Input - rank 6 input with shape [minibatch, inputChannels, kernelHeight, kernelWidth, outputHeight, outputWidth]
     * @param config Convolution configuration for the col2im operation
     * @return Col2Im output variable
     */
    public SDVariable col2Im(SDVariable in, Conv2DConfig config) {
        return col2Im(null, in, config);
    }

    /**
     * col2im operation for use in 2D convolution operations. Outputs a 4d array with shape
     * [minibatch, inputChannels, height, width]
     *
     * @param name   Name of the output variable
     * @param in     Input - rank 6 input with shape [minibatch, inputChannels, kernelHeight, kernelWidth, outputHeight, outputWidth]
     * @param config Convolution configuration for the col2im operation
     * @return Col2Im output variable
     */
    public SDVariable col2Im(String name, SDVariable in, Conv2DConfig config) {
        SDVariable ret = f().col2Im(in, config);
        return updateVariableNameAndReference(ret, name);
    }

    /**
     * Create a new scalar (rank 0) SDVariable with the specified value
     * @param name  Name of the SDVariable
     * @param value Value to initialize the variable with
     * @return SDVariable
     */
    public SDVariable scalar(String name, double value) {
        return var(name, Nd4j.scalar(value));
    }


    /**
     * Greater than or equals operation: elementwise x >= y<br>
     * Returns an array with the same shape/size as the input, with values 1 where condition is satisfied, or
     * value 0 otherwise
     *
     * @param x Input array
     * @param y Double value argument to use in operation
     * @return Output SDVariable with values 0 and 1 based on where the condition is satisfied
     */
    public SDVariable gte(SDVariable x, double y) {
        return gte(null, x, y);
    }

    /**
     * Greater than or equals operation: elementwise x >= y<br>
     * Returns an array with the same shape/size as the input, with values 1 where condition is satisfied, or
     * value 0 otherwise
     *
     * @param name Name of the output variable
     * @param x    Input array
     * @param y    Double value argument to use in operation
     * @return Output SDVariable with values 0 and 1 based on where the condition is satisfied
     */
    public SDVariable gte(String name, SDVariable x, double y) {
        SDVariable result = functionFactory.gte(x, y);
        return updateVariableNameAndReference(result, name);
    }

    /**
     * Less than or equals operation: elementwise x <= y<br>
     * Returns an array with the same shape/size as the input, with values 1 where condition is satisfied, or
     * value 0 otherwise
     *
     * @param x Input array
     * @param y Double value argument to use in operation
     * @return Output SDVariable with values 0 and 1 based on where the condition is satisfied
     */
    public SDVariable lte(SDVariable x, double y) {
        return lte(null, x, y);
    }

    /**
     * Less than or equals operation: elementwise x <= y<br>
     * Returns an array with the same shape/size as the input, with values 1 where condition is satisfied, or
     * value 0 otherwise
     *
     * @param name Name of the output variable
     * @param x    Input array
     * @param y    Double value argument to use in operation
     * @return Output SDVariable with values 0 and 1 based on where the condition is satisfied
     */
    public SDVariable lte(String name, SDVariable x, double y) {
        SDVariable result = functionFactory.lte(x, y);
        return updateVariableNameAndReference(result, name);
    }


    /**
     * Greater than operation: elementwise x > y<br>
     * Returns an array with the same shape/size as the input, with values 1 where condition is satisfied, or
     * value 0 otherwise
     *
     * @param x Input array
     * @param y Double value argument to use in operation
     * @return Output SDVariable with values 0 and 1 based on where the condition is satisfied
     */
    public SDVariable gt(SDVariable x, double y) {
        return gt(null, x, y);
    }

    /**
     * Greater than operation: elementwise x > y<br>
     * Returns an array with the same shape/size as the input, with values 1 where condition is satisfied, or
     * value 0 otherwise
     *
     * @param name Name of the output variable
     * @param x    Input array
     * @param y    Double value argument to use in operation
     * @return Output SDVariable with values 0 and 1 based on where the condition is satisfied
     */
    public SDVariable gt(String name, SDVariable x, double y) {
        SDVariable result = functionFactory.gt(x, y);
        return updateVariableNameAndReference(result, name);
    }

    /**
     * Less than operation: elementwise x < y<br>
     * Returns an array with the same shape/size as the input, with values 1 where condition is satisfied, or
     * value 0 otherwise
     *
     * @param x Input array
     * @param y Double value argument to use in operation
     * @return Output SDVariable with values 0 and 1 based on where the condition is satisfied
     */
    public SDVariable lt(SDVariable x, double y) {
        return lt(null, x, y);
    }

    /**
     * Less than operation: elementwise x < y<br>
     * Returns an array with the same shape/size as the input, with values 1 where condition is satisfied, or
     * value 0 otherwise
     *
     * @param name Name of the output variable
     * @param x    Input array
     * @param y    Double value argument to use in operation
     * @return Output SDVariable with values 0 and 1 based on where the condition is satisfied
     */
    public SDVariable lt(String name, SDVariable x, double y) {
        SDVariable result = functionFactory.lt(x, y);
        return updateVariableNameAndReference(result, name);
    }

    /**
     * Not equals operation: elementwise x != y<br>
     * Returns an array with the same shape/size as the input, with values 1 where condition is satisfied, or
     * value 0 otherwise
     *
     * @param x Input array
     * @param y Double value argument to use in operation
     * @return Output SDVariable with values 0 and 1 based on where the condition is satisfied
     */
    public SDVariable neq(SDVariable x, double y) {
        return neq(null, x, y);
    }

    /**
     * Not equals operation: elementwise x != y<br>
     * Returns an array with the same shape/size as the input, with values 1 where condition is satisfied, or
     * value 0 otherwise
     *
     * @param name Name of the output variable
     * @param x    Input array
     * @param y    Double value argument to use in operation
     * @return Output SDVariable with values 0 and 1 based on where the condition is satisfied
     */
    public SDVariable neq(String name, SDVariable x, double y) {
        SDVariable result = functionFactory.neq(x, y);
        return updateVariableNameAndReference(result, name);
    }

    /**
     * Equals operation: elementwise x == y<br>
     * Returns an array with the same shape/size as the input, with values 1 where condition is satisfied, or
     * value 0 otherwise
     *
     * @param x Input array
     * @param y Double value argument to use in operation
     * @return Output SDVariable with values 0 and 1 based on where the condition is satisfied
     */
    public SDVariable eq(SDVariable x, double y) {
        return eq(null, x, y);
    }

    /**
     * Equals operation: elementwise x == y<br>
     * Returns an array with the same shape/size as the input, with values 1 where condition is satisfied, or
     * value 0 otherwise
     *
     * @param name Name of the output variable
     * @param x    Input array
     * @param y    Double value argument to use in operation
     * @return Output SDVariable with values 0 and 1 based on where the condition is satisfied
     */
    public SDVariable eq(String name, SDVariable x, double y) {
        SDVariable result = functionFactory.eq(x, y);
        return updateVariableNameAndReference(result, name);
    }

    /**
     * Greater than or equal to operation: elementwise x >= y<br>
     * If x and y arrays have equal shape, the output shape is the same as these inputs.<br>
     * Note: supports broadcasting if x and y have different shapes and are broadcastable.<br>
     * Returns an array with values 1 where condition is satisfied, or value 0 otherwise.
     *
     * @param x Input 1
     * @param y Input 2
     * @return Output SDVariable with values 0 and 1 based on where the condition is satisfied
     */
    public SDVariable gte(SDVariable x, SDVariable y) {
        return gte(null, x, y);
    }

    /**
     * Greater than or equal to operation: elementwise x >= y<br>
     * If x and y arrays have equal shape, the output shape is the same as these inputs.<br>
     * Note: supports broadcasting if x and y have different shapes and are broadcastable.<br>
     * Returns an array with values 1 where condition is satisfied, or value 0 otherwise.
     *
     * @param name Name of the output variable
     * @param x    Input 1
     * @param y    Input 2
     * @return Output SDVariable with values 0 and 1 based on where the condition is satisfied
     */
    public SDVariable gte(String name, SDVariable x, SDVariable y) {
        SDVariable result = functionFactory.gte(x, y);
        return updateVariableNameAndReference(result, name);
    }

    /**
     * Less than or equal to operation: elementwise x <= y<br>
     * If x and y arrays have equal shape, the output shape is the same as these inputs.<br>
     * Note: supports broadcasting if x and y have different shapes and are broadcastable.<br>
     * Returns an array with values 1 where condition is satisfied, or value 0 otherwise.
     *
     * @param x Input 1
     * @param y Input 2
     * @return Output SDVariable with values 0 and 1 based on where the condition is satisfied
     */
    public SDVariable lte(SDVariable x, SDVariable y) {
        return lte(null, x, y);
    }

    /**
     * Less than or equal to operation: elementwise x <= y<br>
     * If x and y arrays have equal shape, the output shape is the same as these inputs.<br>
     * Note: supports broadcasting if x and y have different shapes and are broadcastable.<br>
     * Returns an array with values 1 where condition is satisfied, or value 0 otherwise.
     *
     * @param name Name of the output variable
     * @param x    Input 1
     * @param y    Input 2
     * @return Output SDVariable with values 0 and 1 based on where the condition is satisfied
     */
    public SDVariable lte(String name, SDVariable x, SDVariable y) {
        SDVariable result = functionFactory.lte(x, y);
        return updateVariableNameAndReference(result, name);
    }

    /**
     * Greater than operation: elementwise x > y<br>
     * If x and y arrays have equal shape, the output shape is the same as these inputs.<br>
     * Note: supports broadcasting if x and y have different shapes and are broadcastable.<br>
     * Returns an array with values 1 where condition is satisfied, or value 0 otherwise.
     *
     * @param x Input 1
     * @param y Input 2
     * @return Output SDVariable with values 0 and 1 based on where the condition is satisfied
     */
    public SDVariable gt(SDVariable x, SDVariable y) {
        return gt(null, x, y);
    }

    /**
     * Greater than operation: elementwise x > y<br>
     * If x and y arrays have equal shape, the output shape is the same as these inputs.<br>
     * Note: supports broadcasting if x and y have different shapes and are broadcastable.<br>
     * Returns an array with values 1 where condition is satisfied, or value 0 otherwise.
     *
     * @param name Name of the output variable
     * @param x    Input 1
     * @param y    Input 2
     * @return Output SDVariable with values 0 and 1 based on where the condition is satisfied
     */
    public SDVariable gt(String name, SDVariable x, SDVariable y) {
        SDVariable result = functionFactory.gt(x, y);
        return updateVariableNameAndReference(result, name);
    }

    /**
     * Less than operation: elementwise x < y<br>
     * If x and y arrays have equal shape, the output shape is the same as these inputs.<br>
     * Note: supports broadcasting if x and y have different shapes and are broadcastable.<br>
     * Returns an array with values 1 where condition is satisfied, or value 0 otherwise.
     *
     * @param x Input 1
     * @param y Input 2
     * @return Output SDVariable with values 0 and 1 based on where the condition is satisfied
     */
    public SDVariable lt(SDVariable x, SDVariable y) {
        return lt(null, x, y);
    }

    /**
     * Less than operation: elementwise x < y<br>
     * If x and y arrays have equal shape, the output shape is the same as these inputs.<br>
     * Note: supports broadcasting if x and y have different shapes and are broadcastable.<br>
     * Returns an array with values 1 where condition is satisfied, or value 0 otherwise.
     *
     * @param name Name of the output variable
     * @param x    Input 1
     * @param y    Input 2
     * @return Output SDVariable with values 0 and 1 based on where the condition is satisfied
     */
    public SDVariable lt(String name, SDVariable x, SDVariable y) {
        SDVariable result = functionFactory.lt(x, y);
        return updateVariableNameAndReference(result, name);
    }

    /**
     * Not equal to operation: elementwise x != y<br>
     * If x and y arrays have equal shape, the output shape is the same as these inputs.<br>
     * Note: supports broadcasting if x and y have different shapes and are broadcastable.<br>
     * Returns an array with values 1 where condition is satisfied, or value 0 otherwise.
     *
     * @param x Input 1
     * @param y Input 2
     * @return Output SDVariable with values 0 and 1 based on where the condition is satisfied
     */
    public SDVariable neq(SDVariable x, SDVariable y) {
        return neq(null, x, y);
    }

    /**
     * Not equal to operation: elementwise x != y<br>
     * If x and y arrays have equal shape, the output shape is the same as these inputs.<br>
     * Note: supports broadcasting if x and y have different shapes and are broadcastable.<br>
     * Returns an array with values 1 where condition is satisfied, or value 0 otherwise.
     *
     * @param name Name of the output variable
     * @param x    Input 1
     * @param y    Input 2
     * @return Output SDVariable with values 0 and 1 based on where the condition is satisfied
     */
    public SDVariable neq(String name, SDVariable x, SDVariable y) {
        SDVariable result = functionFactory.neq(x, y);
        return updateVariableNameAndReference(result, name);
    }

    /**
     * Equal to operation: elementwise x == y<br>
     * If x and y arrays have equal shape, the output shape is the same as these inputs.<br>
     * Note: supports broadcasting if x and y have different shapes and are broadcastable.<br>
     * Returns an array with values 1 where condition is satisfied, or value 0 otherwise.
     *
     * @param x Input 1
     * @param y Input 2
     * @return Output SDVariable with values 0 and 1 based on where the condition is satisfied
     */
    public SDVariable eq(SDVariable x, SDVariable y) {
        return eq(null, x, y);
    }

    /**
     * Equal to operation: elementwise x == y<br>
     * If x and y arrays have equal shape, the output shape is the same as these inputs.<br>
     * Note: supports broadcasting if x and y have different shapes and are broadcastable.<br>
     * Returns an array with values 1 where condition is satisfied, or value 0 otherwise.
     *
     * @param name Name of the output variable
     * @param x    Input 1
     * @param y    Input 2
     * @return Output SDVariable with values 0 and 1 based on where the condition is satisfied
     */
    public SDVariable eq(String name, SDVariable x, SDVariable y) {
        SDVariable result = functionFactory.eq(x, y);
        return updateVariableNameAndReference(result, name);
    }

    /**
     * Boolean OR operation: elementwise (x != 0) || (y != 0)<br>
     * If x and y arrays have equal shape, the output shape is the same as these inputs.<br>
     * Note: supports broadcasting if x and y have different shapes and are broadcastable.<br>
     * Returns an array with values 1 where condition is satisfied, or value 0 otherwise.
     *
     * @param x Input 1
     * @param y Input 2
     * @return Output SDVariable with values 0 and 1 based on where the condition is satisfied
     */
    public SDVariable or(SDVariable x, SDVariable y) {
        return or(null, x, y);
    }

    /**
     * Boolean OR operation: elementwise (x != 0) || (y != 0)<br>
     * If x and y arrays have equal shape, the output shape is the same as these inputs.<br>
     * Note: supports broadcasting if x and y have different shapes and are broadcastable.<br>
     * Returns an array with values 1 where condition is satisfied, or value 0 otherwise.
     *
     * @param name Name of the output variable
     * @param x    Input 1
     * @param y    Input 2
     * @return Output SDVariable with values 0 and 1 based on where the condition is satisfied
     */
    public SDVariable or(String name, SDVariable x, SDVariable y) {
        SDVariable result = functionFactory.or(x, y);
        return updateVariableNameAndReference(result, name);
    }

    /**
     * Boolean AND operation: elementwise (x != 0) && (y != 0)<br>
     * If x and y arrays have equal shape, the output shape is the same as these inputs.<br>
     * Note: supports broadcasting if x and y have different shapes and are broadcastable.<br>
     * Returns an array with values 1 where condition is satisfied, or value 0 otherwise.
     *
     * @param x Input 1
     * @param y Input 2
     * @return Output SDVariable with values 0 and 1 based on where the condition is satisfied
     */
    public SDVariable and(SDVariable x, SDVariable y) {
        return and(null, x, y);
    }

    /**
     * Boolean AND operation: elementwise (x != 0) && (y != 0)<br>
     * If x and y arrays have equal shape, the output shape is the same as these inputs.<br>
     * Note: supports broadcasting if x and y have different shapes and are broadcastable.<br>
     * Returns an array with values 1 where condition is satisfied, or value 0 otherwise.
     *
     * @param name Name of the output variable
     * @param x    Input 1
     * @param y    Input 2
     * @return Output SDVariable with values 0 and 1 based on where the condition is satisfied
     */
    public SDVariable and(String name, SDVariable x, SDVariable y) {
        SDVariable result = f().and(x, y);
        return updateVariableNameAndReference(result, name);
    }

    /**
     * Boolean XOR (exclusive OR) operation: elementwise (x != 0) XOR (y != 0)<br>
     * If x and y arrays have equal shape, the output shape is the same as these inputs.<br>
     * Note: supports broadcasting if x and y have different shapes and are broadcastable.<br>
     * Returns an array with values 1 where condition is satisfied, or value 0 otherwise.
     *
     * @param x Input 1
     * @param y Input 2
     * @return Output SDVariable with values 0 and 1 based on where the condition is satisfied
     */
    public SDVariable xor(SDVariable x, SDVariable y) {
        return xor(null, x, y);
    }

    /**
     * Boolean XOR (exclusive OR) operation: elementwise (x != 0) XOR (y != 0)<br>
     * If x and y arrays have equal shape, the output shape is the same as these inputs.<br>
     * Note: supports broadcasting if x and y have different shapes and are broadcastable.<br>
     * Returns an array with values 1 where condition is satisfied, or value 0 otherwise.
     *
     * @param name Name of the output variable
     * @param x    Input 1
     * @param y    Input 2
     * @return Output SDVariable with values 0 and 1 based on where the condition is satisfied
     */
    public SDVariable xor(String name, SDVariable x, SDVariable y) {
        SDVariable result = f().xor(x, y);
        return updateVariableNameAndReference(result, name);
    }

    /**
     * Elementwise absolute value operation: out = abs(x)
     *
     * @param x Input variable
     * @return Output variable
     */
    public SDVariable abs(SDVariable x) {
        return abs(null, x);
    }

    /**
     * Elementwise absolute value operation: out = abs(x)
     *
     * @param name Name of the output variable
     * @param x   Input variable
     * @return Output variable
     */
    public SDVariable abs(String name, SDVariable x) {
        SDVariable result = f().abs(x);
        return updateVariableNameAndReference(result, name);
    }

    /**
     * Elementwise negative operation: out = -x
     *
     * @param x Input variable
     * @return Output variable
     */
    public SDVariable neg(SDVariable x) {
        return neg(null, x);
    }

    /**
     * Elementwise negative operation: out = -x
     *
     * @param name Name of the output variable
     * @param x   Input variable
     * @return Output variable
     */
    public SDVariable neg(String name, SDVariable x) {
        SDVariable result = functionFactory.neg(x);
        return updateVariableNameAndReference(result, name);
    }


    /**
     * Elementwise cosine operation: out = cos(x)
     *
     * @param x Input variable
     * @return Output variable
     */
    public SDVariable cos(SDVariable x) {
        return cos(null, x);
    }

    /**
     * Elementwise cosine operation: out = cos(x)
     *
     * @param name Output variable name
     * @param x   Input variable
     * @return Output variable
     */
    public SDVariable cos(String name, SDVariable x) {
        SDVariable result = functionFactory.cos(x);
        return updateVariableNameAndReference(result, name);
    }

    /**
     * Elementwise sine operation: out = sin(x)
     *
     * @param x Input variable
     * @return Output variable
     */
    public SDVariable sin(SDVariable x) {
        return sin(null, x);
    }

    /**
     * Elementwise sine operation: out = sin(x)
     *
     * @param name Output variable name
     * @param x   Input variable
     * @return Output variable
     */
    public SDVariable sin(String name, SDVariable x) {
        SDVariable result = functionFactory.sin(x);
        return updateVariableNameAndReference(result, name);
    }

    /**
     * Elementwise tangent operation: out = tan(x)
     *
     * @param x Input variable
     * @return Output variable
     */
    public SDVariable tan(SDVariable x) {
        return tan(null, x);
    }

    /**
     * Elementwise tangent operation: out = tan(x)
     *
     * @param name Output variable name
     * @param x   Input variable
     * @return Output variable
     */
    public SDVariable tan(String name, SDVariable x) {
        SDVariable result = functionFactory.tan(x);
        return updateVariableNameAndReference(result, name);
    }

    /**
     * Elementwise identity operation: out = x
     *
     * @param input Input variable
     * @return Output variable
     */
    public SDVariable identity(SDVariable input) {
        return identity(null, input);
    }

    /**
     * Elementwise identity operation: out = x
     *
     * @param name  name of the output variable
     * @param input Input variable
     * @return Output variable
     */
    public SDVariable identity(String name, SDVariable input) {
        SDVariable s = f().identity(input);
        return updateVariableNameAndReference(s, name);
    }

    /**
     * Compute the inverse permutation indices for a permutation operation<br>
     * Example: if input is [2, 0, 1] then output is [1, 2, 0]<br>
     * The idea is that x.permute(input).permute(invertPermutation(input)) == x
     *
     * @param input 1D indices for permutation
     * @return 1D inverted permutation
     */
    public SDVariable invertPermutation(SDVariable input) {
        return invertPermutation(null, input);
    }

    /**
     * Compute the inverse permutation indices for a permutation operation<br>
     * Example: if input is [2, 0, 1] then output is [1, 2, 0]<br>
     * The idea is that x.permute(input).permute(invertPermutation(input)) == x
     *
     * @param name  name of the output variable
     * @param input 1D indices for permutation
     * @return 1D inverted permutation
     */
    public SDVariable invertPermutation(String name, SDVariable input) {
        SDVariable ret = f().invertPermutation(input, false);
        return updateVariableNameAndReference(ret, name);
    }

    /**
     * Elementwise acos (arccosine, inverse cosine) operation: out = arccos(x)
     *
     * @param x   Input variable
     * @return Output variable
     */
    public SDVariable acos(SDVariable x) {
        return acos(null, x);
    }

    /**
     * Elementwise acos (arccosine, inverse cosine) operation: out = arccos(x)
     *
     * @param name Output variable name
     * @param x   Input variable
     * @return Output variable
     */
    public SDVariable acos(String name, SDVariable x) {
        SDVariable result = functionFactory.acos(x);
        return updateVariableNameAndReference(result, name);
    }

    /**
     * Elementwise asin (arcsin, inverse sine) operation: out = arcsin(x)
     *
     * @param x   Input variable
     * @return Output variable
     */
    public SDVariable asin(SDVariable x) {
        return asin(null, x);
    }

    /**
     * Elementwise asin (arcsin, inverse sine) operation: out = arcsin(x)
     *
     * @param name Output variable name
     * @param x   Input variable
     * @return Output variable
     */
    public SDVariable asin(String name, SDVariable x) {
        SDVariable result = functionFactory.asin(x);
        return updateVariableNameAndReference(result, name);
    }

    /**
     * Elementwise atan (arctangent, inverse tangent) operation: out = arctangent(x)
     *
     * @param x   Input variable
     * @return Output variable
     */
    public SDVariable atan(SDVariable x) {
        return atan(null, x);
    }

    /**
     * Elementwise atan (arctangent, inverse tangent) operation: out = arctangent(x)
     *
     * @param name Output variable name
     * @param x   Input variable
     * @return Output variable
     */
    public SDVariable atan(String name, SDVariable x) {
        SDVariable result = functionFactory.atan(x);
        return updateVariableNameAndReference(result, name);
    }

    /**
     * Elementwise atan (arctangent, inverse tangent) operation: out = atan2(x,y).
     * Similar to atan(y/x) but sigts of x and y are used to determine the the location of the result
     *
     * @param y Input Y variable
     * @param x Input X variable
     * @return Output variable
     */
    public SDVariable atan2(SDVariable y, SDVariable x) {
        return atan2(null, y, x);
    }

    /**
     * Elementwise atan (arctangent, inverse tangent) operation: out = atan2(x,y).
     * Similar to atan(y/x) but sigts of x and y are used to determine the the location of the result
     *
     * @param name Name of the output variable
     * @param y    Input Y variable
     * @param x    Input X variable
     * @return Output variable
     */
    public SDVariable atan2(String name, SDVariable y, SDVariable x) {
        SDVariable ret = f().atan2(y, x);
        return updateVariableNameAndReference(ret, name);
    }

    /**
     * Elementwise cosh (hyperbolic cosine) operation: out = cosh(x)
     *
     * @param x   Input variable
     * @return Output variable
     */
    public SDVariable cosh(SDVariable x) {
        return cosh(null, x);
    }

    /**
     * Elementwise cosh (hyperbolic cosine) operation: out = cosh(x)
     *
     * @param name Output variable name
     * @param x   Input variable
     * @return Output variable
     */
    public SDVariable cosh(String name, SDVariable x) {
        SDVariable result = functionFactory.cosh(x);
        return updateVariableNameAndReference(result, name);
    }

    /**
     * Elementwise sinh (hyperbolic sine) operation: out = sinh(x)
     *
     * @param x   Input variable
     * @return Output variable
     */
    public SDVariable sinh(SDVariable x) {
        return sinh(null, x);
    }

    /**
     * Elementwise sinh (hyperbolic sine) operation: out = sinh(x)
     *
     * @param name Output variable name
     * @param x   Input variable
     * @return Output variable
     */
    public SDVariable sinh(String name, SDVariable x) {
        SDVariable result = functionFactory.sinh(x);
        return updateVariableNameAndReference(result, name);
    }

    /**
     * Elementwise tanh (hyperbolic tangent) operation: out = tanh(x)
     *
     * @param x Input variable
     * @return Output variable
     */
    public SDVariable tanh(SDVariable x) {
        return tanh(null, x);
    }

    /**
     * Elementwise tanh (hyperbolic tangent) operation: out = tanh(x)
     *
     * @param name Output variable name
     * @param x   Input variable
     * @return Output variable
     */
    public SDVariable tanh(String name, SDVariable x) {
        SDVariable result = functionFactory.tanh(x);
        return updateVariableNameAndReference(result, name);
    }

    /**
     * Elementwise step function:<br>
     * out(x) = 1 if x >= cutoff<br>
     * out(x) = 0 otherwise<br>
     *
     * @param in     Input variable
     * @param cutoff Cutoff value for step function
     * @return Output variable
     */
    public SDVariable step(SDVariable in, double cutoff) {
        return step(null, in, cutoff);
    }

    /**
     * Elementwise step function:<br>
     * out(x) = 1 if x >= cutoff<br>
     * out(x) = 0 otherwise<br>
     *
     * @param name   Name of the output variable
     * @param in     Input variable
     * @param cutoff Cutoff value for step function
     * @return Output variable
     */
    public SDVariable step(String name, SDVariable in, double cutoff) {
        SDVariable ret = f().step(in, cutoff);
        return updateVariableNameAndReference(ret, name);
    }

    /**
     * Elementwise acosh (inverse hyperbolic cosine) function: out = acosh(x)
     *
     * @param x   Input variable
     * @return Output variable
     */
    public SDVariable acosh(SDVariable x) {
        return acosh(null, x);
    }

    /**
     * Elementwise acosh (inverse hyperbolic cosine) function: out = acosh(x)
     *
     * @param name Output variable name
     * @param x   Input variable
     * @return Output variable
     */
    public SDVariable acosh(String name, SDVariable x) {
        SDVariable result = functionFactory.acosh(x);
        return updateVariableNameAndReference(result, name);
    }

    /**
     * Elementwise asinh (inverse hyperbolic sine) function: out = asinh(x)
     *
     * @param x   Input variable
     * @return Output variable
     */
    public SDVariable asinh(SDVariable x) {
        return asinh(null, x);
    }

    /**
     * Elementwise asinh (inverse hyperbolic sine) function: out = asinh(x)
     *
     * @param name Output variable name
     * @param x   Input variable
     * @return Output variable
     */
    public SDVariable asinh(String name, SDVariable x) {
        SDVariable result = functionFactory.asinh(x);
        return updateVariableNameAndReference(result, name);
    }

    /**
     * Elementwise atanh (inverse hyperbolic tangent) function: out = atanh(x)
     *
     * @param x   Input variable
     * @return Output variable
     */
    public SDVariable atanh(SDVariable x) {
        return atanh(null, x);
    }

    /**
     * Elementwise atanh (inverse hyperbolic tangent) function: out = atanh(x)
     *
     * @param name Output variable name
     * @param x   Input variable
     * @return Output variable
     */
    public SDVariable atanh(String name, SDVariable x) {
        SDVariable result = functionFactory.atanh(x);
        return updateVariableNameAndReference(result, name);
    }

    /**
     * Elementwise exponent function: out = exp(x) = 2.71828...^x
     *
     * @param x   Input variable
     * @return Output variable
     */
    public SDVariable exp(SDVariable x) {
        return exp(null, x);
    }

    /**
     * Elementwise exponent function: out = exp(x) = 2.71828...^x
     *
     * @param name Output variable name
     * @param x   Input variable
     * @return Output variable
     */
    public SDVariable exp(String name, SDVariable x) {
        SDVariable result = functionFactory.exp(x);
        return updateVariableNameAndReference(result, name);
    }


    /**
     * Element-wise reciprocal (inverse) of square root: out = 1.0 / sqrt(x)
     *
     * @param x   Input variable
     * @return Output variable
     */
    public SDVariable rsqrt(SDVariable x) {
        return rsqrt(null, x);
    }

    /**
     * Element-wise reciprocal (inverse) of square root: out = 1.0 / sqrt(x)
     *
     * @param name Output variable name
     * @param x   Input variable
     * @return Output variable
     */
    public SDVariable rsqrt(String name, SDVariable x) {
        SDVariable result = functionFactory.rsqrt(x);
        return updateVariableNameAndReference(result, name);
    }

    /**
     * Elementwise 1.0 - exponent function: out = 1.0 - exp(x) = 1.0 - 2.71828...^x
     *
     * @param x   Input variable
     * @return Output variable
     */
    public SDVariable expm1(SDVariable x) {
        return expm1(null, x);
    }

    /**
     * Elementwise 1.0 - exponent function: out = 1.0 - exp(x) = 1.0 - 2.71828...^x
     *
     * @param name Output variable name
     * @param x   Input variable
     * @return Output variable
     */
    public SDVariable expm1(String name, SDVariable x) {
        SDVariable result = functionFactory.expm1(x);
        return updateVariableNameAndReference(result, name);
    }

    /**
     * Elementwise natural logarithm function: out = log_e (1 + x)
     *
     * @param x   Input variable
     * @return Output variable
     */
    public SDVariable log1p(SDVariable x) {
        return log1p(null, x);
    }

    /**
     * Elementwise natural logarithm function: out = log_e (1 + x)
     *
     * @param name Output variable name
     * @param x   Input variable
     * @return Output variable
     */
    public SDVariable log1p(String name, SDVariable x) {
        SDVariable result = functionFactory.log1p(x);
        return updateVariableNameAndReference(result, name);
    }

    /**
     * Elementwise round function: out = round(x).
     * Rounds (up or down depending on value) to the nearest integer value.
     *
     * @param x   Input variable
     * @return Output variable
     */
    public SDVariable round(SDVariable x) {
        return round(null, x);
    }

    /**
     * Element-wise round function: out = round(x).
     * Rounds (up or down depending on value) to the nearest integer value.
     *
     * @param name Output variable name
     * @param x   Input variable
     * @return Output variable
     */
    public SDVariable round(String name, SDVariable x) {
        SDVariable result = functionFactory.round(x);
        return updateVariableNameAndReference(result, name);
    }

    /**
     * Is infinite operation: elementwise isInfinite(x)<br>
     * Returns an array with the same shape/size as the input, with values 1 where condition is satisfied, or
     * value 0 otherwise
     *
     * @param x Input array
     * @return Output SDVariable with values 0 and 1 based on where the condition is satisfied
     */
    public SDVariable isInfinite(SDVariable x) {
        return isInfinite(null, x);
    }

    /**
     * Is infinite operation: elementwise isInfinite(x)<br>
     * Returns an array with the same shape/size as the input, with values 1 where condition is satisfied, or
     * value 0 otherwise
     *
     * @param name Output variable name
     * @param x   Input array
     * @return Output SDVariable with values 0 and 1 based on where the condition is satisfied
     */
    public SDVariable isInfinite(String name, SDVariable x) {
        SDVariable result = functionFactory.isInfinite(x);
        return updateVariableNameAndReference(result, name);
    }

    /**
     * Is Not a Number operation: elementwise isNaN(x)<br>
     * Returns an array with the same shape/size as the input, with values 1 where condition is satisfied, or
     * value 0 otherwise
     *
     * @param x Input array
     * @return Output SDVariable with values 0 and 1 based on where the condition is satisfied
     */
    public SDVariable isNaN(SDVariable x) {
        return isNaN(null, x);
    }

    /**
     * Is Not a Number operation: elementwise isNaN(x)<br>
     * Returns an array with the same shape/size as the input, with values 1 where condition is satisfied, or
     * value 0 otherwise
     *
     * @param name Output variable name
     * @param x   Input array
     * @return Output SDVariable with values 0 and 1 based on where the condition is satisfied
     */
    public SDVariable isNaN(String name, SDVariable x) {
        SDVariable result = functionFactory.isNaN(x);
        return updateVariableNameAndReference(result, name);
    }

    /**
     * Is finite operation: elementwise isFinite(x)<br>
     * Returns an array with the same shape/size as the input, with values 1 where condition is satisfied, or
     * value 0 otherwise
     *
     * @param x Input array
     * @return Output SDVariable with values 0 and 1 based on where the condition is satisfied
     */
    public SDVariable isFinite(SDVariable x) {
        return isFinite(null, x);
    }

    /**
     * Is finite operation: elementwise isFinite(x)<br>
     * Returns an array with the same shape/size as the input, with values 1 where condition is satisfied, or
     * value 0 otherwise
     *
     * @param name Output variable name
     * @param x   Input array
     * @return Output SDVariable with values 0 and 1 based on where the condition is satisfied
     */
    public SDVariable isFinite(String name, SDVariable x) {
        SDVariable result = functionFactory.isFinite(x);
        return updateVariableNameAndReference(result, name);
    }

    /**
     * Is maximum operation: elementwise x == max(x)<br>
     * Returns an array with the same shape/size as the input, with values 1 where condition is satisfied, or
     * value 0 otherwise
     *
     * @param x Input array
     * @return Output SDVariable with values 0 and 1 based on where the condition is satisfied
     */
    public SDVariable isMax(SDVariable x) {
        return isMax(null, x);
    }

    /**
     * Is maximum operation: elementwise x == max(x)<br>
     * Returns an array with the same shape/size as the input, with values 1 where condition is satisfied, or
     * value 0 otherwise
     *
     * @param name Name of the output variable
     * @param x   Input array
     * @return Output SDVariable with values 0 and 1 based on where the condition is satisfied
     */
    public SDVariable isMax(String name, SDVariable x) {
        SDVariable ret = f().isMax(x);
        return updateVariableNameAndReference(ret, name);
    }

    /**
     * Is the array non decreasing?<br>
     * An array is non-decreasing if for every valid i, x[i] <= x[i+1]. For Rank 2+ arrays, values are compared
     * in 'c' (row major) order
     *
     * @param x Input variable
     * @return Scalar variable with value 1 if non-decreasing, or 0 otherwise
     */
    public SDVariable isNonDecreasing(SDVariable x) {
        return isNonDecreasing(null, x);
    }

    /**
     * Is the array non decreasing?<br>
     * An array is non-decreasing if for every valid i, x[i] <= x[i+1]. For Rank 2+ arrays, values are compared
     * in 'c' (row major) order
     *
     * @param name Output name
     * @param x   Input variable
     * @return Scalar variable with value 1 if non-decreasing, or 0 otherwise
     */
    public SDVariable isNonDecreasing(String name, SDVariable x) {
        SDVariable result = functionFactory.isNonDecreasing(x);
        return updateVariableNameAndReference(result, name);
    }

    /**
     * Is the array strictly increasing?<br>
     * An array is strictly increasing if for every valid i, x[i] < x[i+1]. For Rank 2+ arrays, values are compared
     * in 'c' (row major) order
     *
     * @param x Input variable
     * @return Scalar variable with value 1 if strictly increasing, or 0 otherwise
     */
    public SDVariable isStrictlyIncreasing(SDVariable x) {
        return isStrictlyIncreasing(null, x);

    }

    /**
     * Is the array strictly increasing?<br>
     * An array is strictly increasing if for every valid i, x[i] < x[i+1]. For Rank 2+ arrays, values are compared
     * in 'c' (row major) order
     *
     * @param name Output variable name
     * @param x   Input variable
     * @return Scalar variable with value 1 if strictly increasing, or 0 otherwise
     */
    public SDVariable isStrictlyIncreasing(String name, SDVariable x) {
        SDVariable result = functionFactory.isStrictlyIncreasing(x);
        return updateVariableNameAndReference(result, name);
    }

    /**
     * Is the director a numeric tensor? In the current version of ND4J/SameDiff, this always returns true/1
     *
     * @param x Input variable
     * @return Scalar variable with value 1
     */
    public SDVariable isNumericTensor(SDVariable x) {
        return isNumericTensor(null, x);
    }

    /**
     * Is the director a numeric tensor? In the current version of ND4J/SameDiff, this always returns true/1
     *
     * @param name Output variable name
     * @param x   Input variable
     * @return Scalar variable with value 1
     */
    public SDVariable isNumericTensor(String name, SDVariable x) {
        SDVariable result = functionFactory.isNumericTensor(x);
        return updateVariableNameAndReference(result, name);
    }

    /**
     * Element-wise replace where condition:<br>
     * out[i] = from[i] if condition(update[i]) is satisfied, or<br>
     * out[i] = update[i] if condition(update[i]) is NOT satisfied
     *
     * @param update    Source array
     * @param from      Replacement values array (used conditionally). Must be same shape as 'update' array
     * @param condition Condition to check on update array elements
     * @return New array with values replaced where condition is satisfied
     */
    public SDVariable replaceWhere(SDVariable update, SDVariable from, Condition condition) {
        return replaceWhere(null, update, from, condition);
    }

    /**
     * Element-wise replace where condition:<br>
     * out[i] = from[i] if condition(update[i]) is satisfied, or<br>
     * out[i] = update[i] if condition(update[i]) is NOT satisfied
     *
     * @param name      Name of the output variable
     * @param update    Source array
     * @param from      Replacement values array (used conditionally). Must be same shape as 'update' array
     * @param condition Condition to check on update array elements
     * @return New array with values replaced where condition is satisfied
     */
    public SDVariable replaceWhere(String name, SDVariable update, SDVariable from, Condition condition) {
        SDVariable ret = f().replaceWhere(update, from, condition);
        return updateVariableNameAndReference(ret, name);
    }

    /**
     * Element-wise replace where condition:<br>
     * out[i] = value if condition(update[i]) is satisfied, or<br>
     * out[i] = update[i] if condition(update[i]) is NOT satisfied
     *
     * @param update    Source array
     * @param value     Value to set at the output, if the condition is satisfied
     * @param condition Condition to check on update array elements
     * @return New array with values replaced where condition is satisfied
     */
    public SDVariable replaceWhere(SDVariable update, Number value, Condition condition) {
        return replaceWhere(null, update, value, condition);
    }

    /**
     * Element-wise replace where condition:<br>
     * out[i] = value if condition(update[i]) is satisfied, or<br>
     * out[i] = update[i] if condition(update[i]) is NOT satisfied
     *
     * @param name      Name of the output variable
     * @param update    Source array
     * @param value     Value to set at the output, if the condition is satisfied
     * @param condition Condition to check on update array elements
     * @return New array with values replaced where condition is satisfied
     */
    public SDVariable replaceWhere(String name, SDVariable update, Number value, Condition condition) {
        SDVariable ret = f().replaceWhere(update, value, condition);
        return updateVariableNameAndReference(ret, name);
    }

    /**
     * Element-wise logarithm function (base e - natural logarithm): out = log(x)
     *
     * @param x Input variable
     * @return Output variable
     */
    public SDVariable log(SDVariable x) {
        return log(null, x);
    }

    /**
     * Element-wise logarithm function (base e - natural logarithm): out = log(x)
     *
     * @param name Output variable name
     * @param x   Input variable
     * @return Output variable
     */
    public SDVariable log(String name, SDVariable x) {
        SDVariable result = functionFactory.log(x);
        return updateVariableNameAndReference(result, name);
    }

    /**
     * Element-wise logarithm function (with specified base): out = log_{base}(x)
     *
     * @param in   Input variable
     * @param base Logarithm base
     * @return Output variable
     */
    public SDVariable log(SDVariable in, double base) {
        return log(null, in, base);
    }

    /**
     * Element-wise logarithm function (with specified base): out = log_{base}(x)
     *
     * @param name Name of the output variable
     * @param in   Input variable
     * @param base Logarithm base
     * @return Output variable
     */
    public SDVariable log(String name, SDVariable in, double base) {
        SDVariable ret = f().log(in, base);
        return updateVariableNameAndReference(ret, name);
    }

    /**
     * Log-sum-exp reduction (optionally along dimension).
     * Computes log(sum(exp(x))
     *
     * @param input      Input variable
     * @param dimensions Optional dimensions to reduce along
     * @return Output variable
     */
    public SDVariable logSumExp(SDVariable input, int... dimensions) {
        return logSumExp(null, input, dimensions);
    }

    /**
     * Log-sum-exp reduction (optionally along dimension).
     * Computes log(sum(exp(x))
     *
     * @param name       Name of the output variable
     * @param input      Input variable
     * @param dimensions Optional dimensions to reduce along
     * @return Output variable
     */
    public SDVariable logSumExp(String name, SDVariable input, int... dimensions) {
        SDVariable ret = f().logSumExp(input, dimensions);
        return updateVariableNameAndReference(ret, name);
    }

    /**
     * Element-wise cube function: out = x^3
     *
     * @param x Input variable
     * @return Output variable
     */
    public SDVariable cube(SDVariable x) {
        return cube(null, x);
    }

    /**
     * Element-wise cube function: out = x^3
     *
     * @param name Output variable name
     * @param x   Input variable
     * @return Output variable
     */
    public SDVariable cube(String name, SDVariable x) {
        SDVariable result = functionFactory.cube(x);
        return updateVariableNameAndReference(result, name);
    }


    /**
     * Element-wise power function: out = x^value
     *
     * @param x    Input variable
     * @param value Power to raise each element to
     * @return Output variable
     */
    public SDVariable pow(SDVariable x, double value) {
        return pow(null, x, value);
    }

    /**
     * Element-wise power function: out = x^value
     *
     * @param name  Output variable name
     * @param x    Input variable
     * @param value Power to raise each element to
     * @return Output variable
     */
    public SDVariable pow(String name, SDVariable x, double value) {
        SDVariable result = functionFactory.pow(x, value);
        return updateVariableNameAndReference(result, name);
    }

    /**
     * Element-wise square root function: out = sqrt(x)
     *
     * @param x Input variable
     * @return Output variable
     */
    public SDVariable sqrt(SDVariable x) {
        return sqrt(null, x);
    }

    /**
     * Element-wise square root function: out = sqrt(x)
     *
     * @param name Output variable name
     * @param x   Input variable
     * @return Output variable
     */
    public SDVariable sqrt(String name, SDVariable x) {
        SDVariable result = functionFactory.sqrt(x);
        return updateVariableNameAndReference(result, name);
    }

    /**
     * Element-wise square function: out = x^2
     *
     * @param x Input variable
     * @return Output variable
     */
    public SDVariable square(SDVariable x) {
        return square(null, x);
    }

    /**
     * Element-wise square function: out = x^2
     *
     * @param name Output variable name
     * @param x   Input variable
     * @return Output variable
     */
    public SDVariable square(String name, SDVariable x) {
        SDVariable result = functionFactory.square(x);
        return updateVariableNameAndReference(result, name);
    }

    /**
     * Element-wise floor function: out = floor(x).
     * Rounds each value down to the nearest integer value (if not already an integer)
     *
     * @param x Input variable
     * @return Output variable
     */
    public SDVariable floor(SDVariable x) {
        return floor(null, x);
    }

    /**
     * Element-wise floor function: out = floor(x).
     * Rounds each value down to the nearest integer value (if not already an integer)
     *
     * @param name Output variable name
     * @param x   Input variable
     * @return Output variable
     */
    public SDVariable floor(String name, SDVariable x) {
        SDVariable result = functionFactory.floor(x);
        return updateVariableNameAndReference(result, name);
    }

    /**
     * Element-wise ceiling function: out = ceil(x).
     * Rounds each value up to the nearest integer value (if not already an integer)
     *
     * @param x Input variable
     * @return Output variable
     */
    public SDVariable ceil(SDVariable x) {
        return ceil(null, x);
    }

    /**
     * Element-wise ceiling function: out = ceil(x).
     * Rounds each value up to the nearest integer value (if not already an integer)
     *
     * @param name Name of the output variable
     * @param x Input variable
     * @return Output variable
     */
    public SDVariable ceil(String name, SDVariable x) {
        SDVariable ret = f().ceil(x);
        return updateVariableNameAndReference(ret, name);
    }

    /**
     * Element-wise clipping function:<br>
     * out[i] = in[i] if in[i] >= clipValueMin and in[i] <= clipValueMax<br>
     * out[i] = clipValueMin if in[i] < clipValueMin<br>
     * out[i] = clipValueMax if in[i] > clipValueMax<br>
     * @param x            Input variable
     * @param clipValueMin Minimum value for clipping
     * @param clipValueMax Maximum value for clipping
     * @return Output variable
     */
    public SDVariable clipByValue(SDVariable x, double clipValueMin, double clipValueMax) {
        return clipByValue(null, x, clipValueMin, clipValueMax);
    }

    /**
     * Element-wise clipping function:<br>
     * out[i] = in[i] if in[i] >= clipValueMin and in[i] <= clipValueMax<br>
     * out[i] = clipValueMin if in[i] < clipValueMin<br>
     * out[i] = clipValueMax if in[i] > clipValueMax<br>
     *
     * @param name         Name of the output variable
     * @param x            Input variable
     * @param clipValueMin Minimum value for clipping
     * @param clipValueMax Maximum value for clipping
     * @return Output variable
     */
    public SDVariable clipByValue(String name, SDVariable x, double clipValueMin, double clipValueMax) {
        SDVariable ret = f().clipByValue(x, clipValueMin, clipValueMax);
        return updateVariableNameAndReference(ret, name);
    }

    /**
     * Clipping by L2 norm<br>
     * if l2Norm(x) < clipValue, then input is returned unmodifed<br>
     * Otherwise, out[i] = in[i] * clipValue / l2Norm(in)
     *
     * @param x         Input variable
     * @param clipValue Clipping value (maximum l2 norm)
     * @return Output variable
     */
    public SDVariable clipByNorm(SDVariable x, double clipValue) {
        return clipByNorm(null, x, clipValue);
    }

    /**
     * Clipping by L2 norm<br>
     * if l2Norm(x) < clipValue, then input is returned unmodifed<br>
     * Otherwise, out[i] = in[i] * clipValue / l2Norm(in)
     *
     * @param name      Name of the output variable
     * @param x         Input variable
     * @param clipValue Clipping value (maximum l2 norm)
     * @return Output variable
     */
    public SDVariable clipByNorm(String name, SDVariable x, double clipValue) {
        SDVariable ret = f().clipByNorm(x, clipValue);
        return updateVariableNameAndReference(ret, name);
    }

    /**
     * Clipping by L2 norm, optionally along dimension(s)<br>
     * if l2Norm(x,dimension) < clipValue, then input is returned unmodifed<br>
     * Otherwise, out[i] = in[i] * clipValue / l2Norm(in, dimensions) where each value is clipped according
     * to the corresponding l2Norm along the specified dimensions
     *
     * @param x          Input variable
     * @param clipValue  Clipping value (maximum l2 norm)
     * @param dimensions If not specified, all dimensions are used
     * @return Output variable
     */
    public SDVariable clipByNorm(SDVariable x, double clipValue, int... dimensions) {
        return clipByNorm(null, x, clipValue, dimensions);
    }

    /**
     * Clipping by L2 norm, optionally along dimension(s)<br>
     * if l2Norm(x,dimension) < clipValue, then input is returned unmodifed<br>
     * Otherwise, out[i] = in[i] * clipValue / l2Norm(in, dimensions) where each value is clipped according
     * to the corresponding l2Norm along the specified dimensions
     *
     * @param name       Output variable name
     * @param x          Input variable
     * @param clipValue  Clipping value (maximum l2 norm)
     * @param dimensions If not specified, all dimensions are used
     * @return Output variable
     */
    public SDVariable clipByNorm(String name, SDVariable x, double clipValue, int... dimensions) {
        SDVariable ret = f().clipByNorm(x, clipValue, dimensions);
        return updateVariableNameAndReference(ret, name);
    }

    /**
     * Element-wise rectified linear function with specified cutoff:<br>
     * out[i] = in[i] if in[i] >= cutoff
     * out[i] = 0 otherwise
     *
     * @param x     Input variable
     * @param cutoff Cutoff value. Usually 0
     * @return Output variable
     */
    public SDVariable relu(SDVariable x, double cutoff) {
        return relu(null, x, cutoff);
    }

    /**
     * Element-wise rectified linear function with specified cutoff:<br>
     * out[i] = in[i] if in[i] >= cutoff
     * out[i] = 0 otherwise
     *
     * @param name   Output variable name
     * @param x     Input variable
     * @param cutoff Cutoff value. Usually 0
     * @return Output variable
     */
    public SDVariable relu(String name, SDVariable x, double cutoff) {
        SDVariable result = functionFactory.relu(x, cutoff);
        return updateVariableNameAndReference(result, name);
    }

    /**
     * Element-wise "rectified linear 6" function with specified cutoff:<br>
     * out[i] = min(max(in, cutoff), 6)
     *
     * @param x     Input variable
     * @param cutoff Cutoff value. Usually 0
     * @return Output variable
     */
    public SDVariable relu6(SDVariable x, double cutoff) {
        return relu6(null, x, cutoff);
    }

    /**
     * Element-wise "rectified linear 6" function with specified cutoff:<br>
     * out[i] = min(max(in, cutoff), 6)
     *
     * @param name   Output variable name
     * @param x     Input variable
     * @param cutoff Cutoff value. Usually 0
     * @return Output variable
     */
    public SDVariable relu6(String name, SDVariable x, double cutoff) {
        SDVariable result = functionFactory.relu6(x, cutoff);
        return updateVariableNameAndReference(result, name);
    }

    /**
     * Softmax activation
     *
     * @param x Input variable
     * @return Output variable
     */
    public SDVariable softmax(SDVariable x) {
        return softmax(null, x);
    }

    /**
     * Softmax activation
     *
     * @param x Input variable
     * @return Output variable
     */
    public SDVariable softmax(String name, SDVariable x) {
        SDVariable result = functionFactory.softmax(x);
        return updateVariableNameAndReference(result, name);
    }

    /**
     * Log softmax activation
     *
     * @param x Input variable
     * @return Output variable
     */
    public SDVariable logSoftmax(SDVariable x) {
        return logSoftmax(null, x);
    }


    /**
     * Log softmax activation
     *
     * @param name Variable name
     * @param x Input variable
     * @return Output variable
     */
    public SDVariable logSoftmax(String name, SDVariable x) {
        SDVariable ret = f().logSoftmax(x);
        return updateVariableNameAndReference(ret, name);
    }

    /**
     * Element-wise SeLU function - Scaled exponential Lineal Unit: see <a href="https://arxiv.org/abs/1706.02515">Self-Normalizing Neural Networks</a>
     * <br>
     * out[i] = scale * alpha * (exp(in[i])-1) if in[i]>0, or 0 if in[i] <= 0<br>
     * Uses default lcale and alpha values.
     *
     * @param x Input variable
     * @return Output variable
     */
    public SDVariable selu(SDVariable x) {
        return selu(null, x);
    }

    /**
     * Element-wise SeLU function - Scaled exponential Lineal Unit: see <a href="https://arxiv.org/abs/1706.02515">Self-Normalizing Neural Networks</a>
     * <br>
     * out[i] = scale * alpha * (exp(in[i])-1) if in[i]>0, or 0 if in[i] <= 0<br>
     * Uses default lcale and alpha values.
     *
     * @param name Name of the output variable
     * @param x   Input variable
     * @return Output variable
     */
    public SDVariable selu(String name, SDVariable x) {
        SDVariable ret = f().selu(x);
        return updateVariableNameAndReference(ret, name);
    }

    /**
     * Merge add function: merges an arbitrary number of equal shaped arrays using elementwise addition:
     * out = sum_i in[i]
     *
     * @param x Input variables
     * @return Output variable
     */
    public SDVariable mergeAdd(SDVariable... x) {
        return mergeAdd(null, x);
    }

    /**
     * Merge add function: merges an arbitrary number of equal shaped arrays using element-wise addition:
     * out = sum_i in[i]
     *
     * @param name   Name of the output variable
     * @param inputs Input variables
     * @return Output variable
     */
    public SDVariable mergeAdd(String name, SDVariable... inputs) {
        SDVariable ret = f().mergeAdd(inputs);
        return updateVariableNameAndReference(ret, name);
    }

    /**
     * Merge max function: merges an arbitrary number of equal shaped arrays using element-wise maximum operation:
     * out = max_i in[i]
     *
     * @param x Input variables
     * @return Output variable
     */
    public SDVariable mergeMax(SDVariable... x) {
        return mergeMax(null, x);
    }

    /**
     * Merge max function: merges an arbitrary number of equal shaped arrays using element-wise maximum operation:
     * out = max_i in[i]
     *
     * @param inputs Input variables
     * @return Output variable
     */
    public SDVariable mergeMax(String name, SDVariable... inputs) {
        SDVariable ret = f().mergeMax(inputs);
        return updateVariableNameAndReference(ret, name);
    }

    /**
     * Merge average function: merges an arbitrary number of equal shaped arrays using element-wise mean operation:
     * out = mean_i in[i]
     *
     * @param inputs Input variables
     * @return Output variable
     */
    public SDVariable mergeAvg(SDVariable... inputs) {
        return mergeAvg(null, inputs);
    }

    /**
     * Merge average function: merges an arbitrary number of equal shaped arrays using element-wise mean operation:
     * out = mean_i in[i]
     *
     * @param name   Name of the output variable
     * @param inputs Input variables
     * @return Output variable
     */
    public SDVariable mergeAvg(String name, SDVariable... inputs) {
        SDVariable ret = f().mergeAvg(inputs);
        return updateVariableNameAndReference(ret, name);
    }

    /**
     * @see #batchToSpace(String, SDVariable, int[], int[][])
     */
    public SDVariable batchToSpace(SDVariable x, int[] blocks, int[][] crops) {
        return batchToSpace(null, x, blocks, crops);
    }

    /**
     * Convolution 2d layer batch to space operation on 4d input.
     * Reduces input batch dimension by rearranging data into a larger spatial dimensions
     *
     * @param name   Output variable name
     * @param x     Input variable. 4d input
     * @param blocks Block size, in the height/width dimension
     * @param crops  Optional 2d int[] array: values [[crop top, crop bottom], [crop left, crop right]]
     * @return Output variable
     * @see #spaceToBatch(String, SDVariable, int[], int[][])
     */
    public SDVariable batchToSpace(String name, SDVariable x, int[] blocks, int[][] crops) {
        SDVariable ret = f().batchToSpace(x, blocks, crops);
        return updateVariableNameAndReference(ret, name);
    }


    /**
     * Convolution 2d layer batch to space operation on 4d input.<br>
     * Reduces input channels dimension by rearranging data into a larger spatial dimensions<br>
     * Example: if input has shape [mb, 8, 2, 2] and block size is 2, then output size is [mb, 8/(2*2), 2*2, 2*2]
     * = [mb, 2, 4, 4]
     *
     * @param x         the input to depth to space pooling 2d operation - 4d activations in NCHW format
     *                   (shape [minibatch, channels, height, width]) or NHWC format (shape [minibatch, height, width, channels])
     * @param blockSize  Block size, in the height/width dimension
     * @param dataFormat Data format: "NCHW" or "NHWC"
     * @return Output variable
     */
    public SDVariable depthToSpace(SDVariable x, int blockSize, String dataFormat) {
        return depthToSpace(null, x, blockSize, dataFormat);
    }

    /**
     * Convolution 2d layer batch to space operation on 4d input.<br>
     * Reduces input channels dimension by rearranging data into a larger spatial dimensions<br>
     * Example: if input has shape [mb, 8, 2, 2] and block size is 2, then output size is [mb, 8/(2*2), 2*2, 2*2]
     * = [mb, 2, 4, 4]
     *
     * @param name       Output variable name
     * @param x         the input to depth to space pooling 2d operation - 4d activations in NCHW format
     *                   (shape [minibatch, channels, height, width]) or NHWC format (shape [minibatch, height, width, channels])
     * @param blockSize  Block size, in the height/width dimension
     * @param dataFormat Data format: "NCHW" or "NHWC"
     * @return Output variable
     * @see #depthToSpace(String, SDVariable, int, String)
     */
    public SDVariable depthToSpace(String name, SDVariable x, int blockSize, String dataFormat) {
        SDVariable ret = f().depthToSpace(x, blockSize, dataFormat);
        return updateVariableNameAndReference(ret, name);
    }

    /**
     * @see #spaceToBatch(String, SDVariable, int[], int[][])
     */
    public SDVariable spaceToBatch(SDVariable x, int[] blocks, int[][] padding) {
        return spaceToBatch(null, x, blocks, padding);
    }

    /**
     * Convolution 2d layer space to batch operation on 4d input.
     * Increases input batch dimension by rearranging data from spatial dimensions into batch dimension
     *
     * @param name   Output variable name
     * @param x     Input variable. 4d input
     * @param blocks Block size, in the height/width dimension
     * @param padding Optional 2d int[] array for padding the result: values [[pad top, pad bottom], [pad left, pad right]]
     * @return Output variable
     * @see #batchToSpace(String, SDVariable, int[], int[][])
     */
    public SDVariable spaceToBatch(String name, SDVariable x, int[] blocks, int[][] padding) {
        SDVariable ret = f().spaceToBatch(x, blocks, padding);
        return updateVariableNameAndReference(ret, name);
    }

    /**
     * @see #spaceToDepth(String, SDVariable, int, String)
     */
    public SDVariable spaceToDepth(SDVariable x, int blockSize, String dataFormat) {
        return spaceToDepth(null, x, blockSize, dataFormat);
    }

    /**
     * Convolution 2d layer space to depth operation on 4d input.<br>
     * Increases input channels (reduced spatial dimensions) by rearranging data into a larger channels dimension<br>
     * Example: if input has shape [mb, 2, 4, 4] and block size is 2, then output size is [mb, 8/(2*2), 2*2, 2*2]
     * = [mb, 2, 4, 4]
     *
     * @param name       Output variable name
     * @param x         the input to depth to space pooling 2d operation - 4d activations in NCHW format
     *                   (shape [minibatch, channels, height, width]) or NHWC format (shape [minibatch, height, width, channels])
     * @param blockSize  Block size, in the height/width dimension
     * @param dataFormat Data format: "NCHW" or "NHWC"
     * @return Output variable
     * @see #depthToSpace(String, SDVariable, int, String)
     */
    public SDVariable spaceToDepth(String name, SDVariable x, int blockSize, String dataFormat) {
        SDVariable ret = f().spaceToDepth(x, blockSize, dataFormat);
        return updateVariableNameAndReference(ret, name);
    }

    /**
     * @see #dynamicPartition(String[], SDVariable, SDVariable, int)
     */
    public SDVariable[] dynamicPartition(SDVariable x, SDVariable partitions, int numPartitions) {
        return dynamicPartition(null, x, partitions, numPartitions);
    }

    /**
     * Dynamically partition the input variable values into the specified number of paritions, using the indices.<br>
     * Example:<br>
     * <pre>
     * {@code input = [1,2,3,4,5]
     * numPartitions = 2
     * partitions = [1,0,0,1,0]
     * out[0] = [2,3,5]
     * out[1] = [1,4] }
     * </pre>
     *
     * @param name          Names for the output variables. Length must be equal to numPartitions
     * @param x            Input variable
     * @param partitions    1D input with values 0 to numPartitions-1
     * @param numPartitions Number of partitions, >= 1
     * @return Output variables (equal in number to numPartitions)
     */
    public SDVariable[] dynamicPartition(String[] name, SDVariable x, SDVariable partitions, int numPartitions) {
        SDVariable[] ret = f().dynamicPartition(x, partitions, numPartitions);
        return updateVariableNamesAndReferences(ret, name);
    }

    /**
     * @see #dynamicStitch(String, SDVariable[], SDVariable[])
     */
    public SDVariable dynamicStitch(SDVariable[] indices, SDVariable[] x) {
        return dynamicStitch(null, indices, x);
    }

    /**
     * Dynamically merge the specified input arrays into a single array, using the specified indices
     *
     * @param name    Name of the output variable
     * @param indices Indices to use when merging. Must be >= 1, same length as input variables
     * @param x      Input variables.
     * @return Merged output variable
     */
    public SDVariable dynamicStitch(String name, SDVariable[] indices, SDVariable[] x) {
        SDVariable ret = f().dynamicStitch(indices, x);
        return updateVariableNameAndReference(ret, name);
    }

    /**
     * @see #segmentMax(String, SDVariable, SDVariable)
     */
    public SDVariable segmentMax(SDVariable data, SDVariable segmentIds){
        return segmentMax(null, data, segmentIds);
    }

    /**
     * Segment max operation.<br>
     * If data =     [3, 6, 1, 4, 9, 2, 8]<br>
     * segmentIds =  [0, 0, 1, 1, 1, 2, 2]<br>
     * then output = [6, 9, 8] = [max(3,6), max(1,4,9), max(2,8)]<br>
     * Note that the segment IDs must be sorted from smallest to largest segment.
     * See {@link #unsortedSegmentMax(String, SDVariable, SDVariable, int)}
     * for the same op without this sorted requirement
     *
     * @param name       Name of the output variable. May be null
     * @param data       Data to perform segment max on
     * @param segmentIds Variable for the segment IDs
     * @return Segment max output
     */
    public SDVariable segmentMax(String name, SDVariable data, SDVariable segmentIds){
        SDVariable ret = f().segmentMax(data, segmentIds);
        return updateVariableNameAndReference(ret, name);
    }

    /**
     * See {@link #unsortedSegmentMax(String, SDVariable, SDVariable, int)}
     */
    public SDVariable unsortedSegmentMax(SDVariable data, SDVariable segmentIds, int numSegments){
        return unsortedSegmentMax(null, data, segmentIds, numSegments);
    }

    /**
     * Unsorted segment max operation. As per {@link #segmentMax(String, SDVariable, SDVariable)} but without
     * the requirement for the indices to be sorted.<br>
     * If data =     [1, 3, 2, 6, 4, 9, 8]<br>
     * segmentIds =  [1, 0, 2, 0, 1, 1, 2]<br>
     * then output = [6, 9, 8] = [max(3,6), max(1,4,9), max(2,8)]<br>
     *
     * @param name        Name of the output variable
     * @param data        Data (variable) to perform unsorted segment max on
     * @param segmentIds  Variable for the segment IDs
     * @param numSegments Number of segments
     * @return Unsorted segment max output
     */
    public SDVariable unsortedSegmentMax(String name, SDVariable data, SDVariable segmentIds, int numSegments){
        SDVariable ret = f().unsortedSegmentMax(data, segmentIds, numSegments);
        return updateVariableNameAndReference(ret, name);
    }

    /**
     * @see #segmentMin(String, SDVariable, SDVariable)
     */
    public SDVariable segmentMin(SDVariable data, SDVariable segmentIds){
        return segmentMin(null, data, segmentIds);
    }

    /**
     * Segment min operation.<br>
     * If data =     [3, 6, 1, 4, 9, 2, 8]<br>
     * segmentIds =  [0, 0, 1, 1, 1, 2, 2]<br>
     * then output = [3, 1, 2] = [min(3,6), min(1,4,9), min(2,8)]<br>
     * Note that the segment IDs must be sorted from smallest to largest segment.
     * See {@link #unsortedSegmentMin(String, SDVariable, SDVariable, int)} for the same op without this sorted requirement
     *
     * @param name       Name of the output variable. May be null
     * @param data       Data to perform segment max on
     * @param segmentIds Variable for the segment IDs
     * @return Segment min output
     */
    public SDVariable segmentMin(String name, SDVariable data, SDVariable segmentIds){
        SDVariable ret = f().segmentMin(data, segmentIds);
        return updateVariableNameAndReference(ret, name);
    }

    /**
     * See {@link #unsortedSegmentMin(String, SDVariable, SDVariable, int)}
     */
    public SDVariable unsortedSegmentMin(SDVariable data, SDVariable segmentIds, int numSegments){
        return unsortedSegmentMin(null, data, segmentIds, numSegments);
    }

    /**
     * Unsorted segment min operation. As per {@link #segmentMin(String, SDVariable, SDVariable)} but without
     * the requirement for the indices to be sorted.<br>
     * If data =     [1, 3, 2, 6, 4, 9, 8]<br>
     * segmentIds =  [1, 0, 2, 0, 1, 1, 2]<br>
     * then output = [3, 1, 2] = [min(3,6), min(1,4,9), min(2,8)]<br>
     *
     * @param name        Name of the output variable
     * @param data        Data (variable) to perform unsorted segment min on
     * @param segmentIds  Variable for the segment IDs
     * @param numSegments Number of segments
     * @return Unsorted segment min output
     */
    public SDVariable unsortedSegmentMin(String name, SDVariable data, SDVariable segmentIds, int numSegments){
        SDVariable ret = f().unsortedSegmentMin(data, segmentIds, numSegments);
        return updateVariableNameAndReference(ret, name);
    }

    /**
     * @see #segmentMean(String, SDVariable, SDVariable)
     */
    public SDVariable segmentMean(SDVariable data, SDVariable segmentIds){
        return segmentMean(null, data, segmentIds);
    }

    /**
     * Segment mean operation.<br>
     * If data =     [3, 6, 1, 4, 9, 2, 8]<br>
     * segmentIds =  [0, 0, 1, 1, 1, 2, 2]<br>
     * then output = [4.5, 4.666, 5] = [mean(3,6), mean(1,4,9), mean(2,8)]<br>
     * Note that the segment IDs must be sorted from smallest to largest segment.
     * See {@link #unsortedSegmentMean(String, SDVariable, SDVariable, int)} for the same op without this sorted requirement
     *
     * @param name       Name of the output variable. May be null
     * @param data       Data to perform segment max on
     * @param segmentIds Variable for the segment IDs
     * @return Segment mean output
     */
    public SDVariable segmentMean(String name, SDVariable data, SDVariable segmentIds){
        SDVariable ret = f().segmentMean(data, segmentIds);
        return updateVariableNameAndReference(ret, name);
    }

    /**
     * See {@link #unsortedSegmentMean(String, SDVariable, SDVariable, int)}
     */
    public SDVariable unsortedSegmentMean(SDVariable data, SDVariable segmentIds, int numSegments){
        return unsortedSegmentMean(null, data, segmentIds, numSegments);
    }

    /**
     * Unsorted segment mean operation. As per {@link #segmentMean(String, SDVariable, SDVariable)} but without
     * the requirement for the indices to be sorted.<br>
     * If data =     [1, 3, 2, 6, 4, 9, 8]<br>
     * segmentIds =  [1, 0, 2, 0, 1, 1, 2]<br>
     * then output = [4.5, 4.666, 5] = [mean(3,6), mean(1,4,9), mean(2,8)]<br>
     *
     * @param name        Name of the output variable
     * @param data        Data (variable) to perform unsorted segment mean on
     * @param segmentIds  Variable for the segment IDs
     * @param numSegments Number of segments
     * @return Unsorted segment mean output
     */
    public SDVariable unsortedSegmentMean(String name, SDVariable data, SDVariable segmentIds, int numSegments){
        SDVariable ret = f().unsortedSegmentMean(data, segmentIds, numSegments);
        return updateVariableNameAndReference(ret, name);
    }

    /**
     * @see #segmentProd(String, SDVariable, SDVariable)
     */
    public SDVariable segmentProd(SDVariable data, SDVariable segmentIds){
        return segmentProd(null, data, segmentIds);
    }

    /**
     * Segment product operation.<br>
     * If data =     [3, 6, 1, 4, 9, 2, 8]<br>
     * segmentIds =  [0, 0, 1, 1, 1, 2, 2]<br>
     * then output = [18, 36, 16] = [prod(3,6), prod(1,4,9), prod(2,8)]<br>
     * Note that the segment IDs must be sorted from smallest to largest segment.
     * See {@link #unsortedSegmentProd(String, SDVariable, SDVariable, int)} for the same op without this sorted requirement
     *
     * @param name       Name of the output variable. May be null
     * @param data       Data to perform segment max on
     * @param segmentIds Variable for the segment IDs
     * @return Segment product output
     */
    public SDVariable segmentProd(String name, SDVariable data, SDVariable segmentIds){
        SDVariable ret = f().segmentProd(data, segmentIds);
        return updateVariableNameAndReference(ret, name);
    }

    /**
     * See {@link #unsortedSegmentProd(String, SDVariable, SDVariable, int)}
     */
    public SDVariable unsortedSegmentProd(SDVariable data, SDVariable segmentIds, int numSegments){
        return unsortedSegmentProd(null, data, segmentIds, numSegments);
    }

    /**
     * Unsorted segment product operation. As per {@link #segmentProd(String, SDVariable, SDVariable)} but without
     * the requirement for the indices to be sorted.<br>
     * If data =     [1, 3, 2, 6, 4, 9, 8]<br>
     * segmentIds =  [1, 0, 2, 0, 1, 1, 2]<br>
     * then output = [4.5, 4.666, 5] = [mean(3,6), mean(1,4,9), mean(2,8)]<br>
     *
     * @param name       Name of the output variable
     * @param data       Data (variable) to perform unsorted segment product on
     * @param segmentIds Variable for the segment IDs
     * @return Unsorted segment product output
     */
    public SDVariable unsortedSegmentProd(String name, SDVariable data, SDVariable segmentIds, int numSegments){
        SDVariable ret = f().unsortedSegmentProd(data, segmentIds, numSegments);
        return updateVariableNameAndReference(ret, name);
    }

    /**
     * @see #segmentSum(String, SDVariable, SDVariable)
     */
    public SDVariable segmentSum(SDVariable data, SDVariable segmentIds){
        return segmentSum(null, data, segmentIds);
    }

    /**
     * Segment sum operation.<br>
     * If data =     [3, 6, 1, 4, 9, 2, 8]<br>
     * segmentIds =  [0, 0, 1, 1, 1, 2, 2]<br>
     * then output = [9, 14, 10] = [sum(3,6), sum(1,4,9), sum(2,8)]<br>
     * Note that the segment IDs must be sorted from smallest to largest segment.
     * See {@link #unsortedSegmentSum(String, SDVariable, SDVariable, int)} for the same op without this sorted requirement
     *
     * @param name       Name of the output variable. May be null
     * @param data       Data to perform segment max on
     * @param segmentIds Variable for the segment IDs
     * @return Segment sum output
     */
    public SDVariable segmentSum(String name, SDVariable data, SDVariable segmentIds){
        SDVariable ret = f().segmentSum(data, segmentIds);
        return updateVariableNameAndReference(ret, name);
    }

    /**
     * See {@link #unsortedSegmentSum(String, SDVariable, SDVariable, int)}
     */
    public SDVariable unsortedSegmentSum(SDVariable data, SDVariable segmentIds, int numSegments){
        return unsortedSegmentSum(null, data, segmentIds, numSegments);
    }

    /**
     * Unsorted segment sum operation. As per {@link #segmentSum(String, SDVariable, SDVariable)} but without
     * the requirement for the indices to be sorted.<br>
     * If data =     [1, 3, 2, 6, 4, 9, 8]<br>
     * segmentIds =  [1, 0, 2, 0, 1, 1, 2]<br>
     * then output = [9, 14, 10] = [sum(3,6), sum(1,4,9), sum(2,8)]<br>
     *
     * @param name        Name of the output variable
     * @param data        Data (variable) to perform unsorted segment sum on
     * @param segmentIds  Variable for the segment IDs
     * @param numSegments Number of segments
     * @return Unsorted segment sum output
     */
    public SDVariable unsortedSegmentSum(String name, SDVariable data, SDVariable segmentIds, int numSegments){
        SDVariable ret = f().unsortedSegmentSum(data, segmentIds, numSegments);
        return updateVariableNameAndReference(ret, name);
    }

    /**
     * See {@link #unsortedSegmentSqrtN(String, SDVariable, SDVariable, int)}
     */
    public SDVariable unsortedSegmentSqrtN(SDVariable data, SDVariable segmentIds, int numSegments){
        return unsortedSegmentSqrtN(null, data, segmentIds, numSegments);
    }

    /**
     * Unsorted segment sqrtN operation. Simply returns the sqrt of the count of the number of values in each segment<br>
     * If data =     [1, 3, 2, 6, 4, 9, 8]<br>
     * segmentIds =  [1, 0, 2, 0, 1, 1, 2]<br>
     * then output = [1.414, 1.732, 1.414] = [sqrt(2), sqrtN(3), sqrtN(2)]<br>
     *
     * @param name       Name of the output variable
     * @param data       Data (variable) to perform unsorted segment sqrtN on
     * @param segmentIds Variable for the segment IDs
     * @return Unsorted segment sqrtN output
     */
    public SDVariable unsortedSegmentSqrtN(String name, SDVariable data, SDVariable segmentIds, int numSegments){
        SDVariable ret = f().unsortedSegmentSqrtN(data, segmentIds, numSegments);
        return updateVariableNameAndReference(ret, name);
    }


    /**
     * TODO doc string
     *
     * @param df
     * @param weights
     * @param strides
     * @param rates
     * @param isSameMode
     * @return
     */
    public SDVariable dilation2D(SDVariable df, SDVariable weights, int[] strides,
                                 int[] rates, boolean isSameMode) {
        return dilation2D(null, df, weights, strides, rates, isSameMode);
    }

    /**
     * TODO doc string
     *
     * @param name
     * @param df
     * @param weights
     * @param strides
     * @param rates
     * @param isSameMode
     * @return
     */
    public SDVariable dilation2D(String name, SDVariable df, SDVariable weights, int[] strides,
                                 int[] rates, boolean isSameMode) {
        SDVariable ret = f().dilation2D(df, weights, strides, rates, isSameMode);
        return updateVariableNameAndReference(ret, name);
    }

    /**
     * Returns the shape of the specified SDVariable as a 1D SDVariable
     *
     * @param input Input variable
     * @return 1D output variable with contents equal to the shape of the input
     */
    public SDVariable shape(SDVariable input) {
        return shape(null, input);
    }

    /**
     * Returns the shape of the specified SDVariable as a 1D SDVariable
     *
     * @param name  Name of the output variable
     * @param input Input variable
     * @return 1D output variable with contents equal to the shape of the input
     */
    public SDVariable shape(String name, SDVariable input) {
        SDVariable ret = f().shape(input);
        return updateVariableNameAndReference(ret, name);
    }

    /**
     * Returns the size (number of elements, i.e., prod(shape)) of the specified SDVariable as a 0D scalar variable
     *
     * @param in Input variable
     * @return 0D (scalar) output variable with value equal to the number of elements in the specified array
     */
    public SDVariable size(SDVariable in){
        return size(null, in);
    }

    /**
     * Returns the size (number of elements, i.e., prod(shape)) of the specified SDVariable as a 0D scalar variable
     *
     * @param name Name of the output variable
     * @param in   Input variable
     * @return 0D (scalar) output variable with value equal to the number of elements in the specified array
     */
    public SDVariable size(String name, SDVariable in){
        SDVariable ret = f().size(in);
        return updateVariableNameAndReference(ret, name);
    }

    /**
     * Returns the rank (number of dimensions, i.e., length(shape)) of the specified SDVariable as a 0D scalar variable
     *
     * @param in Input variable
     * @return 0D (scalar) output variable with value equal to the rank of the input variable
     */
    public SDVariable rank(SDVariable in) {
        return rank(null, in);
    }

    /**
     * Returns the rank (number of dimensions, i.e., length(shape)) of the specified SDVariable as a 0D scalar variable
     *
     * @param name Name of the output variable
     * @param in   Input variable
     * @return 0D (scalar) output variable with value equal to the rank of the input variable
     */
    public SDVariable rank(String name, SDVariable in) {
        SDVariable ret = f().rank(in);
        return updateVariableNameAndReference(ret, name);
    }

    /**
     * @see #sizeAt(String, SDVariable, int)
     */
    public SDVariable sizeAt(SDVariable in, int dimension){
        return sizeAt(null, in, dimension);
    }

    /**
     * Returns a rank 0 (scalar) variable for the size of the specified dimension.
     * For example, if X has shape [10,20,30] then sizeAt(X,1)=20. Similarly, sizeAt(X,-1)=30
     *
     * @param name      Name of the output variable
     * @param in        Input variable
     * @param dimension Dimension to get size of
     * @return Scalar SDVariable for size at specified variable
     */
    public SDVariable sizeAt(String name, SDVariable in, int dimension){
        SDVariable ret = f().sizeAt(in, dimension);
        return updateVariableNameAndReference(ret, name);
    }

    /**
     * @see #cross(String, SDVariable, SDVariable)
     */
    public SDVariable cross(SDVariable a, SDVariable b) {
        return cross(null, a, b);
    }

    /**
     * Returns the pair-wise cross product of equal size arrays a and b: a x b = ||a||x||b|| sin(theta).
     * Can take rank 1 or above inputs (of equal shapes), but note that the last dimension must have dimension 3
     *
     * @param a First input
     * @param b Second input
     * @return Element-wise cross product
     */
    public SDVariable cross(String name, SDVariable a, SDVariable b) {
        SDVariable ret = f().cross(a, b);
        return updateVariableNameAndReference(ret, name);
    }

    /**
     * @see #gather(String, SDVariable, int[], int)
     */
    public SDVariable gather(SDVariable df, int[] indices, int axis) {
        return gather(null, df, indices, axis);
    }

    /**
     * Gather slices from the input variable where the indices are specified as fixed int[] values.<br>
     * Output shape is same as input shape, except for axis dimension, which has size equal to indices.length.
     *
     * @param name    name of the output variable
     * @param df      Input variable
     * @param indices Indices to get
     * @param axis    Axis that the indices refer to
     * @return Output variable with slices pulled from the specified axis
     */
    public SDVariable gather(String name, SDVariable df, int[] indices, int axis) {
        SDVariable ret = f().gather(df, indices, axis);
        return updateVariableNameAndReference(ret, name);
    }

    /**
     * @see #gather(String, SDVariable, SDVariable, int)
     */
    public SDVariable gather(SDVariable df, SDVariable indices, int axis) {
        return gather(null, df, indices, axis);
    }

    /**
     * Gather slices from the input variable where the indices are specified as dynamic SDVariable values.<br>
     * Output shape is same as input shape, except for axis dimension, which has size equal to indices.length.
     *
     * @param name    name of the output variable
     * @param df      Input variable
     * @param indices Indices to get slices for. Rank 0 or 1 input
     * @param axis    Axis that the indices refer to
     * @return Output variable with slices pulled from the specified axis
     */
    public SDVariable gather(String name, SDVariable df, SDVariable indices, int axis) {
        SDVariable ret = f().gather(df, indices, axis);
        return updateVariableNameAndReference(ret, name);
    }

    /**
     * TODO doc string
     *
     * @param df
     * @param indices
     * @return
     */
    public SDVariable gatherNd(SDVariable df, SDVariable indices) {
        return gatherNd(null, df, indices);
    }

    /**
     * TODO doc string
     *
     * @param name
     * @param df
     * @param indices
     * @return
     */
    public SDVariable gatherNd(String name, SDVariable df, SDVariable indices) {
        SDVariable ret = f().gatherNd(df, indices);
        return updateVariableNameAndReference(ret, name);
    }

    /**
     * @see #repeat(String, SDVariable, int)
     */
    public SDVariable repeat(SDVariable df, int axis) {
        return repeat(null, df, axis);
    }

    /**
     * @see #repeat(String, SDVariable, int)
     */
    public SDVariable repeat(String name, SDVariable df, int axis) {
        SDVariable ret = f().repeat(df, axis);
        return updateVariableNameAndReference(ret, name);
    }

    /**
     * @see #stack(String, int, SDVariable...)
     */
    public SDVariable stack(int axis, SDVariable... values) {
        return stack(null, axis, values);
    }

    /**
     * Stack a set of N SDVariables of rank X into one rank X+1 variable.
     * If inputs have shape [a,b,c] then output has shape:<br>
     * axis = 0: [N,a,b,c]<br>
     * axis = 1: [a,N,b,c]<br>
     * axis = 2: [a,b,N,c]<br>
     * axis = 3: [a,b,c,N]<br>
     *
     * @param name   Name of the output variable
     * @param axis   Axis to stack on
     * @param values Input variables to stack. Must have the same shape for all inputs
     * @return Output variable
     * @see #unstack(String[], SDVariable, int, int)
     */
    public SDVariable stack(String name, int axis, SDVariable... values) {
        SDVariable ret = f().stack(values, axis);
        return updateVariableNameAndReference(ret, name);
    }

    /**
     * @see #stack(String, int, SDVariable...)
     */
    public SDVariable parallel_stack(SDVariable[] values) {
        return parallel_stack(null, values);
    }

    /**
     * @see #stack(String, int, SDVariable...)
     */
    public SDVariable parallel_stack(String name, SDVariable[] values) {
        SDVariable ret = f().parallel_stack(values);
        return updateVariableNameAndReference(ret, name);
    }

    /**
     * @see #unstack(String[], SDVariable, int, int)
     */
    public SDVariable[] unstack(SDVariable value, int axis) {
        return unstack(null, value, axis);
    }

    /**
     * @see #unstack(String[], SDVariable, int, int)
     */
    public SDVariable[] unstack(String[] names, SDVariable value, int axis) {
        SDVariable[] ret = f().unstack(value, axis);
        return updateVariableNamesAndReferences(ret, names);
    }

    /**
     * @see #unstack(String[], SDVariable, int, int)
     */
    public SDVariable[] unstack(SDVariable value, int axis, int num) {
        return unstack(null, value, axis, num);
    }

    /**
     * Unstack a variable of rank X into N rank X-1 variables by taking slices along the specified axis.
     * If input has shape [a,b,c] then output has shape:
     * axis = 0: [b,c]<br>
     * axis = 1: [a,c]<br>
     * axis = 2: [a,b]<br>
     *
     * @param names Output variable names. May be null
     * @param value Input variable to unstack
     * @param axis  Axis to unstack on
     * @param num   Number of output variables
     * @return Output variables
     * @see #stack(String, int, SDVariable...)
     */
    public SDVariable[] unstack(String[] names, SDVariable value, int axis, int num) {
        SDVariable[] ret = f().unstack(value, axis, num);
        return updateVariableNamesAndReferences(ret, names);
    }

    /**
     * Element-wise Gaussian error function - out = erf(in)
     *
     * @param x Input variable
     * @return Output variable
     */
    public SDVariable erf(SDVariable x) {
        return erf(null, x);
    }

    /**
     * Element-wise Gaussian error function - out = erf(in)
     *
     * @param name Output variable name
     * @param x   Input variable
     * @return Output variable
     */
    public SDVariable erf(String name, SDVariable x) {
        SDVariable ret = f().erf(x);
        return updateVariableNameAndReference(ret, name);
    }

    /**
     * Element-wise complementary Gaussian error function - out = erfc(in) = 1 - erf(in)
     *
     * @param x Input variable
     * @return Output variable
     */
    public SDVariable erfc(SDVariable x) {
        return erfc(null, x);
    }

    /**
     * Element-wise complementary Gaussian error function - out = erfc(in) = 1 - erf(in)
     *
     * @param name Name of the output variable
     * @param x   Input variable
     * @return Output variable
     */
    public SDVariable erfc(String name, SDVariable x) {
        SDVariable ret = f().erfc(x);
        return updateVariableNameAndReference(ret, name);
    }

    /**
     * @see #diag(String, SDVariable)
     */
    public SDVariable diag(SDVariable x) {
        return diag(null, x);
    }

    /**
     * Returns an output variable with diagonal values equal to the specified values; off-diagonal values will be set to 0<br>
     * For example, if input = [1,2,3], then output is given by:<br>
     * [ 1, 0, 0]<br>
     * [ 0, 2, 0]<br>
     * [ 0, 0, 3]<br>
     * <br>
     * Higher input ranks are also supported: if input has shape [a,...,R-1] then output[i,...,k,i,...,k] = input[i,...,k].
     * i.e., for input rank R, output has rank 2R
     *
     * @param name Name of the output variable
     * @param x   Input variable
     * @return Output variable
     */
    public SDVariable diag(String name, SDVariable x) {
        SDVariable ret = f().diag(x);
        return updateVariableNameAndReference(ret, name);
    }

    /**
     * @see #diagPart(String, SDVariable)
     */
    public SDVariable diagPart(SDVariable x) {
        return diagPart(null, x);
    }

    /**
     * Extract the diagonal part from the input array.<br>
     * If input is<br>
     * [ 1, 0, 0]<br>
     * [ 0, 2, 0]<br>
     * [ 0, 0, 3]<br>
     * then output is [1, 2, 3].<br>
     * Supports higher dimensions: in general, out[i,...,k] = in[i,...,k,i,...,k]
     *
     * @param x Input variable
     * @return Diagonal part of the input
     * @see #diag(String, SDVariable)
     */
    public SDVariable diagPart(String name, SDVariable x) {
        SDVariable ret = f().diagPart(x);
        return updateVariableNameAndReference(ret, name);
    }

    /**
     * @see #setDiag(String, SDVariable, SDVariable)
     */
    public SDVariable setDiag(SDVariable in, SDVariable diag) {
        return setDiag(null, in, diag);
    }

    /**
     * Set the diagonal value to the specified values<br>
     * If input is<br>
     * [ a, b, c]<br>
     * [ d, e, f]<br>
     * [ g, h, i]<br>
     * and diag = [ 1, 2, 3] then output is<br>
     * [ 1, b, c]<br>
     * [ d, 2, f]<br>
     * [ g, h, 3]<br>
     *
     * @param name Name of the output variable
     * @param in   Input variable
     * @param diag Diagonal
     * @return Output variable
     */
    public SDVariable setDiag(String name, SDVariable in, SDVariable diag) {
        SDVariable ret = f().setDiag(in, diag);
        return updateVariableNameAndReference(ret, name);
    }

    /**
     * @see #oneHot(String, SDVariable, int)
     */
    public SDVariable oneHot(SDVariable indices, int depth) {
        return oneHot(null, indices, depth, -1, 1.00, 0.00);
    }

    /**
     * @see #oneHot(String, SDVariable, int, int, double, double)
     */
    public SDVariable oneHot(SDVariable indices, int depth, int axis, double on, double off) {
        return oneHot(null, indices, depth, axis, on, off);
    }

    /**
     * Convert the array to a one-hot array with walues 0 and 1 for each entry<br>
     * If input has shape [ a, ..., n] then output has shape [ a, ..., n, depth],
     * with out[i, ..., j, in[i,...,j]] = 1 with other values being set to 0
     *
     * @param name    Output variable name
     * @param indices Indices - value 0 to depth-1
     * @param depth   Number of classes
     * @return Output variable
     * @see #oneHot(SDVariable, int, int, double, double)
     */
    public SDVariable oneHot(String name, SDVariable indices, int depth) {
        return oneHot(name, indices, depth, -1, 1.00, 0.00);
    }

    /**
     * Convert the array to a one-hot array with walues {@code on} and {@code off} for each entry<br>
     * If input has shape [ a, ..., n] then output has shape [ a, ..., n, depth],
     * with {@code out[i, ..., j, in[i,...,j]] = on} with other values being set to {@code off}
     *
     * @param name    Output variable name
     * @param indices Indices - value 0 to depth-1
     * @param depth   Number of classes
     * @return Output variable
     */
    public SDVariable oneHot(String name, SDVariable indices, int depth, int axis, double on, double off) {
        SDVariable ret = f().onehot(indices, depth, axis, on, off);
        return updateVariableNameAndReference(ret, name);
    }

    /**
     * Element-wise reciprocal (inverse) function: out[i] = 1 / in[i]
     *
     * @param a Input variable
     * @return Output variable
     */
    public SDVariable reciprocal(SDVariable a) {
        return reciprocal(null, a);
    }

    /**
     * Element-wise reciprocal (inverse) function: out[i] = 1 / in[i]
     *
     * @param name Name of the output variable
     * @param a    Input variable
     * @return Output variable
     */
    public SDVariable reciprocal(String name, SDVariable a) {
        SDVariable ret = f().reciprocal(a);
        return updateVariableNameAndReference(ret, name);
    }

    /**
     * Intended for internal/developer use
     */
    public SDVariable gradientBackwardsMarker(SDVariable x) {
        return gradientBackwardsMarker(generateNewVarName(new GradientBackwardsMarker().opName(), 0), x);
    }

    /**
     * Intended for internal/developer use
     */
    public SDVariable gradientBackwardsMarker(String name, SDVariable x) {
        SDVariable result = functionFactory.gradientBackwardsMarker(x);
        return updateVariableNameAndReference(result, name);
    }

    /**
     * Element-wise hard tanh function:<br>
     * out[i] = -1 if in[i] <= -1<br>
     * out[1] = in[i] if -1 < in[i] < 1<br>
     * out[i] = 1 if in[i] >= 1<br>
     *
     * @param in Input variable
     * @return Output variable
     */
    public SDVariable hardTanh(SDVariable in) {
        return hardTanh(null, in);
    }

    /**
     * Element-wise hard tanh function:<br>
     * out[i] = -1 if in[i] <= -1<br>
     * out[1] = in[i] if -1 < in[i] < 1<br>
     * out[i] = 1 if in[i] >= 1<br>
     *
     * @param name Output variable name
     * @param in   Input variable
     * @return Output variable
     */
    public SDVariable hardTanh(String name, SDVariable in) {
        SDVariable result = functionFactory.hardTanh(in);
        return updateVariableNameAndReference(result, name);
    }

    /**
     * Element-wise hard sigmoid function:<br>
     * out[i] = 0 if in[i] <= -2.5<br>
     * out[1] = 0.2*in[i]+0.5 if -2.5 < in[i] < 2.5<br>
     * out[i] = 1 if in[i] >= 2.5<br>
     *
     * @param in Input variable
     * @return Output variable
     */
    public SDVariable hardSigmoid(SDVariable in) {
        return hardSigmoid(null, in);
    }

    /**
     * Element-wise hard sigmoid function:<br>
     * out[i] = 0 if in[i] <= -2.5<br>
     * out[1] = 0.2*in[i]+0.5 if -2.5 < in[i] < 2.5<br>
     * out[i] = 1 if in[i] >= 2.5<br>
     *
     * @param name Name of the output variable
     * @param in    Input variable
     * @return Output variable
     */
    public SDVariable hardSigmoid(String name, SDVariable in) {
        SDVariable ret = f().hardSigmoid(in);
        return updateVariableNameAndReference(ret, name);
    }

    /**
     * Derivative (dOut/dIn) of the element-wise hard Tanh function - {@link #hardTanh(SDVariable)}
     *
     * @param x Input
     * @return Output variable
     */
    public SDVariable hardTanhDerivative(SDVariable x) {
        return hardTanhDerivative(null, x);
    }

    /**
     * Derivative (dOut/dIn) of the element-wise hard Tanh function - {@link #hardTanh(SDVariable)}
     *
     * @param name Output variable name
     * @param x   Input
     * @return Output variable
     */
    public SDVariable hardTanhDerivative(String name, SDVariable x) {
        SDVariable result = functionFactory.hardTanhDerivative(x);
        return updateVariableNameAndReference(result, name);
    }

    /**
     * Element-wise sigmoid function: out[i] = 1.0/(1+exp(-in[i]))
     *
     * @param x Input Variable
     * @return Output variable
     */
    public SDVariable sigmoid(SDVariable x) {
        return sigmoid(null, x);
    }

    /**
     * Element-wise sigmoid function: out[i] = 1.0/(1+exp(-in[i]))
     *
     * @param name Output variable name
     * @param x   Input Variable
     * @return Output variable
     */
    public SDVariable sigmoid(String name, SDVariable x) {
        SDVariable result = functionFactory.sigmoid(x);
        return updateVariableNameAndReference(result, name);
    }


    /**
     * Element-wise sigmoid function derivative: dL/dIn given input and dL/dOut
     *
     * @param x  Input Variable
     * @param wrt Gradient at the output - dL/dOut. Must have same shape as the input
     * @return Output variable
     */
    public SDVariable sigmoidDerivative(SDVariable x, SDVariable wrt) {
        return sigmoidDerivative(null, x, wrt);
    }

    /**
     * Element-wise sigmoid function derivative: dL/dIn given input and dL/dOut
     *
     * @param name Output variable name
     * @param x   Input Variable
     * @param wrt  Gradient at the output - dL/dOut. Must have same shape as the input
     * @return Output variable
     */
    public SDVariable sigmoidDerivative(String name, SDVariable x, SDVariable wrt) {
        SDVariable result = functionFactory
                .sigmoidDerivative(x, wrt);
        return updateVariableNameAndReference(result, name);
    }

    /**
     * Element-wise sigmoid function: out[i] = log(sigmoid(in[i]))
     *
     * @param x Input Variable
     * @return Output variable
     */
    public SDVariable logSigmoid(SDVariable x) {
        return logSigmoid(null, x);
    }

    /**
     * Element-wise sigmoid function: out[i] = log(sigmoid(in[i]))
     *
     * @param name Name of the output variable
     * @param x   Input Variable
     * @return Output variable
     */
    public SDVariable logSigmoid(String name, SDVariable x) {
        SDVariable ret = f().logSigmoid(x);
        return updateVariableNameAndReference(ret, name);
    }

    /**
     * Element-wise sign (signum) function:<br>
     * out = -1 if in < 0<br>
     * out = 0 if in = 0<br>
     * out = 1 if in > 0
     *
     * @param x Input variable
     * @return Output variable
     */
    public SDVariable sign(SDVariable x) {
        return sign(null, x);
    }

    /**
     * Element-wise sign (signum) function:<br>
     * out = -1 if in < 0<br>
     * out = 0 if in = 0<br>
     * out = 1 if in > 0
     *
     * @param name Output variable name
     * @param x   Input variable
     * @return Output variable
     */
    public SDVariable sign(String name, SDVariable x) {
        SDVariable result = functionFactory.sign(x);
        return updateVariableNameAndReference(result, name);
    }

    /**
     * Element-wise softsign function: out = x / (abs(x) + 1)
     *
     * @param x Input variable
     * @return Output variable
     */
    public SDVariable softsign(SDVariable x) {
        return softsign(null, x);
    }

    /**
     * Element-wise softsign function: out = x / (abs(x) + 1)
     *
     * @param name Output variable name
     * @param x   Input variable
     * @return Output variable
     */
    public SDVariable softsign(String name, SDVariable x) {
        SDVariable result = functionFactory.softsign(x);
        return updateVariableNameAndReference(result, name);
    }

    /**
     * Element-wise derivative (dOut/dIn) of the softsign function {@link #softsign(SDVariable)}
     *
     * @param x Input variable
     * @return Output varible
     */
    public SDVariable softsignDerivative(SDVariable x) {
        return softsignDerivative(null, x);
    }

    /**
     * Element-wise derivative (dOut/dIn) of the softsign function {@link #softsign(SDVariable)}
     *
     * @param name Output variable name
     * @param x   Input variable
     * @return Output varible
     */
    public SDVariable softsignDerivative(String name, SDVariable x) {
        SDVariable result = functionFactory.softsignDerivative(x);
        return updateVariableNameAndReference(result, name);
    }

    /**
     * Element-wise softplus function: out = log(exp(x) + 1)
     *
     * @param x Input variable
     * @return Output variable
     */
    public SDVariable softplus(SDVariable x) {
        return softplus(null, x);
    }

    /**
     * Element-wise softplus function: out = log(exp(x) + 1)
     *
     * @param name Output variable name
     * @param x   Input variable
     * @return Output variable
     */
    public SDVariable softplus(String name, SDVariable x) {
        SDVariable result = functionFactory.softplus(x);
        return updateVariableNameAndReference(result, name);
    }

    /**
     * Element-wise "swish" function: out = x * sigmoid(b*x) with b=1.0<br>
     * See: <a href="https://arxiv.org/abs/1710.05941">https://arxiv.org/abs/1710.05941</a>
     *
     * @param x Input variable
     * @return Output variable
     */
    public SDVariable swish(SDVariable x) {
        return swish(null, x);
    }

    /**
     * Element-wise "swish" function: out = x * sigmoid(b*x) with b=1.0<br>
     * See: <a href="https://arxiv.org/abs/1710.05941">https://arxiv.org/abs/1710.05941</a>
     *
     * @param name Name of the output variable
     * @param x   Input variable
     * @return Output variable
     */
    public SDVariable swish(String name, SDVariable x) {
        SDVariable ret = f().swish(x);
        return updateVariableNameAndReference(ret, name);
    }

    /**
     * Element-wise exponential linear unit (ELU) function:<br>
     * out = x if x > 0<br>
     * out = a * (exp(x) - 1) if x <= 0<br>
     * with constant a = 1.0
     * <p>
     * See: <a href="http://arxiv.org/abs/1511.07289">http://arxiv.org/abs/1511.07289</a>
     *
     * @param x Input variable
     * @return Output variable
     */
    public SDVariable elu(SDVariable x) {
        return elu(null, x);
    }

    /**
     * Element-wise exponential linear unit (ELU) function:<br>
     * out = x if x > 0<br>
     * out = a * (exp(x) - 1) if x <= 0<br>
     * with constant a = 1.0
     * <p>
     * See: <a href="http://arxiv.org/abs/1511.07289">http://arxiv.org/abs/1511.07289</a>
     *
     * @param name Output variable name
     * @param x Input variable
     * @return Output variable
     */
    public SDVariable elu(String name, SDVariable x) {
        SDVariable result = functionFactory.elu(x);
        return updateVariableNameAndReference(result, name);
    }

    /**
     * Element-wise derivative exponential linear unit (ELU) function, dOut/dIn given input.
     * {@link #elu(SDVariable)}
     *
     * @param x Input variable
     * @return Output variable
     */
    public SDVariable eluDerivative(SDVariable x) {
        return eluDerivative(null, x);
    }

    /**
     * Element-wise derivative exponential linear unit (ELU) function, dOut/dIn given input.
     * {@link #elu(SDVariable)}
     *
     * @param name Output variable name
     * @param x   Input variable
     * @return Output variable
     */
    public SDVariable eluDerivative(String name, SDVariable x) {
        SDVariable result = functionFactory.eluDerivative(x);
        return updateVariableNameAndReference(result, name);
    }

    /**
     * Element-wise leaky ReLU function:<br>
     * out = x if x >= 0.0<br>
     * out = alpha * x if x < cutoff<br>
     * Alpha value is most commonly set to 0.01
     *
     * @param x    Input variable
     * @param alpha Cutoff - usually 0.0
     * @return Output variable
     */
    public SDVariable leakyRelu(SDVariable x, double alpha) {
        return leakyRelu(null, x, alpha);
    }

    /**
     * Element-wise leaky ReLU function:<br>
     * out = x if x >= 0.0<br>
     * out = alpha * x if x < cutoff<br>
     * Alpha value is most commonly set to 0.01
     *
     * @param x    Input variable
     * @param alpha Cutoff - usually 0.0
     * @return Output variable
     */
    public SDVariable leakyRelu(String name, SDVariable x, double alpha) {
        SDVariable result = functionFactory.leakyRelu(x, alpha);
        return updateVariableNameAndReference(result, name);
    }

    /**
     * Leaky ReLU derivative: dOut/dIn given input.<br>
     * See {@link #leakyRelu(String, SDVariable, double)}
     *
     * @param x    Input variable
     * @param alpha Alpha value
     * @return Output variable
     */
    public SDVariable leakyReluDerivative(String name, SDVariable x, double alpha) {
        SDVariable result = functionFactory.leakyReluDerivative(x, alpha);
        return updateVariableNameAndReference(result, name);
    }

    /**
     * Full array mean reduction operation
     * @param x Input variable
     * @return Output variable - scalar
     */
    public SDVariable mean(SDVariable x) {
        return mean(null, x);
    }


    /**
     * Mean (average) array reduction operation, optionally along specified dimensions
     *
     * @param x        Input variable
     * @param dimension Dimensions to reduce over. If dimensions are not specified, full array reduction is performed
     * @return Reduced array of rank (input rank - num dimensions)
     */
    public SDVariable mean(SDVariable x, int... dimension) {
        return mean(null, x, dimension);
    }

    /**
     * Mean (average) array reduction operation, optionally along specified dimensions
     *
     * @param name      Output variable name
     * @param x        Input variable
     * @param dimension Dimensions to reduce over. If dimensions are not specified, full array reduction is performed
     * @return Reduced array of rank (input rank - num dimensions)
     */
    public SDVariable mean(String name, SDVariable x, int... dimension) {
        return mean(name, x, false, dimension);
    }

    /**
     * Mean (average) array reduction operation, optionally along specified dimensions<br>
     * Note that if keepDims = true, the output variable has the same rank as the input variable,
     * with the reduced dimensions having size 1. This can be useful for later broadcast operations (such as subtracting
     * the mean along a dimension).<br>
     * Example: if input has shape [a,b,c] and dimensions=[1] then output has shape:
     * keepDims = true: [a,1,c]<br>
     * keepDims = false: [a,c]
     *
     * @param name      Output variable name
     * @param x        Input variable
     * @param keepDims  If true: keep the dimensions that are reduced on (as size 1). False: remove the reduction dimensions
     * @param dimension Dimensions to reduce over. If dimensions are not specified, full array reduction is performed
     * @return Reduced array of rank (input rank - num dimensions)
     */
    public SDVariable mean(String name, SDVariable x, boolean keepDims, int... dimension) {
        SDVariable result = functionFactory.mean(x, keepDims, dimension);
        return updateVariableNameAndReference(result, name);
    }

    /**
     * @see #standardDeviation(String, SDVariable, boolean, int...)
     */
    public SDVariable standardDeviation(SDVariable x, boolean biasCorrected, int... dimensions) {
        return standardDeviation(null, x, biasCorrected, dimensions);
    }

    /**
     * Stardard deviation array reduction operation, optionally along specified dimensions
     *
     * @param name          Output variable name
     * @param x            Input variable
     * @param biasCorrected If true: divide by (N-1) (i.e., sample stdev). If false: divide by N (population stdev)
     * @param dimensions    Dimensions to reduce over. If dimensions are not specified, full array reduction is performed
     * @return Output variable: reduced array of rank (input rank - num dimensions)
     */
    public SDVariable standardDeviation(String name, SDVariable x, boolean biasCorrected, int... dimensions) {
        return standardDeviation(name, x, biasCorrected, false, dimensions);
    }

    /**
     * Stardard deviation array reduction operation, optionally along specified dimensions<br>
     * Note that if keepDims = true, the output variable has the same rank as the input variable,
     * with the reduced dimensions having size 1. This can be useful for later broadcast operations (such as subtracting
     * the mean along a dimension).<br>
     * Example: if input has shape [a,b,c] and dimensions=[1] then output has shape:
     * keepDims = true: [a,1,c]<br>
     * keepDims = false: [a,c]
     *
     * @param x            Input variable
     * @param biasCorrected If true: divide by (N-1) (i.e., sample stdev). If false: divide by N (population stdev)
     * @param keepDims      If true: keep the dimensions that are reduced on (as size 1). False: remove the reduction dimensions
     * @param dimensions    Dimensions to reduce over. If dimensions are not specified, full array reduction is performed
     * @return Output variable: reduced array of rank (input rank - num dimensions)
     */
    public SDVariable standardDeviation(String name, SDVariable x, boolean biasCorrected, boolean keepDims, int... dimensions) {
        SDVariable result = functionFactory.std(x, biasCorrected, keepDims, dimensions);
        return updateVariableNameAndReference(result, name);
    }

    /**
     * @see #variance(String, SDVariable, boolean, int...)
     */
    public SDVariable variance(SDVariable x, boolean biasCorrected, int... dimensions) {
        return variance(null, x, biasCorrected, dimensions);
    }

    /**
     * Variance array reduction operation, optionally along specified dimensions
     *
     * @param name          Output variable name
     * @param x            Input variable
     * @param biasCorrected If true: divide by (N-1) (i.e., sample variable). If false: divide by N (population variance)
     * @param dimensions    Dimensions to reduce over. If dimensions are not specified, full array reduction is performed
     * @return Output variable: reduced array of rank (input rank - num dimensions)
     */
    public SDVariable variance(String name, SDVariable x, boolean biasCorrected, int... dimensions) {
        return variance(name, x, biasCorrected, false, dimensions);
    }

    /**
     * Variance array reduction operation, optionally along specified dimensions<br>
     * Note that if keepDims = true, the output variable has the same rank as the input variable,
     * with the reduced dimensions having size 1. This can be useful for later broadcast operations (such as subtracting
     * the mean along a dimension).<br>
     * Example: if input has shape [a,b,c] and dimensions=[1] then output has shape:
     * keepDims = true: [a,1,c]<br>
     * keepDims = false: [a,c]
     *
     * @param name          Output variable name
     * @param x            Input variable
     * @param biasCorrected If true: divide by (N-1) (i.e., sample variable). If false: divide by N (population variance)
     * @param keepDims      If true: keep the dimensions that are reduced on (as size 1). False: remove the reduction dimensions
     * @param dimensions    Dimensions to reduce over. If dimensions are not specified, full array reduction is performed
     * @return Output variable: reduced array of rank (input rank - num dimensions)
     */
    public SDVariable variance(String name, SDVariable x, boolean biasCorrected, boolean keepDims, int... dimensions) {
        SDVariable result = functionFactory.variance(x, biasCorrected, keepDims, dimensions);
        return updateVariableNameAndReference(result, name);
    }

    /**
     * Entropy reduction: -sum(x * log(x))
     *
     * @param in         Input variable
     * @param dimensions Dimensions to reduce on (null/empty for full array)
     * @return Output variable
     */
    public SDVariable entropy(SDVariable in, int... dimensions) {
        return entropy(null, in, dimensions);
    }

    /**
     * Entropy reduction: -sum(x * log(x))
     *
     * @param name       Name of the output variable
     * @param in         Input variable
     * @param dimensions Dimensions to reduce on (null/empty for full array)
     * @return Output variable: reduced array of rank (input rank - num dimensions)
     */
    public SDVariable entropy(String name, SDVariable in, int... dimensions) {
        SDVariable ret = f().entropy(in, dimensions);
        return updateVariableNameAndReference(ret, name);
    }

    /**
     * Log entropy reduction: log(-sum(x * log(x)))
     *
     * @param in         Input variable
     * @param dimensions Dimensions to reduce on (null for full array)
     * @return Output variable: reduced array of rank (input rank - num dimensions)
     */
    public SDVariable logEntropy(SDVariable in, int... dimensions) {
        return logEntropy(null, in, dimensions);
    }

    /**
     * Log entropy reduction: log(-sum(x * log(x)))
     *
     * @param name       Name of the output variable
     * @param in         Input variable
     * @param dimensions Dimensions to reduce on (null for full array)
     * @return Output variable: reduced array of rank (input rank - num dimensions)
     */
    public SDVariable logEntropy(String name, SDVariable in, int... dimensions) {
        SDVariable ret = f().logEntropy(in, dimensions);
        return updateVariableNameAndReference(ret, name);
    }

    /**
     * Shannon Entropy reduction: -sum(x * log2(x))
     *
     * @param in         Input variable
     * @param dimensions Dimensions to reduce on (null/empty for full array)
     * @return Output variable
     */
    public SDVariable shannonEntropy(SDVariable in, int... dimensions) {
        return shannonEntropy(null, in, dimensions);
    }

    /**
     * Shannon Entropy reduction: -sum(x * log2(x))
     *
     * @param name       Name of the output variable
     * @param in         Input variable
     * @param dimensions Dimensions to reduce on (null/empty for full array)
     * @return Output variable: reduced array of rank (input rank - num dimensions)
     */
    public SDVariable shannonEntropy(String name, SDVariable in, int... dimensions) {
        SDVariable ret = f().shannonEntropy(in, dimensions);
        return updateVariableNameAndReference(ret, name);
    }

    /**
     * Sum array reduction operation, optionally along specified dimensions
     *
     * @param x         Input variable
     * @param dimensions Dimensions to reduce over. If dimensions are not specified, full array reduction is performed
     * @return Output variable: reduced array of rank (input rank - num dimensions)
     */
    public SDVariable sum(SDVariable x, int... dimensions) {
        return sum(null, x, dimensions);
    }

    /**
     * Sum array reduction operation, optionally along specified dimensions
     *
     * @param x         Input variable
     * @param dimensions Dimensions to reduce over. If dimensions are not specified, full array reduction is performed
     * @return Output variable: reduced array of rank (input rank - num dimensions) if keepDims = false, or
     * of rank (input rank) if keepdims = true
     */
    public SDVariable sum(String name, SDVariable x, int... dimensions) {
        return sum(name, x, false, dimensions);
    }

    /**
     * Sum array reduction operation, optionally along specified dimensions.<br>
     * Note that if keepDims = true, the output variable has the same rank as the input variable,
     * with the reduced dimensions having size 1. This can be useful for later broadcast operations (such as subtracting
     * the mean along a dimension).<br>
     * Example: if input has shape [a,b,c] and dimensions=[1] then output has shape:
     * keepDims = true: [a,1,c]<br>
     * keepDims = false: [a,c]
     *
     * @param name       Output variable name
     * @param x         Input variable
     * @param keepDims   If true: keep the dimensions that are reduced on (as length 1). False: remove the reduction dimensions
     * @param dimensions Dimensions to reduce over. If dimensions are not specified, full array reduction is performed
     * @return Output variable: reduced array of rank (input rank - num dimensions) if keepDims = false, or
     * of rank (input rank) if keepdims = true
     */
    public SDVariable sum(String name, SDVariable x, boolean keepDims, int... dimensions) {
        SDVariable result = functionFactory.sum(x, keepDims, dimensions);
        return updateVariableNameAndReference(result, name);
    }

    /**
     * @see #sum(String, SDVariable, boolean, int...)
     */
    public SDVariable sum(SDVariable x, boolean keepDims, int... dimensions) {
        return sum(null, x, keepDims, dimensions);
    }


    /**
     * Product array reduction operation, optionally along specified dimensions
     *
     * @param x         Input variable
     * @param dimensions Dimensions to reduce over. If dimensions are not specified, full array reduction is performed
     * @return Output variable: reduced array of rank (input rank - num dimensions)
     */
    public SDVariable prod(SDVariable x, int... dimensions) {
        return prod(null, x, dimensions);
    }

    /**
     * Product array reduction operation, optionally along specified dimensions
     *
     * @param name       Output variable name
     * @param x         Input variable
     * @param dimensions Dimensions to reduce over. If dimensions are not specified, full array reduction is performed
     * @return Output variable: reduced array of rank (input rank - num dimensions)
     */
    public SDVariable prod(String name, SDVariable x, int... dimensions) {
        return prod(name, x, false, dimensions);
    }

    /**
     * Product array reduction operation, optionally along specified dimensions<br>
     * Note that if keepDims = true, the output variable has the same rank as the input variable,
     * with the reduced dimensions having size 1. This can be useful for later broadcast operations (such as subtracting
     * the mean along a dimension).<br>
     * Example: if input has shape [a,b,c] and dimensions=[1] then output has shape:
     * keepDims = true: [a,1,c]<br>
     * keepDims = false: [a,c]
     *
     * @param name       Output variable name
     * @param x         Input variable
     * @param keepDims   If true: keep the dimensions that are reduced on (as length 1). False: remove the reduction dimensions
     * @param dimensions Dimensions to reduce over. If dimensions are not specified, full array reduction is performed
     * @return Output variable: reduced array of rank (input rank - num dimensions)
     */
    public SDVariable prod(String name, SDVariable x, boolean keepDims, int... dimensions) {
        SDVariable result = functionFactory.prod(x, keepDims, dimensions);
        return updateVariableNameAndReference(result, name);
    }

    /**
     * Element-wise scalar maximum operation: out = max(in, value)
     *
     * @param in    Input variable
     * @param value Scalar value to compare
     * @return Output variable
     */
    public SDVariable scalarMax(SDVariable in, Number value) {
        return scalarMax(null, in, value);
    }

    /**
     * Element-wise scalar maximum operation: out = max(in, value)
     *
     * @param name  Name of the output variable
     * @param in    Input variable
     * @param value Scalar value to compare
     * @return Output variable
     */
    public SDVariable scalarMax(String name, SDVariable in, Number value) {
        SDVariable ret = f().scalarMax(in, value);
        return updateVariableNameAndReference(ret, name);
    }

    /**
     * Element-wise scalar minimum operation: out = min(in, value)
     *
     * @param in    Input variable
     * @param value Scalar value to compare
     * @return Output variable
     */
    public SDVariable scalarMin(SDVariable in, Number value) {
        return scalarMin(null, in, value);
    }

    /**
     * Element-wise scalar minimum operation: out = min(in, value)
     *
     * @param name  Name of the output variable
     * @param in    Input variable
     * @param value Scalar value to compare
     * @return Output variable
     */
    public SDVariable scalarMin(String name, SDVariable in, Number value) {
        SDVariable ret = f().scalarMin(in, value);
        return updateVariableNameAndReference(ret, name);
    }

    /**
     * Element-wise scalar floor modulus operation: out = floorMod(in, value).
     * i.e., returns the remainder after division by 'value'
     *
     * @param in    Input variable
     * @param value Scalar value to compare
     * @return Output variable
     */
    public SDVariable scalarFloorMod(SDVariable in, Number value) {
        return scalarFloorMod(null, in, value);
    }

    /**
     * Element-wise scalar floor modulus operation: out = floorMod(in, value).
     * i.e., returns the remainder after division by 'value'
     *
     * @param name  Name of the output variable
     * @param in    Input variable
     * @param value Scalar value to compare
     * @return Output variable
     */
    public SDVariable scalarFloorMod(String name, SDVariable in, Number value) {
        SDVariable ret = f().scalarFloorMod(in, value);
        return updateVariableNameAndReference(ret, name);
    }

    /**
     * Return an array with equal shape to the input, but all elements set to value 'set'
     *
     * @param in  Input variable
     * @param set Value to set
     * @return Output variable
     */
    public SDVariable scalarSet(SDVariable in, Number set) {
        return scalarSet(null, in, set);
    }

    /**
     * Return an arary with equal shape to the input, but all elements set to value 'set'
     *
     * @param name Name of the output variable
     * @param in   Input variable
     * @param set  Value to set
     * @return Output variable
     */
    public SDVariable scalarSet(String name, SDVariable in, Number set) {
        SDVariable ret = f().scalarSet(in, set);
        return updateVariableNameAndReference(ret, name);
    }


    /**
     * Max array reduction operation, optionally along specified dimensions
     *
     * @param x         Input variable
     * @param dimensions Dimensions to reduce over. If dimensions are not specified, full array reduction is performed
     * @return Reduced array of rank (input rank - num dimensions)
     */
    public SDVariable max(SDVariable x, int... dimensions) {
        return max(null, x, dimensions);
    }

    /**
     * Max array reduction operation, optionally along specified dimensions
     *
     * @param name       Output variable name
     * @param x         Input variable
     * @param dimensions Dimensions to reduce over. If dimensions are not specified, full array reduction is performed
     * @return Reduced array of rank (input rank - num dimensions)
     */
    public SDVariable max(String name, SDVariable x, int... dimensions) {
        return max(name, x, false, dimensions);
    }

    /**
     * Max array reduction operation, optionally along specified dimensions<br>
     * Note that if keepDims = true, the output variable has the same rank as the input variable,
     * with the reduced dimensions having size 1. This can be useful for later broadcast operations (such as subtracting
     * the mean along a dimension).<br>
     * Example: if input has shape [a,b,c] and dimensions=[1] then output has shape:
     * keepDims = true: [a,1,c]<br>
     * keepDims = false: [a,c]
     *
     * @param name       Output variable name
     * @param x         Input variable
     * @param keepDims   If true: keep the dimensions that are reduced on (as size 1). False: remove the reduction dimensions
     * @param dimensions Dimensions to reduce over. If dimensions are not specified, full array reduction is performed
     * @return Reduced array of rank (input rank - num dimensions)
     */
    public SDVariable max(String name, SDVariable x, boolean keepDims, int... dimensions) {
        SDVariable result = functionFactory.max(x, keepDims, dimensions);
        return updateVariableNameAndReference(result, name);
    }

    /**
     * Element-wise maximum operation: out[i] = max(first[i], second[i])<br>
     * Supports broadcasting
     *
     * @param first  First input array
     * @param second Second input array
     * @return Output variable
     */
    public SDVariable max(SDVariable first, SDVariable second) {
        return max(null, first, second);
    }

    /**
     * Element-wise maximum operation: out[i] = max(first[i], second[i])<br>
     * Supports broadcasting
     *
     * @param name   Name of the output variable
     * @param first  First input array
     * @param second Second input array
     * @return Output variable
     */
    public SDVariable max(String name, SDVariable first, SDVariable second) {
        SDVariable result = f().max(first, second);
        return updateVariableNameAndReference(result, name);
    }

    /**
     * Absolute max array reduction operation, optionally along specified dimensions: out = max(abs(x))
     *
     * @param in         Input variable
     * @param dimensions Dimensions to reduce over. If dimensions are not specified, full array reduction is performed
     * @return Reduced array of rank (input rank - num dimensions)
     */
    public SDVariable amax(SDVariable in, int... dimensions) {
        return amax(null, in, dimensions);
    }

    /**
     * Absolute max array reduction operation, optionally along specified dimensions: out = max(abs(x))
     *
     * @param name       Name of the output variable
     * @param in         Input variable
     * @param dimensions Dimensions to reduce over. If dimensions are not specified, full array reduction is performed
     * @return Reduced array of rank (input rank - num dimensions)
     */
    public SDVariable amax(String name, SDVariable in, int... dimensions) {
        SDVariable ret = f().amax(in, dimensions);
        return updateVariableNameAndReference(ret, name);
    }

    /**
     * Absolute min array reduction operation, optionally along specified dimensions: out = min(abs(x))
     *
     * @param in         Input variable
     * @param dimensions Dimensions to reduce over. If dimensions are not specified, full array reduction is performed
     * @return Reduced array of rank (input rank - num dimensions)
     */
    public SDVariable amin(SDVariable in, int... dimensions) {
        return amin(null, in, dimensions);
    }

    /**
     * Absolute min array reduction operation, optionally along specified dimensions: out = min(abs(x))
     *
     * @param name       Name of the output variable
     * @param in         Input variable
     * @param dimensions Dimensions to reduce over. If dimensions are not specified, full array reduction is performed
     * @return Reduced array of rank (input rank - num dimensions)
     */
    public SDVariable amin(String name, SDVariable in, int... dimensions) {
        SDVariable ret = f().amin(in, dimensions);
        return updateVariableNameAndReference(ret, name);
    }

    /**
     * Absolute mean array reduction operation, optionally along specified dimensions: out = mean(abs(x))
     *
     * @param in         Input variable
     * @param dimensions Dimensions to reduce over. If dimensions are not specified, full array reduction is performed
     * @return Reduced array of rank (input rank - num dimensions)
     */
    public SDVariable amean(SDVariable in, int... dimensions) {
        return amean(null, in, dimensions);
    }

    /**
     * Absolute mean array reduction operation, optionally along specified dimensions: out = mean(abs(x))
     *
     * @param name       Name of the output variable
     * @param in         Input variable
     * @param dimensions Dimensions to reduce over. If dimensions are not specified, full array reduction is performed
     * @return Reduced array of rank (input rank - num dimensions)
     */
    public SDVariable amean(String name, SDVariable in, int... dimensions) {
        SDVariable ret = f().amean(in, dimensions);
        return updateVariableNameAndReference(ret, name);
    }

    /**
     * Absolute sum array reduction operation, optionally along specified dimensions: out = sum(abs(x))
     *
     * @param in         Input variable
     * @param dimensions Dimensions to reduce over. If dimensions are not specified, full array reduction is performed
     * @return Reduced array of rank (input rank - num dimensions)
     */
    public SDVariable asum(SDVariable in, int... dimensions) {
        return asum(null, in, dimensions);
    }

    /**
     * Absolute sum array reduction operation, optionally along specified dimensions: out = sum(abs(x))
     *
     * @param name       Name of the output variable
     * @param in         Input variable
     * @param dimensions Dimensions to reduce over. If dimensions are not specified, full array reduction is performed
     * @return Reduced array of rank (input rank - num dimensions)
     */
    public SDVariable asum(String name, SDVariable in, int... dimensions) {
        SDVariable ret = f().asum(in, dimensions);
        return updateVariableNameAndReference(ret, name);
    }

    /**
     * Count zero array reduction operation, optionally along specified dimensions: out = count(x == 0)
     *
     * @param input      Input variable
     * @param dimensions Dimensions to reduce over. If dimensions are not specified, full array reduction is performed
     * @return Reduced array of rank (input rank - num dimensions)
     */
    public SDVariable countZero(SDVariable input, int... dimensions) {
        return countZero(null, input, dimensions);
    }

    /**
     * Count zero array reduction operation, optionally along specified dimensions: out = count(x == 0)
     *
     * @param name       Name of the output variable
     * @param input      Input variable
     * @param dimensions Dimensions to reduce over. If dimensions are not specified, full array reduction is performed
     * @return Reduced array of rank (input rank - num dimensions)
     */
    public SDVariable countZero(String name, SDVariable input, int... dimensions) {
        SDVariable res = f().countZero(input, dimensions);
        return updateVariableNameAndReference(res, name);
    }

    /**
     * Full array zero fraction array reduction operation, optionally along specified dimensions: out = (count(x == 0) / length(x))
     *
     * @param input Input variable
     * @return Reduced array of rank 0 (scalar)
     */
    public SDVariable zeroFraction(SDVariable input) {
        return zeroFraction(null, input);
    }

    /**
     * Full array zero fraction array reduction operation, optionally along specified dimensions: out = (count(x == 0) / length(x))
     *
     * @param name  Name of the output variable
     * @param input Input variable
     * @return Reduced array of rank 0 (scalar)
     */
    public SDVariable zeroFraction(String name, SDVariable input) {
        SDVariable res = f().zeroFraction(input);
        return updateVariableNameAndReference(res, name);
    }

    /**
     * Count non zero array reduction operation, optionally along specified dimensions: out = count(x != 0)
     *
     * @param input      Input variable
     * @param dimensions Dimensions to reduce over. If dimensions are not specified, full array reduction is performed
     * @return Reduced array of rank (input rank - num dimensions)
     */
    public SDVariable countNonZero(SDVariable input, int... dimensions) {
        return countNonZero(null, input, dimensions);
    }

    /**
     * Count non zero array reduction operation, optionally along specified dimensions: out = count(x != 0)
     *
     * @param name       Name of the output variable
     * @param input      Input variable
     * @param dimensions Dimensions to reduce over. If dimensions are not specified, full array reduction is performed
     * @return Reduced array of rank (input rank - num dimensions)
     */
    public SDVariable countNonZero(String name, SDVariable input, int... dimensions) {
        SDVariable res = f().countNonZero(input, dimensions);
        return updateVariableNameAndReference(res, name);
    }

    /**
     * Minimum array reduction operation, optionally along specified dimensions. out = min(in)
     *
     * @param x         Input variable
     * @param dimensions Dimensions to reduce over. If dimensions are not specified, full array reduction is performed
     * @return Reduced array of rank (input rank - num dimensions)
     */
    public SDVariable min(SDVariable x, int... dimensions) {
        return min(null, x, dimensions);
    }

    /**
     * Minimum array reduction operation, optionally along specified dimensions. out = min(in)
     *
     * @param name       Output variable name
     * @param x         Input variable
     * @param dimensions Dimensions to reduce over. If dimensions are not specified, full array reduction is performed
     * @return Reduced array of rank (input rank - num dimensions)
     */
    public SDVariable min(String name, SDVariable x, int... dimensions) {
        return min(name, x, false, dimensions);
    }

    /**
     * Minimum array reduction operation, optionally along specified dimensions. out = min(in)<br>
     * Note that if keepDims = true, the output variable has the same rank as the input variable,
     * with the reduced dimensions having size 1. This can be useful for later broadcast operations (such as subtracting
     * the mean along a dimension).<br>
     * Example: if input has shape [a,b,c] and dimensions=[1] then output has shape:
     * keepDims = true: [a,1,c]<br>
     * keepDims = false: [a,c]
     *
     * @param name       Output variable name
     * @param x         Input variable
     * @param keepDims   If true: keep the dimensions that are reduced on (as size 1). False: remove the reduction dimensions
     * @param dimensions Dimensions to reduce over. If dimensions are not specified, full array reduction is performed
     * @return Reduced array of rank (input rank - num dimensions)
     */
    public SDVariable min(String name, SDVariable x, boolean keepDims, int... dimensions) {
        SDVariable result = functionFactory.min(x, keepDims, dimensions);
        return updateVariableNameAndReference(result, name);

    }

    /**
     * Element-wise minimum operation: out[i] = min(first[i], second[i])<br>
     * Supports broadcasting
     *
     * @param first  First input array
     * @param second Second input array
     * @return Output variable
     */
    public SDVariable min(SDVariable first, SDVariable second) {
        return min(null, first, second);
    }

    /**
     * Element-wise minimum operation: out[i] = min(first[i], second[i])<br>
     * Supports broadcasting
     *
     * @param name   Name of the output variable
     * @param first  First input array
     * @param second Second input array
     * @return Output variable
     */
    public SDVariable min(String name, SDVariable first, SDVariable second) {
        SDVariable result = f().min(first, second);
        return updateVariableNameAndReference(result, name);
    }

    /**
     * Argmax array reduction operation, optionally along specified dimensions.<br>
     * Output values are the index of the maximum value of each slice along the specified dimension
     *
     * @param in         Input variable
     * @param dimensions Dimensions to reduce over. If dimensions are not specified, full array reduction is performed
     * @return Reduced array of rank (input rank - num dimensions)
     */
    public SDVariable argmax(SDVariable in, int... dimensions) {
        return argmax(null, in, false, dimensions);
    }

    /**
     * @see #argmax(String, SDVariable, boolean, int...)
     */
    public SDVariable argmax(SDVariable in, boolean keepDims, int... dimensions) {
        return argmax(null, in, keepDims, dimensions);
    }

    /**
     * Argmax array reduction operation, optionally along specified dimensions.<br>
     * Output values are the index of the maximum value of each slice along the specified dimension
     *
     * @param in         Input variable
     * @param dimensions Dimensions to reduce over. If dimensions are not specified, full array reduction is performed
     * @return Reduced array of rank (input rank - num dimensions)
     */
    public SDVariable argmax(String name, SDVariable in, int... dimensions) {
        return argmax(name, in, false, dimensions);
    }

    /**
     * Argmax array reduction operation, optionally along specified dimensions.<br>
     * Output values are the index of the maximum value of each slice along the specified dimension.<br>
     * <br>
     * Note that if keepDims = true, the output variable has the same rank as the input variable,
     * with the reduced dimensions having size 1. This can be useful for later broadcast operations (such as subtracting
     * the mean along a dimension).<br>
     * Example: if input has shape [a,b,c] and dimensions=[1] then output has shape:
     * keepDims = true: [a,1,c]<br>
     * keepDims = false: [a,c]
     *
     * @param name       Name of the output variable
     * @param in         Input variable
     * @param keepDims   If true: keep the dimensions that are reduced on (as size 1). False: remove the reduction dimensions
     * @param dimensions Dimensions to reduce over. If dimensions are not specified, full array reduction is performed
     * @return Output variable: reduced array of rank (input rank - num dimensions) if keepDims = false, or
     * of rank (input rank) if keepdims = true
     */
    public SDVariable argmax(String name, SDVariable in, boolean keepDims, int... dimensions) {
        SDVariable ret = f().argmax(in, keepDims, dimensions);
        return updateVariableNameAndReference(ret, name);
    }

    /**
     * Argmin array reduction operation, optionally along specified dimensions.<br>
     * Output values are the index of the minimum value of each slice along the specified dimension
     *
     * @param in         Input variable
     * @param dimensions Dimensions to reduce over. If dimensions are not specified, full array reduction is performed
     * @return Reduced array of rank (input rank - num dimensions)
     */
    public SDVariable argmin(SDVariable in, int... dimensions) {
        return argmin(null, in, dimensions);
    }

    /**
     * @see #argmin(String, SDVariable, boolean, int...)
     */
    public SDVariable argmin(SDVariable in, boolean keepDims, int... dimensions) {
        return argmin(null, in, keepDims, dimensions);
    }

    /**
     * Argmin array reduction operation, optionally along specified dimensions.<br>
     * Output values are the index of the minimum value of each slice along the specified dimension
     *
     * @param in         Input variable
     * @param dimensions Dimensions to reduce over. If dimensions are not specified, full array reduction is performed
     * @return Reduced array of rank (input rank - num dimensions)
     */
    public SDVariable argmin(String name, SDVariable in, int... dimensions) {
        return argmin(name, in, false, dimensions);
    }

    /**
     * Argmin array reduction operation, optionally along specified dimensions.<br>
     * Output values are the index of the minimum value of each slice along the specified dimension.<br>
     * <br>
     * Note that if keepDims = true, the output variable has the same rank as the input variable,
     * with the reduced dimensions having size 1. This can be useful for later broadcast operations (such as subtracting
     * the mean along a dimension).<br>
     * Example: if input has shape [a,b,c] and dimensions=[1] then output has shape:
     * keepDims = true: [a,1,c]<br>
     * keepDims = false: [a,c]
     *
     * @param name       Name of the output variable
     * @param in         Input variable
     * @param keepDims   If true: keep the dimensions that are reduced on (as length 1). False: remove the reduction dimensions
     * @param dimensions Dimensions to reduce over. If dimensions are not specified, full array reduction is performed
     * @return Output variable: reduced array of rank (input rank - num dimensions) if keepDims = false, or
     * of rank (input rank) if keepdims = true
     */
    public SDVariable argmin(String name, SDVariable in, boolean keepDims, int... dimensions) {
        SDVariable ret = f().argmin(in, keepDims, dimensions);
        return updateVariableNameAndReference(ret, name);
    }

    /**
     * Index of the max absolute value: argmax(abs(in))
     * @see #argmax(SDVariable, int...)
     */
    public SDVariable iamax(SDVariable in, int... dimensions) {
        return iamax(null, in, dimensions);
    }

    /**
     * Index of the max absolute value: argmax(abs(in))
     * @see #argmax(String, SDVariable, boolean, int...)
     */
    public SDVariable iamax(SDVariable in, boolean keepDims, int... dimensions) {
        return iamax(null, in, keepDims, dimensions);
    }

    /**
     * Index of the max absolute value: argmax(abs(in))
     * @see #argmax(String, SDVariable, boolean, int...)
     */
    public SDVariable iamax(String name, SDVariable in, int... dimensions) {
        return iamax(name, in, false, dimensions);
    }

    /**
     * Index of the max absolute value: argmax(abs(in))
     * @see #argmax(String, SDVariable, boolean, int...)
     */
    public SDVariable iamax(String name, SDVariable in, boolean keepDims, int... dimensions) {
        SDVariable ret = f().iamax(in, keepDims, dimensions);
        return updateVariableNameAndReference(ret, name);
    }

    /**
     * Index of the min absolute value: argmin(abs(in))
     * @see #argmin(String, SDVariable, boolean, int...)
     */
    public SDVariable iamin(SDVariable in, int... dimensions) {
        return iamin(null, in, dimensions);
    }

    /**
     * Index of the min absolute value: argmin(abs(in))
     * @see #argmin(String, SDVariable, boolean, int...)
     */
    public SDVariable iamin(SDVariable in, boolean keepDims, int... dimensions) {
        return iamin(null, in, keepDims, dimensions);
    }

    /**
     * Index of the min absolute value: argmin(abs(in))
     * @see #argmin(String, SDVariable, boolean, int...)
     */
    public SDVariable iamin(String name, SDVariable in, int... dimensions) {
        return iamin(name, in, false, dimensions);
    }

    /**
     * Index of the min absolute value: argmin(abs(in))
     * @see #argmin(String, SDVariable, boolean, int...)
     */
    public SDVariable iamin(String name, SDVariable in, boolean keepDims, int... dimensions) {
        SDVariable ret = f().iamin(in, keepDims, dimensions);
        return updateVariableNameAndReference(ret, name);
    }

    /**
     * @see #firstIndex(String, SDVariable, Condition, int...)
     */
    public SDVariable firstIndex(SDVariable in, Condition condition, int... dimensions) {
        return firstIndex(null, in, condition, dimensions);
    }

    /**
     * @see #firstIndex(String, SDVariable, Condition, boolean, int...)
     */
    public SDVariable firstIndex(SDVariable in, Condition condition, boolean keepDims, int... dimensions){
        return firstIndex(null, in, condition, keepDims, dimensions);
    }

    /**
     * First index reduction operation.<br>
     * Returns a variable that contains the index of the first element that matches the specified condition (for each
     * slice along the specified dimensions)
     *
     * @param name       Name of the output variable
     * @param in         Input variable
     * @param condition  Condition to check on input variable
     * @param dimensions Dimensions to reduce over. If dimensions are not specified, full array reduction is performed
     * @return Reduced array of rank (input rank - num dimensions)
     */
    public SDVariable firstIndex(String name, SDVariable in, Condition condition, int... dimensions) {
        return firstIndex(name, in, condition, false, dimensions);
    }

    /**
     * First index reduction operation.<br>
     * Returns a variable that contains the index of the first element that matches the specified condition (for each
     * slice along the specified dimensions)<br>
     * Note that if keepDims = true, the output variable has the same rank as the input variable,
     * with the reduced dimensions having size 1. This can be useful for later broadcast operations (such as subtracting
     * the mean along a dimension).<br>
     * Example: if input has shape [a,b,c] and dimensions=[1] then output has shape:
     * keepDims = true: [a,1,c]<br>
     * keepDims = false: [a,c]
     *
     * @param name       Name of the output variable
     * @param in         Input variable
     * @param condition  Condition to check on input variable
     * @param keepDims   If true: keep the dimensions that are reduced on (as length 1). False: remove the reduction dimensions
     * @param dimensions Dimensions to reduce over. If dimensions are not specified, full array reduction is performed
     * @return Reduced array of rank (input rank - num dimensions)
     */
    public SDVariable firstIndex(String name, SDVariable in, Condition condition, boolean keepDims, int... dimensions) {
        SDVariable ret = f().firstIndex(in, condition, keepDims, dimensions);
        return updateVariableNameAndReference(ret, name);
    }

    /**
     * @see #lastIndex(String, SDVariable, Condition, int...)
     */
    public SDVariable lastIndex(SDVariable in, Condition condition, int... dimensions) {
        return lastIndex(null, in, condition, dimensions);
    }

    /**
     * @see #lastIndex(String, SDVariable, Condition, boolean, int...)
     */
    public SDVariable lastIndex(SDVariable in, Condition condition, boolean keepDims, int... dimensions){
        return lastIndex(null, in, condition, keepDims, dimensions);
    }

    /**
     * Last index reduction operation.<br>
     * Returns a variable that contains the index of the last element that matches the specified condition (for each
     * slice along the specified dimensions)
     *
     * @param name       Name of the output variable
     * @param in         Input variable
     * @param condition  Condition to check on input variable
     * @param dimensions Dimensions to reduce over. If dimensions are not specified, full array reduction is performed
     * @return Reduced array of rank (input rank - num dimensions)
     */
    public SDVariable lastIndex(String name, SDVariable in, Condition condition, int... dimensions) {
        return lastIndex(name, in, condition, false, dimensions);
    }

    /**
     * Last index reduction operation.<br>
     * Returns a variable that contains the index of the last element that matches the specified condition (for each
     * slice along the specified dimensions)<br>
     * Note that if keepDims = true, the output variable has the same rank as the input variable,
     * with the reduced dimensions having size 1. This can be useful for later broadcast operations (such as subtracting
     * the mean along a dimension).<br>
     * Example: if input has shape [a,b,c] and dimensions=[1] then output has shape:
     * keepDims = true: [a,1,c]<br>
     * keepDims = false: [a,c]
     *
     * @param name       Name of the output variable
     * @param in         Input variable
     * @param condition  Condition to check on input variable
     * @param dimensions Dimensions to reduce over. If dimensions are not specified, full array reduction is performed
     * @return Reduced array of rank (input rank - num dimensions)
     */
    public SDVariable lastIndex(String name, SDVariable in, Condition condition, boolean keepDims, int... dimensions){
        SDVariable ret = f().lastIndex(in, condition, keepDims, dimensions);
        return updateVariableNameAndReference(ret, name);
    }

    /**
     * Returns a count of the number of elements that satisfy the condition
     * @param in        Input
     * @param condition Condition
     * @return          Number of elements that the condition is satisfied for
     */
    public SDVariable matchConditionCount(SDVariable in, Condition condition) {
        return matchConditionCount(null, in, condition);
    }

    /**
     * Returns a count of the number of elements that satisfy the condition
     * @param name      Name of the output variable
     * @param in        Input
     * @param condition Condition
     * @return          Number of elements that the condition is satisfied for
     */
    public SDVariable matchConditionCount(String name, SDVariable in, Condition condition) {
        return matchConditionCount(name, in, condition, false);
    }

    /**
     * Returns a count of the number of elements that satisfy the condition (for each slice along the specified dimensions)<br>
     * Note that if keepDims = true, the output variable has the same rank as the input variable,
     * with the reduced dimensions having size 1. This can be useful for later broadcast operations (such as subtracting
     * the mean along a dimension).<br>
     * Example: if input has shape [a,b,c] and dimensions=[1] then output has shape:
     * keepDims = true: [a,1,c]<br>
     * keepDims = false: [a,c]
     *
     * @param name       Name of the output variable
     * @param in         Input variable
     * @param condition  Condition
     * @param keepDim    If true: keep the dimensions that are reduced on (as size 1). False: remove the reduction dimensions
     * @param dimensions Dimensions to reduce over. If dimensions are not specified, full array reduction is performed
     * @return Number of elements that the condition is satisfied for
     */
    public SDVariable matchConditionCount(String name, SDVariable in, Condition condition, boolean keepDim, int... dimensions) {
        SDVariable ret = f().matchConditionCount(in, condition, keepDim, dimensions);
        return updateVariableNameAndReference(ret, name);
    }

    /**
     * Returns a boolean mask of equal shape to the input, where the condition is satisfied - value 1 where satisfied, 0 otherwise
     *
     * @param in        Input variable
     * @param condition Condition
     * @return Boolean mask mariable
     */
    public SDVariable matchCondition(SDVariable in, Condition condition) {
        return matchCondition(null, in, condition);
    }

    /**
     * Returns a boolean mask of equal shape to the input, where the condition is satisfied - value 1 where satisfied, 0 otherwise
     *
     * @param in        Input
     * @param condition Condition
     * @return Boolean mask
     */
    public SDVariable matchCondition(String name, SDVariable in, Condition condition){
        SDVariable ret = f().matchCondition(in, condition);
        return updateVariableNameAndReference(ret, name);
    }

    /**
     * @see #cumsum(String, SDVariable, boolean, boolean, int...)
     */
    public SDVariable cumsum(SDVariable in, boolean exclusive, boolean reverse, int... axis) {
        return cumsum(null, in, exclusive, reverse, axis);
    }

    /**
     * Cumulative sum operation.<br>
     * For input: [ a, b, c], output is:<br>
     * exclusize=false, reverse=false: [a, a+b, a+b+c]<br>
     * exclusive=true, reverse=false, [0, a, a+b]<br>
     * exclusive=false, reverse=true: [a+b+c, b+c, c]<br>
     * exclusive=true, reverse=true: [b+c, c, 0]<br><br>
     *
     * @param name      Name of the output variable
     * @param in        Input variable
     * @param axis      Scalar axis argument for dimension to perform cumululative sum operations along
     * @param exclusive If true: exclude the first value
     * @param reverse   If true: reverse the direction of the accumulation
     * @return Output variable
     */
    public SDVariable cumsum(String name, SDVariable in, boolean exclusive, boolean reverse, int... axis) {
        SDVariable ret = f().cumsum(in, exclusive, reverse, axis);
        return updateVariableNameAndReference(ret, name);
    }

    /**
     * @see #cumprod(String, SDVariable, boolean, boolean, int...)
     */
    public SDVariable cumprod(SDVariable in, boolean exclusive, boolean reverse, int... axis) {
        return cumprod(null, in, exclusive, reverse, axis);
    }

    /**
     * Cumulative product operation.<br>
     * For input: [ a, b, c], output is:<br>
     * exclusize=false, reverse=false: [a, a*b, a*b*c]<br>
     * exclusive=true, reverse=false, [0, a, a*b]<br>
     * exclusive=false, reverse=true: [a*b*c, b*c, c]<br>
     * exclusive=true, reverse=true: [b*c, c, 0]<br><br>
     *
     * @param name      Name of the output variable
     * @param in        Input variable
     * @param axis      Scalar axis argument for dimension to perform cumululative sum operations along
     * @param exclusive If true: exclude the first value
     * @param reverse   If true: reverse the direction of the accumulation
     * @return Output variable
     */
    public SDVariable cumprod(String name, SDVariable in, boolean exclusive, boolean reverse, int... axis) {
        SDVariable ret = f().cumprod(in, exclusive, reverse, axis);
        return updateVariableNameAndReference(ret, name);
    }

    /**
     * @see #biasAdd(String, SDVariable, SDVariable)
     */
    public SDVariable biasAdd(SDVariable input, SDVariable bias) {
        return biasAdd(null, input, bias);
    }

    /**
     * Bias addition operation: a special case of addition, typically used with CNN 4D activations and a 1D bias vector
     * @param name  Name of the output variable
     * @param input 4d input variable
     * @param bias  1d bias
     * @return Output variable
     */
    public SDVariable biasAdd(String name, SDVariable input, SDVariable bias) {
        SDVariable ret = f().biasAdd(input, bias);
        return updateVariableNameAndReference(ret, name);
    }

    /**
     * Reshape the input variable to the specified (fixed) shape. The output variable will have the same values as the
     * input, but with the specified shape.<br>
     * Note that prod(shape) must match length(input) == prod(input.shape)
     *
     * @param x    Input variable
     * @param shape New shape for variable
     * @return Output variable
     * @see #reshape(SDVariable, SDVariable)
     */
    public SDVariable reshape(SDVariable x, long... shape) {
        return reshape(null, x, shape);
    }

    /**
     * Reshape the input variable to the specified (fixed) shape. The output variable will have the same values as the
     * input, but with the specified shape.<br>
     * Note that prod(shape) must match length(input) == prod(input.shape)
     *
     * @param name  Output variable name
     * @param x    Input variable
     * @param shape New shape for variable
     * @return Output variable
     * @see #reshape(SDVariable, SDVariable)
     */
    public SDVariable reshape(String name, SDVariable x, long... shape) {
        SDVariable result = functionFactory .reshape(x, shape);
        return updateVariableNameAndReference(result, name);
    }

    /**
     * Reshape the input variable to the specified (fixed) shape. The output variable will have the same values as the
     * input, but with the specified shape.<br>
     * Note that prod(shape) must match length(input) == prod(input.shape)
     *
     * @param x    Input variable
     * @param shape New shape for variable
     * @return Output variable
     * @see #reshape(SDVariable, SDVariable)
     */
    public SDVariable reshape(SDVariable x, int... shape) {
        return reshape(null, x, shape);
    }

    /**
     * Reshape the input variable to the specified (fixed) shape. The output variable will have the same values as the
     * input, but with the specified shape.<br>
     * Note that prod(shape) must match length(input) == prod(input.shape)
     *
     * @param name  Output variable name
     * @param x    Input variable
     * @param shape New shape for variable
     * @return Output variable
     * @see #reshape(SDVariable, SDVariable)
     */
    public SDVariable reshape(String name, SDVariable x, int... shape) {
        SDVariable result = functionFactory .reshape(x, shape);
        return updateVariableNameAndReference(result, name);
    }

    /**
     * Reshape the input variable to the specified (dynamic) shape. The output variable will have the same values as the
     * input, but with the specified shape.<br>
     * Note that prod(shape) must match length(input) == prod(input.shape)
     *
     * @param x    Input variable
     * @param shape New shape for variable
     * @return Output variable
     * @see #reshape(SDVariable, int[])
     */
    public SDVariable reshape(SDVariable x, SDVariable shape) {
        return reshape(null, x, shape);
    }

    /**
     * Reshape the input variable to the specified (dynamic) shape. The output variable will have the same values as the
     * input, but with the specified shape.<br>
     * Note that prod(shape) must match length(input) == prod(input.shape)
     *
     * @param name  Output variable name
     * @param x    Input variable
     * @param shape New shape for variable
     * @return Output variable
     * @see #reshape(SDVariable, int[])
     */
    public SDVariable reshape(String name, SDVariable x,SDVariable shape) {
        SDVariable result = functionFactory.reshape(x, shape);
        return updateVariableNameAndReference(result, name);
    }

    /**
     * @see #reverse(String, SDVariable, int...)
     */
    public SDVariable reverse(SDVariable x, int... dimensions) {
        return reverse(null, x, dimensions);
    }

    /**
     * Reverse the values of an array for the specified dimensions<br>
     * If input is:<br>
     * [ 1, 2, 3]<br>
     * [ 4, 5, 6]<br>
     * then<br>
     * reverse(in, 0):<br>
     * [3, 2, 1]<br>
     * [6, 5, 4]<br>
     * reverse(in, 0):<br>
     * [4, 5, 6]<br>
     * [1, 2 3]<br>
     *
     * @param x          Input variable
     * @param dimensions Dimensions
     * @return Output variable
     */
    public SDVariable reverse(String name, SDVariable x, int... dimensions) {
        SDVariable ret = f().reverse(x, dimensions);
        return updateVariableNameAndReference(ret, name);
    }

    /**
     * Reverse sequence op: for each slice along dimension seqDimension, the first seqLength values are reversed
     *
     * @param name        Name of the output variable
     * @param x           Input variable
     * @param seq_lengths Length of the sequences
     * @param seqDim      Sequence dimension
     * @param batchDim    Batch dimension
     * @return Reversed sequences
     */
    public SDVariable reverseSequence(String name, SDVariable x, SDVariable seq_lengths, int seqDim, int batchDim) {
        SDVariable ret = f().reverseSequence(x, seq_lengths, seqDim, batchDim);
        return updateVariableNameAndReference(ret, name);
    }

    /**
     * @see #reverseSequence(String, SDVariable, SDVariable, int, int)
     */
    public SDVariable reverseSequence(String name, SDVariable x, SDVariable seq_lengths) {
        SDVariable ret = f().reverseSequence(x, seq_lengths);
        return updateVariableNameAndReference(ret, name);
    }

    /**
     * @see #reverseSequence(String, SDVariable, SDVariable, int, int)
     */
    public SDVariable reverseSequence(SDVariable x, SDVariable seq_lengths, int seqDim, int batchDim) {
        return reverseSequence(null, x, seq_lengths, seqDim, batchDim);
    }

    /**
     * @see #reverseSequence(String, SDVariable, SDVariable, int, int)
     */
    public SDVariable reverseSequence(SDVariable x, SDVariable seq_lengths) {
        return reverseSequence(null, x, seq_lengths);
    }

    /**
     * Generate a sequence mask (with values 0 or 1) based on the specified lengths<br>
     * Specifically, out[i, ..., k, j] = (j < lengths[i, ..., k] ? 1.0 : 0.0)
     *
     * @param name    Name of the output variable
     * @param lengths Lengths of the sequences
     * @param maxLen  Maximum sequence length
     * @return Output variable
     */
    public SDVariable sequenceMask(String name, SDVariable lengths, SDVariable maxLen) {
        SDVariable ret = f().sequenceMask(lengths, maxLen);
        return updateVariableNameAndReference(ret, name);
    }

    /**
     * @see #sequenceMask(String, SDVariable, SDVariable)
     */
    public SDVariable sequenceMask(SDVariable lengths, SDVariable maxLen) {
        return sequenceMask(null, lengths, maxLen);
    }

    /**
     * @see #sequenceMask(String, SDVariable, SDVariable)
     */
    public SDVariable sequenceMask(String name, SDVariable lengths, int maxLen) {
        SDVariable ret = f().sequenceMask(lengths, maxLen);
        return updateVariableNameAndReference(ret, name);
    }

    /**
     * @see #sequenceMask(String, SDVariable, SDVariable)
     */
    public SDVariable sequenceMask(SDVariable lengths, int maxLen) {
        return sequenceMask(null, lengths, maxLen);
    }

    /**
     * @see #sequenceMask(String, SDVariable, SDVariable)
     */
    public SDVariable sequenceMask(String name, SDVariable lengths) {
        SDVariable ret = f().sequenceMask(lengths);
        return updateVariableNameAndReference(ret, name);
    }

    /**
     * @see #sequenceMask(String, SDVariable, SDVariable)
     */
    public SDVariable sequenceMask(SDVariable lengths) {
        SDVariable ret = f().sequenceMask(lengths);
        return updateVariableNameAndReference(ret, null);
    }

    /**
     * @see #expandDims(String, SDVariable, int)
     */
    public SDVariable expandDims(SDVariable x, int axis) {
        return expandDims(null, x, axis);
    }

    /**
     * Reshape the input by adding a 1 at the specified location.<br>
     * For example, if input has shape [a, b], then output shape is:<br>
     * axis = 0: [1, a, b]<br>
     * axis = 1: [a, 1, b]<br>
     * axis = 2: [a, b, 1]<br>
     *
     * @param name Name of the output variable
     * @param x   Input variable
     * @param axis Axis to expand
     * @return Output variable
     * @see #squeeze(String, SDVariable, int)
     */
    public SDVariable expandDims(String name, SDVariable x, int axis) {
        SDVariable result = f().expandDims(x, axis);
        return updateVariableNameAndReference(result, name);
    }

    /**
     * @see #squeeze(String, SDVariable, int)
     */
    public SDVariable squeeze(SDVariable x, int axis) {
        return squeeze(null, x, axis);
    }

    /**
     * Remove a single dimension of size 1.
     * For example, if input has shape [a,b,1,c] then squeeze(input, 2) returns an array of shape [a,b,c]
     *
     * @param name Name of the output variable
     * @param x   Input variable
     * @param axis Size 1 dimension to remove
     * @return Output variable
     */
    public SDVariable squeeze(String name, SDVariable x, int axis) {
        SDVariable result = f().squeeze(x, axis);
        return updateVariableNameAndReference(result, name);
    }


    /**
     * Assign/copy op: out = x.assign(y). Supports broadcasting
     *
     * @param x Input variable x
     * @param y Input variable y
     * @return Output variable
     */
    public SDVariable assign(SDVariable x, SDVariable y) {
        return assign(null, x, y);
    }

    /**
     * Assign/copy op: out = x.assign(y). Supports broadcasting
     *
     * @param name Name of the output variable
     * @param x    Input variable x
     * @param y    Input variable y
     * @return Output variable
     */
    public SDVariable assign(String name, SDVariable x, SDVariable y) {
        SDVariable ret = f().assign(x, y);
        return updateVariableNameAndReference(ret, name);
    }

    /**
     * Return an array with equal shape to the input, but all elements set to 'value'
     *
     * @param in    Input variable
     * @param value Value to set
     * @return Output variable
     */
    public SDVariable assign(SDVariable in, Number value) {
        return assign(null, in, value);
    }

    /**
     * Return an array with equal shape to the input, but all elements set to 'value'
     *
     * @param name Name of the output variable
     * @param in    Input variable
     * @param value Value to set
     * @return Output variable
     */
    public SDVariable assign(String name, SDVariable in, Number value) {
        SDVariable ret = f().assign(in, value);
        return updateVariableNameAndReference(ret, name);
    }

    /**
     * Matrix transpose operation: If input has shape [a,b] output has shape [b,a]
     *
     * @param x Input variable
     * @return Output variable (transposed input)
     */
    public SDVariable transpose(SDVariable x) {
        return transpose(null, x);
    }

    /**
     * Matrix transpose operation: If input has shape [a,b] output has shape [b,a]
     *
     * @param name Output variable name
     * @param x   Input variable
     * @return Output variable (transposed input)
     */
    public SDVariable transpose(String name, SDVariable x) {
        SDVariable result = functionFactory.transpose(x);
        return updateVariableNameAndReference(result, name);
    }

    /**
     * Array permutation operation: permute the dimensions according to the specified permutation indices.<br>
     * Example: if input has shape [a,b,c] and dimensions = [2,0,1] the output has shape [c,a,b]
     *
     * @param x Input variable
     * @return Output variable (permuted input)
     */
    public SDVariable permute(SDVariable x, int... dimensions) {
        return permute(null, x, dimensions);
    }

    /**
     * Array permutation operation: permute the dimensions according to the specified permutation indices.<br>
     * Example: if input has shape [a,b,c] and dimensions = [2,0,1] the output has shape [c,a,b]
     *
     * @param name Output variable name
     * @param x   Input variable
     * @return Output variable (permuted input)
     */
    public SDVariable permute(String name, SDVariable x, int... dimensions) {
        SDVariable result = functionFactory.permute(x, dimensions);
        return updateVariableNameAndReference(result, name);
    }

    /**
     * @param x
     * @param axis
     * @return
     */
    public SDVariable rollAxis(SDVariable x, int axis) {
        return rollAxis(null, x, axis);
    }

    /**
     * @param x
     * @param axis
     * @return
     */
    public SDVariable rollAxis(String name, SDVariable x, int axis) {
        SDVariable result = functionFactory.rollAxis(x, axis);
        return updateVariableNameAndReference(result, name);
    }

    /**
     * @see #concat(String, int, SDVariable...)
     */
    public SDVariable concat(int dimension, SDVariable... inputs) {
        return concat(null, dimension, inputs);
    }

    /**
     * Concatenate a set of inputs along the specified dimension.<br>
     * Note that inputs must have identical rank and identical dimensions, other than the dimension to stack on.<br>
     * For example, if 2 inputs have shape [a, x, c] and [a, y, c] and dimension = 1, then the output has shape [a, x+y, c]
     *
     * @param name      Name of the output variable
     * @param dimension Dimension to concatenate on
     * @param inputs    Input variables
     * @return Output variable
     * @see #stack(String, int, SDVariable...)
     */
    public SDVariable concat(String name, int dimension, SDVariable... inputs) {
        SDVariable result = functionFactory.concat(dimension, inputs);
        return updateVariableNameAndReference(result, name);
    }

    /**
     * @see #moments(String[], SDVariable, int...)
     */
    public SDVariable[] moments(SDVariable input, int... axes) {
        return moments(null, input, axes);
    }

    /**
     * Calculate the mean and (population) variance for the input variable, for the specified axis
     *
     * @param name  Name of the output variables. Can be null; if non-null, must be length 2
     * @param input Input to calculate moments for
     * @param axes  Dimensions to perform calculation over
     * @return Mean and variance variables
     */
    public SDVariable[] moments(String[] name, SDVariable input, int... axes) {
        SDVariable[] res = f().moments(input, axes);
        return updateVariableNamesAndReferences(res, name);
    }

    /**
     * @see #normalizeMoments(String[], SDVariable, SDVariable, SDVariable, double)
     */
    public SDVariable[] normalizeMoments(SDVariable counts, SDVariable means, SDVariable variances, double shift) {
        return normalizeMoments(null, counts, means, variances, shift);
    }

    /**
     * Calculate the mean and variance from the sufficient statistics
     *
     * @param name      Name of the output variables. Can be null; if non-null, must be length 2
     * @param counts    Rank 0 (scalar) value with the total number of values used to calculate the sufficient statistics
     * @param means     Mean-value sufficient statistics: this is the SUM of all data values
     * @param variances Variaance sufficient statistics: this is the squared sum of all data values
     * @param shift     Shift value, possibly 0, used when calculating the sufficient statistics (for numerical stability)
     * @return Output variables: mean and population variance
     */
    public SDVariable[] normalizeMoments(String[] name, SDVariable counts, SDVariable means, SDVariable variances,
                                         double shift) {
        SDVariable[] res = f().normalizeMoments(counts, means, variances, shift);
        return updateVariableNamesAndReferences(res, name);
    }

    /**
     * @see #matrixDeterminant(String, SDVariable)
     */
    public SDVariable matrixDeterminant(SDVariable in){
        return matrixDeterminant(null, in);
    }

    /**
     * Matrix determinant op. For 2D input, this returns the standard matrix determinant.
     * For higher dimensional input with shape [..., m, m] the matrix determinant is returned for each
     * shape [m,m] sub-matrix.
     * @param name Name of the output variable
     * @param in   Input
     * @return Matrix determinant variable
     */
    public SDVariable matrixDeterminant(String name, SDVariable in){
        SDVariable ret = f().matrixDeterminant(in);
        return updateVariableNameAndReference(ret, name);
    }

    /**
     * @see #matrixInverse(String, SDVariable)
     */
    public SDVariable matrixInverse(SDVariable in){
        return matrixInverse(null, in);
    }

    /**
     * Matrix inverse op. For 2D input, this returns the standard matrix inverse.
     * For higher dimensional input with shape [..., m, m] the matrix inverse is returned for each
     * shape [m,m] sub-matrix.
     * @param name Name of the output variable
     * @param in   Input
     * @return Matrix inverse variable
     */
    public SDVariable matrixInverse(String name, SDVariable in){
        SDVariable ret = f().matrixInverse(in);
        return updateVariableNameAndReference(ret, name);
    }

    /**
     * @see #confusionMatrix(String, SDVariable, SDVariable)
     */
    public SDVariable confusionMatrix(SDVariable labels, SDVariable predictions) {
        return confusionMatrix((String) null, labels, predictions);
    }

    /**
     * Compute the 2d confusion matrix of size [numClasses, numClasses] from a pair of labels and predictions, both of
     * which are represented as integer values. This version assumes the number of classes is 1 + max(max(labels), max(pred))<br>
     * For example, if labels = [0, 1, 1] and predicted = [0, 2, 1] then output is:<br>
     * [1, 0, 0]<br>
     * [0, 1, 1]<br>
     * [0, 0, 0]<br>
     *
     * @param name   Name of the output variable
     * @param labels Labels - 1D array of integer values representing label values
     * @param pred   Predictions - 1D array of integer values representing predictions. Same length as labels
     * @return Output variable (2D, shape [numClasses, numClasses})
     */
    public SDVariable confusionMatrix(String name, SDVariable labels, SDVariable pred) {
        SDVariable result = f().confusionMatrix(labels, pred);
        return updateVariableNameAndReference(result, name);
    }

    /**
     * @see #confusionMatrix(String, SDVariable, SDVariable, Integer)
     */
    public SDVariable confusionMatrix(SDVariable labels, SDVariable pred, Integer numClasses) {
        return confusionMatrix(null, labels, pred, numClasses);
    }

    /**
     * Compute the 2d confusion matrix of size [numClasses, numClasses] from a pair of labels and predictions, both of
     * which are represented as integer values.<br>
     * For example, if labels = [0, 1, 1], predicted = [0, 2, 1], and numClasses=4 then output is:<br>
     * [1, 0, 0, 0]<br>
     * [0, 1, 1, 0]<br>
     * [0, 0, 0, 0]<br>
     * [0, 0, 0, 0]<br>
     *
     * @param name       Name of the output variable
     * @param labels     Labels - 1D array of integer values representing label values
     * @param pred       Predictions - 1D array of integer values representing predictions. Same length as labels
     * @param numClasses Number of classes
     * @return Output variable (2D, shape [numClasses, numClasses})
     */
    public SDVariable confusionMatrix(String name, SDVariable labels, SDVariable pred, Integer numClasses) {
        SDVariable result = f().confusionMatrix(labels, pred, numClasses);
        return updateVariableNameAndReference(result, name);
    }

    /**
     * @see #confusionMatrix(String, SDVariable, SDVariable, SDVariable)
     */
    public SDVariable confusionMatrix(SDVariable labels, SDVariable pred, SDVariable weights) {
        return confusionMatrix(null, labels, pred, weights);
    }

    /**
     * Compute the 2d confusion matrix of size [numClasses, numClasses] from a pair of labels and predictions, both of
     * which are represented as integer values. This version assumes the number of classes is 1 + max(max(labels), max(pred))<br>
     * For example, if labels = [0, 1, 1], predicted = [0, 2, 1] and weights = [1, 2, 3]
     * [1, 0, 0]<br>
     * [0, 3, 2]<br>
     * [0, 0, 0]<br>
     *
     * @param name    Name of the output variable
     * @param labels  Labels - 1D array of integer values representing label values
     * @param pred    Predictions - 1D array of integer values representing predictions. Same length as labels
     * @param weights Weights - 1D array of values (may be real/decimal) representing the weight/contribution of
     *                each prediction. Must be same length as both labels and predictions arrays
     * @return Output variable (2D, shape [numClasses, numClasses})
     */
    public SDVariable confusionMatrix(String name, SDVariable labels, SDVariable pred, SDVariable weights) {
        SDVariable result = f().confusionMatrix(labels, pred, weights);
        return updateVariableNameAndReference(result, name);
    }


    /**
     * @see #confusionMatrix(String, SDVariable, SDVariable, Integer, SDVariable)
     */
    public SDVariable confusionMatrix(SDVariable labels, SDVariable pred, Integer numClasses, SDVariable weights) {
        return confusionMatrix(null, labels, pred, numClasses, weights);
    }

    /**
     * Compute the 2d confusion matrix of size [numClasses, numClasses] from a pair of labels and predictions, both of
     * which are represented as integer values.<br>
     * For example, if labels = [0, 1, 1], predicted = [0, 2, 1], numClasses = 4, and weights = [1, 2, 3]
     * [1, 0, 0, 0]<br>
     * [0, 3, 2, 0]<br>
     * [0, 0, 0, 0]<br>
     * [0, 0, 0, 0]<br>
     *
     * @param name    Name of the output variable
     * @param labels  Labels - 1D array of integer values representing label values
     * @param pred    Predictions - 1D array of integer values representing predictions. Same length as labels
     * @param weights Weights - 1D array of values (may be real/decimal) representing the weight/contribution of
     *                each prediction. Must be same length as both labels and predictions arrays
     * @return Output variable (2D, shape [numClasses, numClasses})
     */
    public SDVariable confusionMatrix(String name, SDVariable labels, SDVariable pred, Integer numClasses, SDVariable weights) {
        SDVariable result = f().confusionMatrix(labels, pred, numClasses, weights);
        return updateVariableNameAndReference(result, name);
    }

    /**
     * @see #tile(String, SDVariable, int[])
     */
    public SDVariable tile(SDVariable x, int[] repeat) {
        return tile(null, x, repeat);
    }

    /**
     * Repeat (tile) the input tensor the specified number of times.<br>
     * For example, if input is<br>
     * [1, 2]<br>
     * [3, 4]<br>
     * and repeat is [2, 3]<br>
     * then output is<br>
     * [1, 2, 1, 2, 1, 2]<br>
     * [3, 4, 3, 4, 3, 4]<br>
     * [1, 2, 1, 2, 1, 2]<br>
     * [3, 4, 3, 4, 3, 4]<br>
     * <br>
     *
     * @param name   Output variable name
     * @param x     Input variable
     * @param repeat Number of times to repeat in each axis. Must have length equal to the rank of the input array
     * @return Output variable
     */
    public SDVariable tile(String name, SDVariable x, int[] repeat) {
        SDVariable result = functionFactory.tile(x, repeat);
        return updateVariableNameAndReference(result, name);
    }

    /**
     * Generate an output variable with the specified (dynamic) shape with all elements set to the specified value
     *
     * @param shape Shape: must be a 1D array/variable
     * @param value Value to set all elements to
     * @return Output variable
     */
    public SDVariable fill(SDVariable shape, double value) {
        return fill(null, shape, value);
    }

    /**
     * Generate an output variable with the specified (dynamic) shape with all elements set to the specified value
     *
     * @param name  Name of the output variable
     * @param shape Shape: must be a 1D array/variable
     * @param value Value to set all elements to
     * @return Output variable
     */
    public SDVariable fill(String name, SDVariable shape, double value) {
        SDVariable result = functionFactory.fill(shape, value);
        return updateVariableNameAndReference(result, name);
    }


    /**
     *
     * @param input                  Input
     * @param inputRetainProbability Probability of retaining an input (set to 0 with probability 1-p)
     * @return
     */
    public SDVariable dropout(SDVariable input, double inputRetainProbability) {
        return dropout(null, input, inputRetainProbability);
    }

    /**
     *
     * @param input                  Input
     * @param inputRetainProbability Probability of retaining an input (set to 0 with probability 1-p)
     * @return
     */
    public SDVariable dropout(String name, SDVariable input, double inputRetainProbability) {
        SDVariable res = f().dropout(input, inputRetainProbability);
        return updateVariableNameAndReference(res, name);
    }

    /**
     * @see #linear(String, SDVariable, SDVariable, SDVariable)
     */
    public SDVariable linear(SDVariable input, SDVariable weights, SDVariable bias) {
        return linear(null, input, weights, bias);
    }

    /**
     * Linear layer operation: out = mmul(in,w) + bias<br>
     * Note that bias array is optional
     *
     * @param name    Name of the output variable
     * @param input   Input data
     * @param weights Weights variable
     * @param bias    Optional bias variable (may be null)
     * @return Output variable
     */
    public SDVariable linear(String name, SDVariable input, SDVariable weights, SDVariable bias) {
        SDVariable res = f().xwPlusB(input, weights, bias);
        return updateVariableNameAndReference(res, name);
    }

    /**
     * @see #reluLayer(String, SDVariable, SDVariable, SDVariable)
     */
    public SDVariable reluLayer(SDVariable input, SDVariable weights, SDVariable bias) {
        return reluLayer(null, input, weights, bias);
    }

    /**
     * ReLU (Rectified Linear Unit) layer operation: out = relu(mmul(in,w) + bias)<br>
     * Note that bias array is optional
     *
     * @param name    Name of the output variable
     * @param input   Input data
     * @param weights Weights variable
     * @param bias    Optional bias variable (may be null)
     * @return Output variable
     */
    public SDVariable reluLayer(String name, SDVariable input, SDVariable weights, SDVariable bias) {
        SDVariable res = f().reluLayer(input, weights, bias);
        return updateVariableNameAndReference(res, name);
    }

    /**
     * Matrix multiplication: out = mmul(x,y)<br>
     * Supports specifying a {@link MMulTranspose} argument to perform operation such as mmul(a^T, b), etc.
     *
     * @param x         First input variable
     * @param y         Second input variable
     * @param transpose Transpose arguments
     * @return Output variable
     */
    public SDVariable mmul(SDVariable x, SDVariable y, MMulTranspose transpose) {
        return mmul(null, x, y, transpose);

    }

    /**
     * Matrix multiplication: out = mmul(x,y)
     *
     * @param x First input variable
     * @param y Second input variable
     * @return Output variable
     */
    public SDVariable mmul(SDVariable x, SDVariable y) {
        return mmul(null, x, y);
    }

    /**
     * Matrix multiplication: out = mmul(x,y)<br>
     * Supports specifying a {@link MMulTranspose} argument to perform operation such as mmul(a^T, b), etc.
     *
     * @param name      Output variable name
     * @param x         First input variable
     * @param y         Second input variable
     * @param transpose Transpose arguments
     * @return Output variable
     */
    public SDVariable mmul(String name, SDVariable x, SDVariable y, MMulTranspose transpose) {
        SDVariable result = functionFactory.mmul(x, y, transpose);
        return updateVariableNameAndReference(result, name);

    }

    /**
     * Matrix multiplication: out = mmul(x,y)
     *
     * @param name Output variable name
     * @param x    First input variable
     * @param y    Second input variable
     * @return Output variable
     */
    public SDVariable mmul(String name, SDVariable x, SDVariable y) {
        return mmul(name, x, y, MMulTranspose.allFalse());
    }

    /**
     * Matrix multiply a batch of matrices. matricesA and matricesB have to be arrays of same
     * length and each pair taken from these sets has to have dimensions (M, N) and (N, K),
     * respectively. If transposeA is true, matrices from matricesA will have shape (N, M) instead.
     * Likewise, if transposeB is true, matrices from matricesB will have shape (K, N).
     *
     *
     * The result of this operation will be a batch of multiplied matrices. The
     * result has the same length as both input batches and each output matrix is of shape (M, K).
     *
     * @param matricesA First array of input matrices, all of shape (M, N) or (N, M)
     * @param matricesB Second array of input matrices, all of shape (N, K) or (K, N)
     * @param transposeA whether first batch of matrices is transposed.
     * @param transposeB whether second batch of matrices is transposed.
     * @param names names for all provided SDVariables
     *
     * @return Array of multiplied SDVariables of shape (M, K)
     */
    public SDVariable[] batchMmul(String[] names, SDVariable[] matricesA, SDVariable[] matricesB,
                                boolean transposeA, boolean transposeB) {
        SDVariable[] result = functionFactory.batchMmul(matricesA, matricesB, transposeA, transposeB);
        return updateVariableNamesAndReferences(result, names);
    }


    /**
     * Matrix multiply a batch of matrices. matricesA and matricesB have to be arrays of same
     * length and each pair taken from these sets has to have dimensions (M, N) and (N, K),
     * respectively. If transposeA is true, matrices from matricesA will have shape (N, M) instead.
     * Likewise, if transposeB is true, matrices from matricesB will have shape (K, N).
     *
     *
     * The result of this operation will be a batch of multiplied matrices. The
     * result has the same length as both input batches and each output matrix is of shape (M, K).
     *
     * @param matricesA First array of input matrices, all of shape (M, N) or (N, M)
     * @param matricesB Second array of input matrices, all of shape (N, K) or (K, N)
     * @param transposeA whether first batch of matrices is transposed.
     * @param transposeB whether second batch of matrices is transposed.
     *
     * @return Array of multiplied SDVariables of shape (M, K)
     */
    public SDVariable[] batchMmul(SDVariable[] matricesA, SDVariable[] matricesB,
                                  boolean transposeA, boolean transposeB) {
        return batchMmul(null, matricesA, matricesB, transposeA, transposeB);
    }

    /**
     * Matrix multiply a batch of matrices. matricesA and matricesB have to be arrays of same
     * length and each pair taken from these sets has to have dimensions (M, N) and (N, K),
     * respectively. The result of this operation will be a batch of multiplied matrices. The
     * result has the same length as both input batches and each output matrix is of shape (M, K).
     *
     * @param matricesA First array of input matrices, all of shape (M, N)
     * @param matricesB Second array of input matrices, all of shape (N, K)
     * @return Array of multiplied SDVariables of shape (M, K)
     */
    public SDVariable[] batchMmul(SDVariable[] matricesA, SDVariable[] matricesB) {
        return batchMmul(null, matricesA, matricesB, false, false);
    }


    /**
     * @param x
     * @param y
     * @param dimensions
     * @return
     */
    public SDVariable tensorMmul(SDVariable x,
                                 SDVariable y,
                                 int[][] dimensions) {
        return tensorMmul(null, x, y, dimensions);
    }


    /**
     * TODO doc string
     *
     * @param x
     * @param y
     * @param dimensions
     * @return
     */
    public SDVariable dot(SDVariable x, SDVariable y, int... dimensions) {
        return dot(null, x, y, dimensions);
    }

    /**
     * TODO doc string
     *
     * @param name
     * @param x
     * @param y
     * @param dimensions
     * @return
     */
    public SDVariable dot(String name, SDVariable x, SDVariable y, int... dimensions) {
        SDVariable ret = f().dot(x, y, dimensions);
        return updateVariableNameAndReference(ret, name);
    }

    /**
     * Norm1 (L1 norm) reduction operation: The output contains the L1 norm for each tensor/subset along the specified dimensions:<br>
     * out = sum_i abs(x[i])
     *
     * @param name       Output variable name
     * @param x         Input variable
     * @param dimensions dimensions to reduce over
     * @return Output variable
     */
    public SDVariable norm1(String name, SDVariable x, int... dimensions) {
        return norm1(name, x, false, dimensions);
    }

    /**
     * Norm1 (L1 norm) reduction operation: The output contains the L1 norm for each tensor/subset along the specified dimensions:<br>
     * out = sum_i abs(x[i])<br>
     * Note that if keepDims = true, the output variable has the same rank as the input variable,
     * with the reduced dimensions having size 1. This can be useful for later broadcast operations (such as subtracting
     * the mean along a dimension).<br>
     * Example: if input has shape [a,b,c] and dimensions=[1] then output has shape:
     * keepDims = true: [a,1,c]<br>
     * keepDims = false: [a,c]
     *
     * @param name       Output variable name
     * @param x         Input variable
     * @param keepDims   If true: keep the dimensions that are reduced on (as size 1). False: remove the reduction dimensions
     * @param dimensions dimensions to reduce over
     * @return Output variable
     */
    public SDVariable norm1(String name, SDVariable x, boolean keepDims, int... dimensions) {
        SDVariable result = f().norm1(x, keepDims, dimensions);
        return updateVariableNameAndReference(result, name);
    }

    /**
     * Norm2 (L2 norm) reduction operation: The output contains the L2 norm for each tensor/subset along the specified dimensions:<br>
     * out = sqrt(sum_i x[i]^2)
     *
     * @param name       Output variable name
     * @param x         Input variable
     * @param dimensions dimensions to reduce over
     * @return Output variable
     */
    public SDVariable norm2(String name, SDVariable x, int... dimensions) {
        return norm2(name, x, false, dimensions);
    }

    /**
     * Norm2 (L2 norm) reduction operation: The output contains the L2 norm for each tensor/subset along the specified dimensions:<br>
     * out = sqrt(sum_i x[i]^2)<br>
     * Note that if keepDims = true, the output variable has the same rank as the input variable,
     * with the reduced dimensions having size 1. This can be useful for later broadcast operations (such as subtracting
     * the mean along a dimension).<br>
     * Example: if input has shape [a,b,c] and dimensions=[1] then output has shape:
     * keepDims = true: [a,1,c]<br>
     * keepDims = false: [a,c]
     *
     * @param name       Output variable name
     * @param x         Input variable
     * @param keepDims   If true: keep the dimensions that are reduced on (as size 1). False: remove the reduction dimensions
     * @param dimensions dimensions to reduce over
     * @return Output variable
     */
    public SDVariable norm2(String name, SDVariable x, boolean keepDims, int... dimensions) {
        SDVariable result = f().norm2(x, keepDims, dimensions);
        return updateVariableNameAndReference(result, name);
    }

    /**
     * Squared L2 norm: see {@link #norm2(String, SDVariable, int...)}
     */
    public SDVariable squaredNorm(SDVariable x, int... dimensions) {
        return squaredNorm(null, x, false, dimensions);
    }

    /**
     * Squared L2 norm: see {@link #norm2(String, SDVariable, int...)}
     */
    public SDVariable squaredNorm(String name, SDVariable x, int... dimensions) {
        return squaredNorm(name, x, false, dimensions);
    }

    /**
     * Squared L2 norm: see {@link #norm2(String, SDVariable, boolean, int...)}
     */
    public SDVariable squaredNorm(SDVariable x, boolean keepDims, int... dimensions) {
        return squaredNorm(null, x, keepDims, dimensions);
    }

    /**
     * Squared L2 norm: see {@link #norm2(String, SDVariable, boolean, int...)}
     */
    public SDVariable squaredNorm(String name, SDVariable x, boolean keepDims, int... dimensions) {
        SDVariable result = f().squaredNorm(x, keepDims, dimensions);
        return updateVariableNameAndReference(result, name);
    }

    /**
     * Max norm (infinity norm) reduction operation: The output contains the max norm for each tensor/subset along the
     * specified dimensions
     *
     * @param name       Output variable name
     * @param x         Input variable
     * @param dimensions dimensions to reduce over
     * @return Output variable
     */
    public SDVariable normmax(String name, SDVariable x, int... dimensions) {
        return normmax(name, x, false, dimensions);
    }

    /**
     * Max norm (infinity norm) reduction operation: The output contains the max norm for each tensor/subset along the
     * specified dimensions:<br>
     * out = max(abs(x[i]))<br>
     * Note that if keepDims = true, the output variable has the same rank as the input variable,
     * with the reduced dimensions having size 1. This can be useful for later broadcast operations (such as subtracting
     * the mean along a dimension).<br>
     * Example: if input has shape [a,b,c] and dimensions=[1] then output has shape:
     * keepDims = true: [a,1,c]<br>
     * keepDims = false: [a,c]
     *
     * @param name       Output variable name
     * @param x         Input variable
     * @param keepDims   If true: keep the dimensions that are reduced on (as size 1). False: remove the reduction dimensions
     * @param dimensions dimensions to reduce over
     * @return Output variable
     */
    public SDVariable normmax(String name, SDVariable x, boolean keepDims, int... dimensions) {
        SDVariable result = f().normmax(x, keepDims, dimensions);
        return updateVariableNameAndReference(result, name);
    }


    /**
     * @see #cosineSimilarity(String, SDVariable, SDVariable, int...)
     */
    public SDVariable cosineSimilarity(SDVariable x, SDVariable y, int... dimensions) {
        return cosineSimilarity(generateNewVarName(CosineSimilarity.OP_NAME, 0), x, y, dimensions);
    }

    /**
     * Cosine similarity pairwise reduction operation. The output contains the cosine similarity for each tensor/subset
     * along the specified dimensions:<br>
     * out = (sum_i x[i] * y[i]) / ( sqrt(sum_i x[i]^2) * sqrt(sum_i y[i]^2)
     *
     * @param x          Input variable x
     * @param y          Input variable y
     * @param dimensions Dimensions to calculate cosine similarity over
     * @return Output variable
     */
    public SDVariable cosineSimilarity(String name, SDVariable x, SDVariable y, int... dimensions) {
        SDVariable cosim = functionFactory.cosineSimilarity(x, y, dimensions);
        return updateVariableNameAndReference(cosim, name);
    }

    /**
     * @see #euclideanDistance(String, SDVariable, SDVariable, int...)
     */
    public SDVariable euclideanDistance(SDVariable x, SDVariable y, int... dimensions) {
        return euclideanDistance(generateNewVarName(EuclideanDistance.OP_NAME, 0), x, y, dimensions);
    }

    /**
     * Euclidean distance (l2 norm, l2 distance) reduction operation. The output contains the Euclidean distance for each
     * tensor/subset along the specified dimensions:<br>
     * out = sqrt( sum_i (x[i] - y[i])^2 )
     *
     * @param x          Input variable x
     * @param y          Input variable y
     * @param dimensions Dimensions to calculate cosine similarity over
     * @return Output variable
     */
    public SDVariable euclideanDistance(String name, SDVariable x, SDVariable y, int... dimensions) {
        SDVariable result = functionFactory.euclideanDistance(x, y, dimensions);
        return updateVariableNameAndReference(result, name);
    }

    /**
     * @see #manhattanDistance(String, SDVariable, SDVariable, int...)
     */
    public SDVariable manhattanDistance(SDVariable x, SDVariable y, int... dimensions) {
        return manhattanDistance(generateNewVarName(ManhattanDistance.OP_NAME, 0), x, y, dimensions);
    }

    /**
     * Manhattan distance (l1 norm, l1 distance) reduction operation. The output contains the Manhattan distance for each
     * tensor/subset along the specified dimensions:<br>
     * out = sum_i abs(x[i]-y[i])
     *
     * @param name       Name of the output variable
     * @param x          Input variable x
     * @param y          Input variable y
     * @param dimensions Dimensions to calculate cosine similarity over
     * @return Output variable
     */
    public SDVariable manhattanDistance(String name, SDVariable x, SDVariable y, int... dimensions) {
        SDVariable result = functionFactory.manhattanDistance(x, y, dimensions);
        return updateVariableNameAndReference(result, name);
    }

    /**
     * @see #cosineDistance(String, SDVariable, SDVariable, int...)
     */
    public SDVariable cosineDistance(SDVariable x, SDVariable y, int... dimensions) {
        return cosineDistance(null, x, y, dimensions);
    }

    /**
     * Cosine distance reduction operation. The output contains the cosine distance for each
     * tensor/subset along the specified dimensions:<br>
     * out = 1.0 - cosineSimilarity(x,y)<br>
     * See {@link #cosineSimilarity(String, SDVariable, SDVariable, int...)}
     *
     * @param name       Name of the output variable
     * @param x          Input variable x
     * @param y          Input variable y
     * @param dimensions Dimensions to calculate cosine similarity over
     * @return Output variable
     */
    public SDVariable cosineDistance(String name, SDVariable x, SDVariable y, int... dimensions) {
        SDVariable result = functionFactory.cosineDistance(x, y, dimensions);
        return updateVariableNameAndReference(result, name);
    }

    /**
     * @see #hammingDistance(String, SDVariable, SDVariable, int...)
     */
    public SDVariable hammingDistance(SDVariable x, SDVariable y, int... dimensions) {
        return hammingDistance(null, x, y, dimensions);
    }

    /**
     * Hamming distance reduction operation. The output contains the cosine distance for each
     * tensor/subset along the specified dimensions:<br>
     * out = count( x[i] != y[i] )
     *
     * @param name       Name of the output variable
     * @param x          Input variable x
     * @param y          Input variable y
     * @param dimensions Dimensions to calculate cosine similarity over
     * @return Output variable
     */
    public SDVariable hammingDistance(String name, SDVariable x, SDVariable y, int... dimensions) {
        SDVariable result = functionFactory.hammingDistance(x, y, dimensions);
        return updateVariableNameAndReference(result, name);
    }

    /**
     * Jaccard similarity reduction operation. The output contains the Jaccard distance for each
     * tensor along the the specified dimensions.
     *
     * @param x          Input variable x
     * @param y          Input variable y
     * @param dimensions Dimensions to calculate Jaccard similarity over
     * @return Output variable
     */
    public SDVariable jaccardDistance(SDVariable x, SDVariable y, int... dimensions) {
        return jaccardDistance(null, x, y, dimensions);
    }

    /**
     * Jaccard similarity reduction operation. The output contains the Jaccard distance for each
     * tensor along the the specified dimensions.
     *
     * @param name       Name of the output variable
     * @param x          Input variable x
     * @param y          Input variable y
     * @param dimensions Dimensions to calculate Jaccard similarity over
     * @return Output variable
     */
    public SDVariable jaccardDistance(String name, SDVariable x, SDVariable y, int... dimensions) {
        SDVariable result = functionFactory.jaccardDistance(x, y, dimensions);
        return updateVariableNameAndReference(result, name);
    }

    /**
     * Binary cross entropy loss.
     *
     * @param x          Input variable x
     * @param y          Input variable y
     * @param dimensions Reduction dimensions
     * @return Output variable
     */
    public SDVariable lossBinaryXENT(SDVariable x, SDVariable y, int... dimensions) {
        return lossBinaryXENT(generateNewVarName(new LossBinaryXENT().opName(), 0), x, y, dimensions);
    }

    /**
     * TODO doc string
     *
     * @param x          Input variable x
     * @param y          Input variable y
     * @param dimensions Reduction dimensions
     * @return Output variable
     */
    public SDVariable lossCosineSimilarity(SDVariable x, SDVariable y, int... dimensions) {
        return lossCosineSimilarity(generateNewVarName(new LossCosineProximity().opName(), 0), x, y, dimensions);
    }

    // TODO: document all losses
    /**
     * Hinge loss
     *
     * @param x          Input variable x
     * @param y          Input variable y
     * @param dimensions Reduction dimensions
     * @return Output variable
     */
    public SDVariable lossHinge(SDVariable x, SDVariable y, int... dimensions) {
        return lossHinge(generateNewVarName(new LossHinge().opName(), 0), x, y, dimensions);

    }

    /**
     * Kullback-Leibler divergence loss
     *
     * @param x          Input variable x
     * @param y          Input variable y
     * @param dimensions Reduction dimensions
     * @return Output variable
     */
    public SDVariable lossKLD(SDVariable x, SDVariable y, int... dimensions) {
        return lossKLD(generateNewVarName(new LossKLD().opName(), 0), x, y, dimensions);

    }

    /**
     * L1 loss
     *
     * @param x          Input variable x
     * @param y          Input variable y
     * @param dimensions Reduction dimensions
     * @return Output variable
     */
    public SDVariable lossL1(SDVariable x, SDVariable y, int... dimensions) {
        return lossL1(generateNewVarName(new LossL1().opName(), 0), x, y, dimensions);

    }

    /**
     * L2 loss
     *
     * @param x          Input variable x
     * @param y          Input variable y
     * @param dimensions Reduction dimensions
     * @return Output variable
     */
    public SDVariable lossL2(SDVariable x, SDVariable y, int... dimensions) {
        return lossL2(generateNewVarName(new LossL2().opName(), 0), x, y, dimensions);

    }

    /**
     * Mean absolute error loss
     *
     * @param x          Input variable x
     * @param y          Input variable y
     * @param dimensions Reduction dimensions
     * @return Output variable
     */
    public SDVariable lossMAE(SDVariable x, SDVariable y, int... dimensions) {
        return lossMAE(generateNewVarName(new LossMAE().opName(), 0), x, y, dimensions);

    }

    /**
     * Mean squared error loss
     *
     * @param x          Input variable x
     * @param y          Input variable y
     * @param dimensions Reduction dimensions
     * @return Output variable
     */
    public SDVariable lossMSE(SDVariable x, SDVariable y, int... dimensions) {
        return lossMSE(generateNewVarName(new LossMSE().opName(), 0), x, y, dimensions);

    }

    /**
     * @param x          Input variable x
     * @param y          Input variable y
     * @param dimensions Reduction dimensions
     * @return Output variable
     */
    public SDVariable lossMCXENT(SDVariable x, SDVariable y, int... dimensions) {
        return lossMCXENT(generateNewVarName(new LossMCXENT().opName(), 0), x, y, dimensions);

    }

    /**
     * @param x          Input variable x
     * @param y          Input variable y
     * @param dimensions Reduction dimensions
     * @return Output variable
     */
    public SDVariable lossMSLE(SDVariable x, SDVariable y, int... dimensions) {
        return lossMSLE(generateNewVarName(new LossMSLE().opName(), 0), x, y, dimensions);

    }

    /**
     * @param x          Input variable x
     * @param y          Input variable y
     * @param dimensions Reduction dimensions
     * @return Output variable
     */
    public SDVariable lossNegativeLogLikelihood(SDVariable x, SDVariable y, int... dimensions) {
        return lossNegativeLogLikelihood(generateNewVarName(new LossNegativeLogLikelihood().opName(), 0),
                x, y, dimensions);

    }

    /**
     * @param x          Input variable x
     * @param y          Input variable y
     * @param dimensions Reduction dimensions
     * @return Output variable
     */
    public SDVariable lossPoisson(SDVariable x, SDVariable y, int... dimensions) {
        return lossPoisson(generateNewVarName(new LossPoisson().opName(), 0), x, y, dimensions);

    }


    /**
     * @param x          Input variable x
     * @param y          Input variable y
     * @param dimensions Reduction dimensions
     * @return Output variable
     */
    public SDVariable lossSquaredHinge(SDVariable x, SDVariable y, int... dimensions) {
        return lossSquaredHinge(generateNewVarName(new LossSquaredHinge().opName(), 0), x, y, dimensions);
    }

    /**
     * @param x
     * @return
     */
    public SDVariable softmaxDerivative(String name, SDVariable x, SDVariable wrt) {
        return softmaxDerivative(name, x, wrt, null);
    }

    public SDVariable softmaxDerivative(String name, SDVariable x, SDVariable wrt, Integer dimension) {
        SDVariable result = functionFactory.softmaxDerivative(x, wrt, dimension);
        return updateVariableNameAndReference(result, name);
    }

    /**
     * @param x          Input variable x
     * @param y          Input variable y
     * @param dimensions dimensions
     * @return Output variable
     */
    public SDVariable tensorMmul(String name,
                                 SDVariable x,
                                 SDVariable y,
                                 int[][] dimensions) {
        SDVariable result = functionFactory.tensorMmul(x, y, dimensions);
        return updateVariableNameAndReference(result, name);
    }

    /**
     * TODO
     *
     * @param logits
     * @param weights
     * @param labels
     * @param reductionMode
     * @param labelSmoothing
     * @return
     */
    public SDVariable sigmoidCrossEntropyWithLogits(SDVariable logits, SDVariable weights, SDVariable labels,
                                                    int reductionMode, double labelSmoothing) {
        return sigmoidCrossEntropyWithLogits(null, logits, weights, labels, reductionMode, labelSmoothing);
    }

    /**
     * TODO
     *
     * @param name
     * @param logits
     * @param weights
     * @param labels
     * @param reductionMode
     * @param labelSmoothing
     * @return
     */
    public SDVariable sigmoidCrossEntropyWithLogits(String name, SDVariable logits, SDVariable weights, SDVariable labels,
                                                    int reductionMode, double labelSmoothing) {
        SDVariable res = f().sigmoidCrossEntropyWithLogits(logits, weights, labels, reductionMode, labelSmoothing);
        return updateVariableNameAndReference(res, name);
    }

    /**
     * TODO
     *
     * @param logits
     * @param weights
     * @param labels
     * @param reductionMode
     * @param labelSmoothing
     * @return
     */
    public SDVariable softmaxCrossEntropyWithLogits(SDVariable logits, SDVariable weights, SDVariable labels,
                                                    int reductionMode, double labelSmoothing) {
        return softmaxCrossEntropyWithLogits(null, logits, weights, labels, reductionMode, labelSmoothing);
    }

    /**
     * TODO
     *
     * @param name
     * @param logits
     * @param weights
     * @param labels
     * @param reductionMode
     * @param labelSmoothing
     * @return
     */
    public SDVariable softmaxCrossEntropyWithLogits(String name, SDVariable logits, SDVariable weights, SDVariable labels,
                                                    int reductionMode, double labelSmoothing) {
        SDVariable res = f().softmaxCrossEntropyWithLogits(logits, weights, labels, reductionMode, labelSmoothing);
        return updateVariableNameAndReference(res, name);
    }

    /**
     * TODO
     *
     * @param targets
     * @param inputs
     * @param weights
     * @return
     */
    public SDVariable weightedCrossEntropyWithLogits(SDVariable targets, SDVariable inputs,
                                                     SDVariable weights) {
        return weightedCrossEntropyWithLogits(null, targets, inputs, weights);
    }

    /**
     * TODO
     *
     * @param name
     * @param targets
     * @param inputs
     * @param weights
     * @return
     */
    public SDVariable weightedCrossEntropyWithLogits(String name, SDVariable targets, SDVariable inputs,
                                                     SDVariable weights) {
        SDVariable res = f().weightedCrossEntropyWithLogits(targets, inputs, weights);
        return updateVariableNameAndReference(res, name);
    }

    /**
     * @param x
     * @param y
     * @param dimensions
     * @return
     */
    public SDVariable lossBinaryXENT(String name, SDVariable x, SDVariable y, int... dimensions) {
        SDVariable result = functionFactory.lossBinaryXENT(x, y, dimensions);
        return updateVariableNameAndReference(result, name);
    }

    /**
     * @param x
     * @param y
     * @param dimensions
     * @return
     */
    public SDVariable lossCosineSimilarity(String name, SDVariable x, SDVariable y, int... dimensions) {
        SDVariable result = functionFactory.lossCosineSimilarity(x, y, dimensions);
        return updateVariableNameAndReference(result, name);
    }

    /**
     * @param x
     * @param y
     * @param dimensions
     * @return
     */
    public SDVariable lossHinge(String name, SDVariable x, SDVariable y, int... dimensions) {
        SDVariable result = functionFactory.lossHinge(x, y, dimensions);
        return updateVariableNameAndReference(result, name);
    }

    /**
     * @param x
     * @param y
     * @param dimensions
     * @return
     */
    public SDVariable lossKLD(String name, SDVariable x, SDVariable y, int... dimensions) {
        SDVariable result = functionFactory.lossKLD(x, y, dimensions);
        return updateVariableNameAndReference(result, name);
    }

    /**
     * @param x
     * @param y
     * @param dimensions
     * @return
     */
    public SDVariable lossL1(String name, SDVariable x, SDVariable y, int... dimensions) {
        SDVariable result = functionFactory.lossL1(x, y, dimensions);
        return updateVariableNameAndReference(result, name);
    }

    /**
     * @param x
     * @param y
     * @param dimensions
     * @return
     */
    public SDVariable lossL2(String name, SDVariable x, SDVariable y, int... dimensions) {
        SDVariable result = functionFactory.lossL2(x, y, dimensions);
        return updateVariableNameAndReference(result, name);
    }

    /**
     * @param x
     * @param y
     * @param dimensions
     * @return
     */
    public SDVariable lossMAE(String name, SDVariable x, SDVariable y, int... dimensions) {
        SDVariable result = functionFactory.lossMAE(x, y, dimensions);
        return updateVariableNameAndReference(result, name);
    }


    /**
     * @param x
     * @param y
     * @param dimensions
     * @return
     */
    public SDVariable lossMSE(String name, SDVariable x, SDVariable y, int... dimensions) {
        SDVariable result = functionFactory.lossMSE(x, y, dimensions);
        return updateVariableNameAndReference(result, name);
    }

    /**
     * @param x
     * @param y
     * @param dimensions
     * @return
     */
    public SDVariable lossMCXENT(String name, SDVariable x, SDVariable y, int... dimensions) {
        SDVariable result = functionFactory.lossMCXENT(x, y, dimensions);
        return updateVariableNameAndReference(result, name);
    }

    /**
     * @param x
     * @param y
     * @param dimensions
     * @return
     */
    public SDVariable lossMSLE(String name, SDVariable x, SDVariable y, int... dimensions) {
        SDVariable result = functionFactory.lossMSLE(x, y, dimensions);
        return updateVariableNameAndReference(result, name);
    }

    /**
     * @param x
     * @param y
     * @param dimensions
     * @return
     */
    public SDVariable lossNegativeLogLikelihood(String name, SDVariable x, SDVariable y, int... dimensions) {
        SDVariable result = functionFactory.lossNegativeLogLikelihood(x, y, dimensions);
        return updateVariableNameAndReference(result, name);
    }

    /**
     * @param x
     * @param y
     * @param dimensions
     * @return
     */
    public SDVariable lossPoisson(String name, SDVariable x, SDVariable y, int... dimensions) {
        SDVariable result = functionFactory.lossPoisson(x, y, dimensions);
        return updateVariableNameAndReference(result, name);
    }


    /**
     * @param x
     * @param y
     * @param dimensions
     * @return
     */
    public SDVariable lossSquaredHinge(String name, SDVariable x, SDVariable y, int... dimensions) {
        SDVariable result = functionFactory.lossSquaredHinge(x, y, dimensions);
        return updateVariableNameAndReference(result, name);
    }

    /**
     * Add the specified variable to this SameDiff instance
     * @param variable Variable to add
     */
    public void addVariable(SDVariable variable) {
        if (variableMap == null)
            variableMap = new HashMap<>();

        Preconditions.checkState(variable.getSameDiff() == this, "Samediff instance must be the same.");


        /**
         * Of note here:
         * We don't validate based on vertex id because more than one input can have the same
         * vertex id as a result.
         *
         * We validate based on variable opName instead which takes in to account function names as well
         * as input ids
         */
        if (variableMap.containsKey(variable.getVarName()) && !variableMap.get(variable.getVarName()).equals(variable)) {
            throw new IllegalArgumentException("Variable already found with variable opName " + variable.getVarName());
        }

        Preconditions.checkState(variable.getSameDiff() == this, "Same diff instance for variable must be the same!");
        variableMap.put(variable.getVarName(), variable);
    }


    /**
     * Generate a new variable name based on the uniqueness of the base name and arg index<br>
     * For example, if baseName = "X" will return:<br>
     * "X" if "X" does not already exist, or "X:argIndex" if argIndex > 0<br>
     * "X_1" if "X" already exists, or "X_1:argIndex" if argIndex > 0<br>
     * "X_2" if "X" and "X_1" already exists, or "X_2:argIndex" if argIndex > 0<br>
     * And so on, until an unused name is found
     *
     * @param baseName the base name to use (use function.opName() where function is a {@link DifferentialFunction}
     * @param argIndex the arg index
     * @return the new generated name
     */
    public String generateNewVarName(String baseName, int argIndex) {
        if (getVariable(baseName) == null && argIndex == 0) {
            return baseName;
        }

        //need to find a new name
        int count = 0;
        String name = baseName + (count == 0 ? "" : "_" + count) + (argIndex > 0 ? ":" + argIndex : "");
        while (getVariable(name) != null) {
            name = baseName + "_" + (++count) + (argIndex > 0 ? ":" + argIndex : "");
        }

        if (getVariable(name) != null) {
            throw new ND4JIllegalStateException("Converged on already generated variable!");
        }
        return name;
    }


    /**
     * LSTM unit
     *
     * @param baseName      the base name for outputs
     * @param configuration the configuration to use
     * @return
     */
    public SDVariable lstm(String baseName, LSTMCellConfiguration configuration) {
        return new LSTMCell(this, configuration).outputVariables(baseName)[0];
    }


    /**
     * An sru cell
     *
     * @param configuration the configuration for the sru cell
     * @return
     */
    public SDVariable sruCell(SRUCellConfiguration configuration) {
        return new SRUCell(this, configuration).outputVariables()[0];
    }


    /**
     * Simple recurrent unit
     *
     * @param configuration the configuration for the sru
     * @return
     */
    public SDVariable sru(SRUConfiguration configuration) {
        return new SRU(this, configuration).outputVariables()[0];
    }

    /**
     * The gru cell
     *
     * @param configuration teh configuration to use
     * @return
     */
    public SDVariable gru(GRUCellConfiguration configuration) {
        return new GRUCell(this, configuration).outputVariables()[0];
    }


    /**
     * An sru cell
     *
     * @param baseName      the base name to  use for the output variables
     * @param configuration the configuration for the sru cell
     * @return
     */
    public SDVariable sruCell(String baseName, SRUCellConfiguration configuration) {
        return new SRUCell(this, configuration).outputVariables(baseName)[0];
    }


    /**
     * Simiple recurrent unit
     *
     * @param baseName      the base name to use for output variables
     * @param configuration the configuration for the sru
     * @return
     */
    public SDVariable sru(String baseName, SRUConfiguration configuration) {
        return new SRU(this, configuration).outputVariables(baseName)[0];
    }

    /**
     * The gru cell
     *
     * @param baseName      the base name for the gru cell
     * @param configuration teh configuration to use
     * @return
     */
    public SDVariable gru(String baseName, GRUCellConfiguration configuration) {
        return new GRUCell(this, configuration).outputVariables(baseName)[0];
    }

    /**
     * @see #slice(String, SDVariable, int[], int[])
     */
    public SDVariable slice(SDVariable input, int[] begin, int[] size) {
        return slice(null, input, begin, size);
    }

    /**
     * Get a subset of the specified input, by specifying the first element and the size of the array.<br>
     * For example, if input is:<br>
     * [a, b, c]<br>
     * [d, e, f]<br>
     * then slice(input, begin=[0,1], size=[2,1] will return:<br>
     * [b]<br>
     * [e]<br>
     * <br>
     * Note that for each dimension i, begin[i] + size[i] <= input.size(i)
     *
     * @param name  Output variable name
     * @param input Variable to get subset of
     * @param begin Beginning index. Must be same length as rank of input array
     * @param size  Size of the output array. Must be same length as rank of input array
     * @return Subset of the input
     */
    public SDVariable slice(String name, SDVariable input, int[] begin, int[] size) {
        SDVariable ret = f().slice(input, begin, size);
        return updateVariableNameAndReference(ret, name);
    }

    /**
     * @see #stridedSlice(String, SDVariable, long[], long[], long[])
     */
    public SDVariable stridedSlice(SDVariable input, int[] begin, int[] end, int[] strides) {
        return stridedSlice(null, input, begin, end, strides);
    }

    /**
     * @see #stridedSlice(String, SDVariable, long[], long[], long[])
     */
    public SDVariable stridedSlice(String name, SDVariable input, int[] begin, int[] end, int[] strides) {
        return stridedSlice(name, input, begin, end, strides, 0, 0, 0, 0, 0);
    }

    /**
     * @see #stridedSlice(String, SDVariable, long[], long[], long[])
     */
    public SDVariable stridedSlice(SDVariable input, long[] begin, long[] end, long[] strides) {
        return stridedSlice(null, input, begin, end, strides);
    }

    /**
     * Get a subset of the specified input, by specifying the first element, last element, and the strides.<br>
     * For example, if input is:<br>
     * [a, b, c]<br>
     * [d, e, f]<br>
     * [g, h, i]<br>
     * then stridedSlice(input, begin=[0,1], end=[2,2], strides=[2,1]) will return:<br>
     * [b, c]<br>
     * [h, i]<br>
     * <br>
     *
     * @param name    Output variable name
     * @param input   Variable to get subset of
     * @param begin   Beginning index. Must be same length as rank of input array
     * @param end     End index. Must be same length as the rank of the array
     * @param strides Stride ("step size") for each dimension. Must be same length as the rank of the array. For example,
     *                stride of 2 means take every second element.
     * @return Subset of the input
     */
    public SDVariable stridedSlice(String name, SDVariable input, long[] begin, long[] end, long[] strides) {
        return stridedSlice(name, input, begin, end, strides, 0, 0, 0, 0, 0);
    }

    /**
     * Get a subset of the specified input, by specifying the first element, last element, and the strides.<br>
     * Operates as described in {@link #stridedSlice(SDVariable, long[], long[], long[])} with some extra mask arrays
     * as described below.
     *
     * @param name           Output variable name
     * @param in             Variable to get subset of
     * @param begin          Beginning index
     * @param end            End index
     * @param strides        Stride ("step size") for each dimension. For example,
     *                       stride of 2 means take every second element.
     * @param beginMask      Bit mask: If the ith bit is set to 1, then the value in the begin long[] is ignored,
     *                       and a value of 0 is used instead for the beginning index for that dimension
     * @param endMask        Bit mask: If the ith bit is set to 1, then the value in the end long[] is ignored,
     *                       and a value of size(i)-1 is used instead for the end index for that dimension
     * @param ellipsisMask   Bit mask: only one non-zero value is allowed here. If a non-zero value is set, then other
     *                       dimensions are inserted as required at the specified position
     * @param newAxisMask    Bit mask: if the ith bit is set to 1, then the begin/end/stride values are ignored, and
     *                       a size 1 dimension is inserted at this point
     * @param shrinkAxisMask Bit mask: if the ith bit is set to 1, then the begin/end/stride values are ignored, and
     *                       a size 1 dimension is removed at this point. Note that begin/end/stride values must
     *                       result in a size 1 output for these dimensions
     * @return A subset of the input array
     */
    public SDVariable stridedSlice(String name, SDVariable in, long[] begin, long[] end, long[] strides, int beginMask,
                                   int endMask, int ellipsisMask, int newAxisMask, int shrinkAxisMask) {
        SDVariable ret = f().stridedSlice(in, begin, end, strides, beginMask, endMask, ellipsisMask, newAxisMask, shrinkAxisMask);
        return updateVariableNameAndReference(ret, name);
    }

    /**
     * @see #stridedSlice(String, SDVariable, long[], long[], long[], int, int, int, int, int)
     */
    public SDVariable stridedSlice(SDVariable in, int[] begin, int[] end, int[] strides, int beginMask,
                                   int endMask, int ellipsisMask, int newAxisMask, int shrinkAxisMask) {
        return stridedSlice(null, in, begin, end, strides, beginMask, endMask, ellipsisMask, newAxisMask, shrinkAxisMask);
    }

    /**
     * @see #stridedSlice(String, SDVariable, long[], long[], long[], int, int, int, int, int)
     */
    public SDVariable stridedSlice(String name, SDVariable in, int[] begin, int[] end, int[] strides, int beginMask,
                                   int endMask, int ellipsisMask, int newAxisMask, int shrinkAxisMask) {
        SDVariable ret = f().stridedSlice(in, begin, end, strides, beginMask, endMask, ellipsisMask, newAxisMask, shrinkAxisMask);
        return updateVariableNameAndReference(ret, name);
    }

    /**
     * @see #stridedSlice(String, SDVariable, long[], long[], long[], int, int, int, int, int)
     */
    public SDVariable stridedSlice(SDVariable in, long[] begin, long[] end, long[] strides, int beginMask,
                                   int endMask, int ellipsisMask, int newAxisMask, int shrinkAxisMask) {
        return stridedSlice(null, in, begin, end, strides, beginMask, endMask, ellipsisMask, newAxisMask, shrinkAxisMask);
    }

    /**
     * @see #scatterAdd(String, SDVariable, SDVariable, SDVariable)
     */
    public SDVariable scatterAdd(SDVariable ref, SDVariable indices, SDVariable updates) {
        return scatterAdd(null, ref, indices, updates);
    }

    /**
     * Scatter addition operation.<br>
     * If indices is rank 0 (a scalar), then out[index, ...] += updates[...]<br>
     * If indices is rank 1 (a vector), then for each position i, out[indices[i], ...] += updates[i, ...]<br>
     * If indices is rank 2+, then for each position (i,...,k), out[indices[i], ..., indices[k], ...] += updates[i, ..., k, ...]<br>
     * Note that if multiple indices refer to the same location, the contributions from each is handled correctly.
     *
     * @param name    Name of the output variable
     * @param ref     Initial/source variable
     * @param indices Indices array
     * @param updates Updates to add to the initial/source array
     * @return The updated variable
     */
    public SDVariable scatterAdd(String name, SDVariable ref, SDVariable indices, SDVariable updates) {
        SDVariable ret = f().scatterAdd(ref, indices, updates);
        return updateVariableNameAndReference(ret, name);
    }

    /**
     * @see #scatterMul(String, SDVariable, SDVariable, SDVariable)
     */
    public SDVariable scatterMul(SDVariable ref, SDVariable indices, SDVariable updates) {
        return scatterMul(null, ref, indices, updates);
    }

    /**
     * Scatter multiplication operation.<br>
     * If indices is rank 0 (a scalar), then out[index, ...] *= updates[...]<br>
     * If indices is rank 1 (a vector), then for each position i, out[indices[i], ...] *= updates[i, ...]<br>
     * If indices is rank 2+, then for each position (i,...,k), out[indices[i], ..., indices[k], ...] *= updates[i, ..., k, ...]<br>
     * Note that if multiple indices refer to the same location, the contributions from each is handled correctly.
     *
     * @param name    Name of the output variable
     * @param ref     Initial/source variable
     * @param indices Indices array
     * @param updates Updates to add to the initial/source array
     * @return The updated variable
     */
    public SDVariable scatterMul(String name, SDVariable ref, SDVariable indices, SDVariable updates) {
        SDVariable ret = f().scatterMul(ref, indices, updates);
        return updateVariableNameAndReference(ret, name);
    }

    /**
     * @see #scatterSub(String, SDVariable, SDVariable, SDVariable)
     */
    public SDVariable scatterSub(SDVariable ref, SDVariable indices, SDVariable updates) {
        return scatterSub(null, ref, indices, updates);
    }

    /**
     * Scatter subtraction operation.<br>
     * If indices is rank 0 (a scalar), then out[index, ...] -= updates[...]<br>
     * If indices is rank 1 (a vector), then for each position i, out[indices[i], ...] -= updates[i, ...]<br>
     * If indices is rank 2+, then for each position (i,...,k), out[indices[i], ..., indices[k], ...] -= updates[i, ..., k, ...]<br>
     * Note that if multiple indices refer to the same location, the contributions from each is handled correctly.
     *
     * @param name    Name of the output variable
     * @param ref     Initial/source variable
     * @param indices Indices array
     * @param updates Updates to add to the initial/source array
     * @return The updated variable
     */
    public SDVariable scatterSub(String name, SDVariable ref, SDVariable indices, SDVariable updates) {
        SDVariable ret = f().scatterSub(ref, indices, updates);
        return updateVariableNameAndReference(ret, name);
    }

    /**
     * @see #scatterDiv(String, SDVariable, SDVariable, SDVariable)
     */
    public SDVariable scatterDiv(SDVariable ref, SDVariable indices, SDVariable updates) {
        return scatterDiv(null, ref, indices, updates);
    }

    /**
     * Scatter division operation.<br>
     * If indices is rank 0 (a scalar), then out[index, ...] /= updates[...]<br>
     * If indices is rank 1 (a vector), then for each position i, out[indices[i], ...] /= updates[i, ...]<br>
     * If indices is rank 2+, then for each position (i,...,k), out[indices[i], ..., indices[k], ...] /= updates[i, ..., k, ...]<br>
     * Note that if multiple indices refer to the same location, the contributions from each is handled correctly.
     *
     * @param name    Name of the output variable
     * @param ref     Initial/source variable
     * @param indices Indices array
     * @param updates Updates to add to the initial/source array
     * @return The updated variable
     */
    public SDVariable scatterDiv(String name, SDVariable ref, SDVariable indices, SDVariable updates) {
        SDVariable ret = f().scatterDiv(ref, indices, updates);
        return updateVariableNameAndReference(ret, name);
    }

    /**
     * @see #scatterMax(String, SDVariable, SDVariable, SDVariable)
     */
    public SDVariable scatterMax(SDVariable ref, SDVariable indices, SDVariable updates) {
        return scatterMax(null, ref, indices, updates);
    }

    /**
     * Scatter max operation.<br>
     * If indices is rank 0 (a scalar), then out[index, ...] = max(updates[...], in[index,...])<br>
     * If indices is rank 1 (a vector), then for each position i, out[indices[i], ...] = max(updates[i,...], in[indices[i],...])<br>
     * If indices is rank 2+, then for each position (i,...,k), out[indices[i], ..., indices[k], ...] = max(updates[i, ..., k, ...], in[indices[i], ..., indices[k], ...]<br>
     * Note that if multiple indices refer to the same location, the contributions from each is handled correctly.
     *
     * @param name    Name of the output variable
     * @param ref     Initial/source variable
     * @param indices Indices array
     * @param updates Updates to add to the initial/source array
     * @return The updated variable
     */
    public SDVariable scatterMax(String name, SDVariable ref, SDVariable indices, SDVariable updates) {
        SDVariable ret = f().scatterMax(ref, indices, updates);
        return updateVariableNameAndReference(ret, name);
    }

    /**
     * @see #scatterMin(String, SDVariable, SDVariable, SDVariable)
     */
    public SDVariable scatterMin(SDVariable ref, SDVariable indices, SDVariable updates) {
        return scatterMin(null, ref, indices, updates);
    }

    /**
     * Scatter min operation.<br>
     * If indices is rank 0 (a scalar), then out[index, ...] = min(updates[...], in[index,...])<br>
     * If indices is rank 1 (a vector), then for each position i, out[indices[i], ...] = min(updates[i,...], in[indices[i],...])<br>
     * If indices is rank 2+, then for each position (i,...,k), out[indices[i], ..., indices[k], ...] = min(updates[i, ..., k, ...], in[indices[i], ..., indices[k], ...]<br>
     * Note that if multiple indices refer to the same location, the contributions from each is handled correctly.
     *
     * @param name    Name of the output variable
     * @param ref     Initial/source variable
     * @param indices Indices array
     * @param updates Updates to add to the initial/source array
     * @return The updated variable
     */
    public SDVariable scatterMin(String name, SDVariable ref, SDVariable indices, SDVariable updates) {
        SDVariable ret = f().scatterMin(ref, indices, updates);
        return updateVariableNameAndReference(ret, name);
    }

    /**
     * @see #scatterUpdate(String, SDVariable, SDVariable, SDVariable)
     */
    public SDVariable scatterUpdate(SDVariable ref, SDVariable indices, SDVariable updates) {
        return scatterUpdate(null, ref, indices, updates);
    }

    /**
     * Scatter update operation.<br>
     * If indices is rank 0 (a scalar), then out[index, ...] = updates[...]<br>
     * If indices is rank 1 (a vector), then for each position i, out[indices[i], ...] = updates[i, ...]<br>
     * If indices is rank 2+, then for each position (i,...,k), out[indices[i], ..., indices[k], ...] = updates[i, ..., k, ...]<br>
     * Note that if multiple indices refer to the same location, the output at those locations is undefined - different
     * updates may occur in different orders
     *
     * @param name    Name of the output variable
     * @param ref     Initial/source variable
     * @param indices Indices array
     * @param updates Updates to add to the initial/source array
     * @return The updated variable
     */
    public SDVariable scatterUpdate(String name, SDVariable ref, SDVariable indices, SDVariable updates) {
        SDVariable ret = f().scatterUpdate(ref, indices, updates);
        return updateVariableNameAndReference(ret, name);
    }

    /**
     * @see #trace(String, SDVariable)
     */
    public SDVariable trace(SDVariable in){
        return trace(null, in);
    }

    /**
     * Matrix trace operation
     * For rank 2 matrices, the output is a scalar vith the trace - i.e., sum of the main diagonal.<br>
     * For higher rank inputs, output[a,b,c] = trace(in[a,b,c,:,:])
     *
     * @param name Name of the output variable. May be null.
     * @param in   Input variable
     * @return Trace
     */
    public SDVariable trace(String name, SDVariable in){
        SDVariable ret = f().trace(in);
        return updateVariableNameAndReference(ret, name);
    }


    /**
     * Generate the variables based on the given input op and return the output variable names.
     *
     * @param function the function to generate the output
     *                 variable names for
     * @return the set of names generated for each output of the function.
     */
    public SDVariable[] generateOutputVariableForOp(DifferentialFunction function, String baseName) {
        //xyz ops only have 1 output
        //if there is already a base name defined, use that
        if (baseName == null || baseName.isEmpty() && getBaseNameForFunction(function) != null)
            baseName = getBaseNameForFunction(function);

        if (baseName == null)
            baseName = function.opName();

        val outputShape = function.calculateOutputShape();
        if (outputShape == null || outputShape.isEmpty()) {
            if (function instanceof CustomOp) {
                CustomOp customOp = (CustomOp) function;
                //can't guess number of outputs, variable
                int num_outputs = function.getNumOutputs(); //Use this in preference - if set. Descriptor might specify 2, but it can sometimes be 2+
                if (num_outputs <= 0) {
                    val descriptor = customOp.getDescriptor();
                    if (descriptor != null) {
                        num_outputs = descriptor.getNumOutputs();
                    }
                    if (num_outputs <= 0) {
                        throw new ND4UnresolvedOutputVariables("Could not determine number of output variables for op "
                                + function.getOwnName() + " - " + function.getClass().getSimpleName() + ". Ops can override" +
                                " getNumOutputs() to specify number of outputs if required");
                    }
                }
                char ordering = 'c';
                SDVariable[] args = function.args();
                if (args != null && args.length > 0 && args[0].getArr() != null) {  //Args may be null or length 0 for some ops, like eye
                    ordering = function.args()[0].getArr().ordering();
                }
                SDVariable[] ret = new SDVariable[num_outputs];

                //dynamic shapes
                //When importing from TF: convention seem to be names like "unstack", "unstack:1", "unstack:2", ...
                //TODO validate this!
                for (int i = 0; i < ret.length; i++) {
                    SDVariable var = (i == 0 ? getVariable(baseName) : getVariable(baseName + ":" + i));
                    if (var == null) {
                        //Generate new variable name if one with the specified name doesn't exist
                        var = var(generateNewVarName(baseName, i), null, new ZeroInitScheme(ordering));
                    }
                    var.setOutputIndex(i);
                    var.setCreator(function);
                    ret[i] = var;
                }

                //Update the internal state: outgoing variables for function
                if (getOutputsForFunction(function) == null)
                    addOutgoingFor(ret, function);

                return ret;
            }

            //this is for unresolved shapes, we know xyz is always 1 output
            else if (function instanceof BaseOp && outputShape.isEmpty()) {
                SDVariable[] ret = new SDVariable[1];
                SDVariable checkGet = getVariable(baseName);
                char ordering = 'c';
                SDVariable[] args = function.args();
                if (args != null && args.length > 0 && function.args()[0].getArr() != null) { //Args may be null or length 0 for some ops, like eye
                    ordering = function.args()[0].getArr().ordering();
                }
                if (checkGet == null) {
                    checkGet = var(baseName, null, new ZeroInitScheme(ordering));
                } else if (!importedVarName.contains(baseName)) {
                    //need to find a new name
                    String newName = generateNewVarName(baseName, 0);
                    checkGet = var(newName, null, new ZeroInitScheme(ordering));
                }


                if (checkGet == null) {
                    checkGet = var(baseName, null, new ZeroInitScheme(ordering));
                }

                checkGet.setOutputIndex(0);
                checkGet.setCreator(function);
                ret[0] = checkGet;


                //Update the internal state: outgoing variables for function
                if (getOutputsForFunction(function) == null)
                    addOutgoingFor(ret, function);

                return ret;
            }
        }


        char ordering = 'c';
        if (function.args() != null && function.args().length > 0 && function.args()[0].getArr() != null) {
            ordering = function.args()[0].getArr().ordering();
        }

        SDVariable[] ret = new SDVariable[outputShape.size()];

        // ownName/baseName will be used to get variables names
        val ownName = function.getOwnName();
        val rootName = baseName;
        for (int i = 0; i < ret.length; i++) {
            val shape = outputShape.get(i);
            // it should be: rootName:index. i.e.: split:1, split:2, split:3, split:4 etc
            baseName = rootName + (i > 0 ? ":" + i : "");
            SDVariable checkGet = getVariable(baseName);
            if (checkGet == null) {
                // obviously - there's no such var, just add it
                checkGet = var(baseName, shape, new ZeroInitScheme(ordering));
            } else if (shape != null && !shapeAlreadyExistsForVarName(checkGet.getVarName())) {
                // var exists, let's update its shape
                putShapeForVarName(checkGet.getVarName(), shape);
            } else if (shape != null && shapeAlreadyExistsForVarName(checkGet.getVarName())) {
                // no-op.
                // TODO: maybe we should check shapes equality here?
                // it's either var that already exist, or something bad happening
            } else if (!importedVarName.contains(baseName)) {
                // FIXME: dead end.  it's impossible to get here with null as shape
                //need to find a new name
                int count = 1;
                String name = baseName + "_" + count + (i > 0 ? ":" + i : "");
                while (getVariable(name) != null) {
                    count++;
                    name = baseName + "_" + count + (i > 0 ? ":" + i : "");
                }

                if (getVariable(name) != null) {
                    throw new ND4JIllegalStateException("Converged on already generated variable!");
                }

                checkGet = var(name, shape, new ZeroInitScheme(ordering));
            }

            if (checkGet == null) {
                checkGet = var(baseName + (i > 0 ? ":" + i : ""), shape, new ZeroInitScheme(ordering));
            }

            checkGet.setOutputIndex(i);
            checkGet.setCreator(function);
            ret[i] = checkGet;
        }

        return ret;
    }

    /**
     * Generate the variables based on the given input op
     * and return the output variable names.
     *
     * @param function the function to generate the output
     *                 variable names for
     * @return the set of names generated for each output of the function.
     */
    public SDVariable[] generateOutputVariableForOp(DifferentialFunction function) {
        return generateOutputVariableForOp(function, function.opName());
    }


    /**
     * Get a SameDiff function instance given the name of the function
     *
     * @param functionName the name of the function
     * @return the same diff function instance defined for the given name
     */
    public SameDiff getFunction(String functionName) {
        return sameDiffFunctionInstances.get(functionName);
    }


    /**
     * Execute the specified ops and return the output of the last one
     *
     * @param ops Ops to execute
     * @return Output (or first output) of the final op in the list, after execution
     */
    public INDArray execAndEndResult(List<DifferentialFunction> ops) {
        List<DifferentialFunction> exec = exec(ops);
        Op op = (Op) exec.get(exec.size() - 1);
        return op.z();
    }

    /**
     * Execute the graph using the current arrays/state and return the array for the final variable in the graph.<br>
     * After execution, the arrays for other variables can be obtained using {@link #getArrForVarName(String)}
     * or {@link SDVariable#getArr()}<br>
     * <p>
     * Note: If the final operation has multiple output variables, use {@link #execAndEndResults()} instead
     *
     * @return The output of the final operation in the graph after execution
     */
    public INDArray execAndEndResult() {
        List<DifferentialFunction> exec = exec().getRight();
        val finalOp = exec.get(exec.size() - 1);
        val output = finalOp.outputVariables();
        if (output.length > 1) {
            throw new ND4JIllegalStateException(finalOp.opName() + " has multiple outputs. Use execAndEndResults instead.");
        }
        return output[0].getArr();
    }

    /**
     * Execute the graph using the current arrays/state and return the array(s) for the final variable in the graph.<br>
     * After execution, the arrays for other variables can be obtained using {@link #getArrForVarName(String)}
     * or {@link SDVariable#getArr()}<br>
     *
     * @return The outputs of the final operation in the graph, after execution
     */
    public INDArray[] execAndEndResults() {
        List<DifferentialFunction> exec = exec().getRight();
        val finalOp = exec.get(exec.size() - 1);
        val output = finalOp.outputVariables();
        INDArray outArrays[] = new INDArray[output.length];
        for (int i = 0; i < outArrays.length; i++) {
            outArrays[i] = output[i].getArr();
        }
        return outArrays;
    }

    /**
     * Execute the graph using the current arrays/state and return the (first, and possibly only) array for the specified
     * variable in the graph.<br>
     * After execution, the arrays for other variables can be obtained using {@link #getArrForVarName(String)}
     * or {@link SDVariable#getArr()}
     *
     * @return The output of the final operation in the graph
     */
    public INDArray execAndEndResult(int outputIndex) {
        List<DifferentialFunction> exec = exec().getRight();
        val output = exec.get(exec.size() - 1).outputVariables()[outputIndex];
        return output.getArr();
    }


    public INDArray yetAnotherExecMethod(@NonNull Map<String, INDArray> inputs) {
        if (!wasRegistered.get()) {
            synchronized (this) {
                if (!wasRegistered.get()) {
                    val bb = asFlatBuffers();
                    val ptr = new BytePointer(bb);

                    Nd4j.getExecutioner().registerGraph(this.hashCode(), ptr);

                    wasRegistered.set(true);
                }
            }
        }

        val newMap = new LinkedHashMap<String, INDArray>();
        val keySet = inputs.keySet();

        for (val key : keySet) {
            val vx = variableMap.get(key);
            newMap.put(vx.getVarName(), inputs.get(key));
        }

        val result = Nd4j.getExecutioner().executeGraph(this.hashCode(), newMap, this.reverseMap);
        if (result.size() == 0)
            throw new ND4JIllegalStateException("Execution failed");

        val list = new ArrayList<INDArray>(result.values());

        return list.get(list.size() - 1);
    }


    /**
     * Executes the list of operations.
     * This exec method is for only invoking operations rather than creating them
     *
     * @param ops the list of already created ops
     * @return the passes in list
     */
    public List<DifferentialFunction> exec(List<DifferentialFunction> ops) {
        for (int i = 0; i < ops.size(); i++) {
            Op op = (Op) ops.get(i);
            Nd4j.getExecutioner().exec(op);
        }
        return ops;
    }

    public TensorList getListByName(@NonNull String name) {
        return lists.get(name);
    }

    public void putListByName(@NonNull String name, TensorList list) {
        lists.put(name, list);
    }


    /**
     * Creates a while statement
     *
     * @param sameDiffConditional
     * @param loopBody
     * @return
     */
    public While whileStatement(SameDiffConditional sameDiffConditional,
                                SameDiffFunctionDefinition conditionBody,
                                SameDiffFunctionDefinition loopBody
            , SDVariable[] inputVars) {
        return While.builder()
                .inputVars(inputVars)
                .condition(conditionBody)
                .predicate(sameDiffConditional)
                .trueBody(loopBody)
                .parent(this)
                .blockName("while-" + UUID.randomUUID().toString())
                .build();
    }

    /**
     * @param conditional
     * @param trueBody
     * @param falseBody
     * @return
     */
    public If ifStatement(SameDiffConditional conditional,
                          SameDiffFunctionDefinition conditionBody,
                          SameDiffFunctionDefinition trueBody,
                          SameDiffFunctionDefinition falseBody
            , SDVariable[] inputVars) {
        return If.builder()
                .conditionBody(conditionBody)
                .falseBody(falseBody)
                .trueBody(trueBody)
                .predicate(conditional)
                .inputVars(inputVars)
                .parent(this)
                .blockName("if-" + UUID.randomUUID().toString())
                .build();
    }


    public TensorArrayV3 tensorArray() {
        return new TensorArrayV3(this);
    }

    /**
     * @param functionName
     * @param with
     */

    public SDVariable invokeFunctionOn(String functionName, SameDiff with) {
        SameDiff instance = sameDiffFunctionInstances.get(functionName);
        SDVariable ret = instance.invokeGraphOn(with);

        return ret;
    }


    /**
     * @param function
     */
    public SameDiff defineFunction(String function, SameDiffFunctionDefinition functionDefinition, SDVariable[] variables) {
        if (!sameDiffFunctionInstances.containsKey(function)) {
            SameDiff sub = SameDiff.create();
            sub.workspace = (workspace);
            this.child = sub;
            sub.parent = this;
            //setup subgraph
            //re execute to populate subgraph
            SDVariable[] ret = new SDVariable[variables.length];
            for (int i = 0; i < ret.length; i++) {
                ret[i] = sub.var(variables[i]);
            }

            sub.inputs = ret;
            sub.outputs = functionDefinition.define(sub, null, ret);

            sameDiffFunctionInstances.put(function, sub);
        }
        this.child = null;
        return sameDiffFunctionInstances.get(function);
    }


    /**
     * @param function
     */
    public void defineFunction(String function, SameDiffFunctionDefinition functionDefinition) {
        defineFunction(function, functionDefinition, new LinkedHashMap<String, INDArray>());
    }

    /**
     * @param function
     * @param functionDefinition
     * @param inputs
     */
    public void defineFunction(String function,
                               SameDiffFunctionDefinition functionDefinition,
                               Map<String, INDArray> inputs) {
        if (!sameDiffFunctionInstances.containsKey(function)) {
            SameDiff sub = SameDiff.create();
            sub.workspace = (workspace);
            //setup subgraph
            //re execute to populate subgraph
            functionDefinition.define(sub, inputs, null);

            sameDiffFunctionInstances.put(function, sub);
        }

    }


    /**
     * Exec a given SameDiff function instance
     *
     * @param functionName the name of the SameDiff function instance to invoke
     * @return Output of the final variable after execution
     */
    public INDArray execAndEndResult(String functionName) {
        return sameDiffFunctionInstances.get(functionName).execAndEndResult();
    }


    /**
     * Execute the specified SameDiff function instance
     *
     * @param functionName the name of the SameDiff function instance to invoke
     * @return
     */
    public Pair<Map<SDVariable, DifferentialFunction>, List<DifferentialFunction>> exec(String functionName) {
        Pair<Map<SDVariable, DifferentialFunction>, List<DifferentialFunction>> ret;
        if (debugMode) {
            ret = sameDiffFunctionInstances.get(functionName).enableDebugMode().exec();
        } else
            ret = sameDiffFunctionInstances.get(functionName).exec();

        //Ensure all variables are associated with this SameDiff instance after possible execBackwards() etc
        associateSameDiffWithOpsAndVariables();

        return ret;
    }

    /**
     * Exec the given function given the ops
     *
     * @param functionName the opName of the function to
     *                     exec
     * @param cachedOps    the cached operations
     * @return
     */
    public List<DifferentialFunction> exec(String functionName, List<DifferentialFunction> cachedOps) {
        return sameDiffFunctionInstances.get(functionName).exec(cachedOps);
    }


    /**
     * Execute the gradient (backward pass) function on this graph.<br>
     * Constructs a backwards graph (differentiating the defined graph) if it does not already exist, and the executes
     * the operations on that graph, calculating gradients for all variables.<br>
     * Note that after execBackwards() has completed, the gradient arrays for a each variable can be accessed using
     * {@link SDVariable#getGradient()} followed by  {@link SDVariable#getArr()} or by using {@link #getGradForVariable(String)}
     *
     * @return Result of execution
     */
    public Pair<Map<SDVariable, DifferentialFunction>, List<DifferentialFunction>> execBackwards() {
        if (getFunction("grad") == null) {
            createGradFunction();
        }


        if (log.isTraceEnabled()) {
            log.trace("About to execute backward function");
        }
        Pair<Map<SDVariable, DifferentialFunction>, List<DifferentialFunction>> forward = exec("grad");
        SameDiff grad = getFunction("grad");
        if (grad.isDebugMode()) {
            //ensure all gradients are present for all variables
            for (SDVariable sdVariable : grad.variables()) {
                sdVariable.gradient();
            }
        }

        return forward;
    }

    /**
     * Create the gradient function (for calculating gradients via {@link #execBackwards()}) if it is not already defined.
     * Users do not usually need to call this function manually, as it is called as required in the aforementioned method.
     * <br><br>
     * If the gradient function already exists, this method is a no-op.<br>
     * After this method returns, the SameDiff function instance for the gradient can be accessed using {@link #getFunction(String)}
     * with name "grad" as the argument.
     */
    public void createGradFunction() {
        if (log.isTraceEnabled()) {
            log.trace("Defining function \"grad\"");
        }

        //First thing: check that there's only one output... throw an exception if so
        //A variable is an output if it's eithen an input, or if it's the output of a function, but not an input
        Set<String> variablesNotAsFunctionInput = new HashSet<>();
        for(SDVariable s : variables()){
            variablesNotAsFunctionInput.add(s.getVarName());
        }
        for(String[] fnInputs : incomingArgsReverse.values()){
            for(String s : fnInputs) {
                variablesNotAsFunctionInput.remove(s);
            }
        }
        if(variablesNotAsFunctionInput.size() > 1){
            List<String> outputs = new ArrayList<>(variablesNotAsFunctionInput);
            Collections.sort(outputs);
            throw new IllegalStateException("Cannot create gradient function for graph with multiple outputs.\n" +
                    "Gradient calculation assumes a single output which defines a scalar loss function value.\n" +
                    "An output is any variable that is not used as the input to a function in the graph.\n" +
                    "In the case of multiple outputs that are components of an additive loss function, simply add the" +
                    "component variables to create a scalar output.\nAll outputs for graph: "
                    + outputs);
        }

        final SameDiff outer = this;
        defineFunction("grad", new SameDiffFunctionDefinition() {

            @Override
            public SDVariable[] define(SameDiff sameDiff, Map<String, INDArray> inputs, SDVariable[] variableInputs) {
                //propagate graph to this samediff instance
                //which will also contain the backward
                if (SameDiff.this.debugMode) {
                    sameDiff.enableDebugMode();
                }

                outer.invokeGraphOn(sameDiff);
                if (debugMode) {
                    //Expect incoming args and outgoing args to be the same
                    Preconditions.checkState(sameDiff.incomingArgsReverse.keySet().equals(incomingArgsReverse.keySet()), "incomingArgsReverse keysets not equal");
                    Preconditions.checkState(sameDiff.outgoingArgsReverse.keySet().equals(outgoingArgsReverse.keySet()), "outgoingArgsReverse keysets not equal");
                }

                List<DifferentialFunction> allFunctions = new ArrayList<>(sameDiff.functionInstancesById.values());
                if (allFunctions.isEmpty()) {
                    throw new ND4JIllegalStateException("No ops found!");
                }


                for (val func : allFunctions) {
                    if (func instanceof SDVariable) {
                        continue;
                    }

                    val args = func.args();
                    for (val arg : args)
                        arg.setSameDiff(sameDiff);
                    val outputs = func.outputVariables();
                    for (val output : outputs)
                        output.setSameDiff(sameDiff);
                    func.setSameDiff(sameDiff);
                }

                val initialOuts = allFunctions.get(allFunctions.size() - 1).outputVariables();
                val firstBackward = initialOuts[0];

                if (log.isTraceEnabled()) {
                    String[] initialOutputsStr = allFunctions.get(allFunctions.size() - 1).outputVariablesNames();
                    String s = initialOutputsStr == null ? "null" : Arrays.toString(initialOutputsStr);
                    log.trace("Defining backward function: initial outputs {}", s);
                }

                //start with scalar backprop
                SDVariable initialGrad = sameDiff.var("one-var", Nd4j.trueScalar(1.0));
                sameDiff.forwardVarForGrad.put(firstBackward.getVarName(), initialGrad);
                sameDiff.gradients.put(firstBackward.getVarName(), initialGrad);

                SDVariable gradientBackwardsMarker = sameDiff.gradientBackwardsMarker(firstBackward);

                //reinitialize list with all declared variables
                allFunctions = new ArrayList<>(sameDiff.functionInstancesById.values());
                Collections.reverse(allFunctions);


                for (int i = 0; i < allFunctions.size(); i++) {
                    DifferentialFunction action = allFunctions.get(i);
                    if (log.isTraceEnabled()) {
                        log.trace("Defining backward function step {} of {}: {} ({}) - {}", (i + 1), allFunctions.size(),
                                action.opName(), action.getOwnName(), action.getClass().getName());
                    }

                    if (action instanceof GradientBackwardsMarker) {
                        continue;
                    }

                    DifferentialFunction currFunction = action;
                    Preconditions.checkState(currFunction.getSameDiff() == sameDiff, "Wrong samediff instance found!");
                    //Preconditions.checkNotNull("Gradient for " + currFunction.opName() + " was null ! " + sameDiff.getVariableForVertexId(currFunction.getVertexId()).getGradient());
                    val args = currFunction.outputVariables();
                    for (val arg : args) {
                        if (arg.getSameDiff() != sameDiff) {
                            arg.setSameDiff(sameDiff);
                        }
                    }


                    List<SDVariable> grads = new ArrayList<>();
                    for (val varToGrad : args) {
                        val grad = varToGrad.gradient();
                        if (grad == null)
                            throw new ND4JIllegalStateException("No gradient found for " + varToGrad.getVarName());
                        grads.add(grad);
                    }

                    List<SDVariable> currFnGrads = currFunction.diff(grads);

                    if (log.isTraceEnabled()) {
                        log.trace("Finished Defining backward function step {} of {}: {} ({}) - {}", (i + 1), allFunctions.size(),
                                action.opName(), action.getOwnName(), action.getClass().getName());
                    }

                    if (debugMode) {
                        //Expect incoming args and outgoing args to be the same
                        Preconditions.checkState(sameDiff.incomingArgsReverse.keySet().equals(sameDiff.outgoingArgsReverse.keySet()),
                                "incomingArgsReverse and outgoingArgsReverse keysets not equal after backprop of function %s of %s: %s (%s)",
                                (i + 1), allFunctions.size(), action.getOwnName(), action.getClass().getName());
                    }
                }


                if (sameDiff.isDebugMode()) {
                    //ensure all gradients are present for all variables
                    for (SDVariable sdVariable : variables()) {
                        sdVariable.gradient();
                    }
                }

                if (log.isTraceEnabled()) {
                    log.trace("Defining backward function complete");
                }

                return new SDVariable[]{sameDiff.var("grad", new int[]{1, 1})};
            }
        });
    }


    /**
     * Exec a backwards operation and return the end result
     *
     * @return
     */
    public INDArray execBackwardAndEndResult() {
        List<DifferentialFunction> backwards = execBackwards().getRight();
        DifferentialFunction df = backwards.get(backwards.size() - 1);
        if (df instanceof Op) {
            return ((Op) df).z();
        } else if (df instanceof DynamicCustomOp) {
            return ((DynamicCustomOp) df).getOutputArgument(0);
        } else {
            return null;
        }
    }


    /**
     * Creates and executes a list of operations
     *
     * @return
     */
    public INDArray execWithPlaceHolderAndEndResult(Map<String, INDArray> inputs) {
        resolveVariablesWith(inputs);
        return execAndEndResult();
    }


    /**
     * Set the original shape for a given place holder.<br>
     * This is used to track original shapes of place holder variables.<br>
     * The reason we track original shapes is to validate possible candidate arrays coming in (especially with -1
     * as the expected shapes).
     * <p>
     * Note that if {@link #isPlaceHolder(String)}
     * returns false for the passed in vertex id,
     * a {@link ND4JIllegalStateException} is thrown.
     * <p>
     * A vertex id must be added first. You can
     * do this with {@link #addAsPlaceHolder(String)}
     *
     * @param variableName the vertex id for the original shape
     * @param shape        the shape of the place holder
     */
    public void setOriginalPlaceHolderShape(String variableName, long[] shape) {
        if (!isPlaceHolder(variableName)) {
            throw new ND4JIllegalStateException("Vertex id " + variableName + " does not appear to be a place holder. Did you forget to call addPlaceHolder?");
        }

        if (shape == null) {
            throw new ND4JIllegalStateException("Null and 0 length shape arrays not allowed");
        }


        if (placeHolderOriginalShapes.containsKey(variableName) && !Arrays.equals(placeHolderOriginalShapes.get(variableName), shape)) {
            throw new ND4JIllegalStateException("Unable to add a new shape for vertex id " + variableName);
        }

        //after validation now only set once
        placeHolderOriginalShapes.put(variableName, shape);

    }


    /**
     * Get the original shape for the vertex id if one was set (other wise returns null).<br>
     * This is mainly for use in validating passed in arrays as arguments to {@link #resolveVariablesWith(Map)}
     * usually when executing using {@link #execWithPlaceHolder(Map)}
     *
     * @param varName the vertex id to get the original shape for.
     * @return the set vertex
     */
    public long[] getOriginalShapeForPlaceHolder(String varName) {
        return placeHolderOriginalShapes.get(varName);
    }

    /**
     * Returns true if this vertex id is a place holder variable or not<br>
     * A place holder variable is one where the array shape(s) are currently known and can't yet be calculated
     *
     * @param varName the vertex id to test
     * @return True if the variable is a placeholder, false otherwise
     */
    public boolean isPlaceHolder(String varName) {
        return placeHolderVarNames.contains(varName);
    }


    /**
     * Add  this vertex id as a place holder
     *
     * @param varName the vertex id to add
     */
    public void addAsPlaceHolder(String varName) {
        placeHolderVarNames.add(varName);
        if (getVariable(varName) != null && getVariable(varName).getShape() != null) {
            placeHolderOriginalShapes.put(varName, getVariable(varName).getShape());
        }
    }

    /**
     * Undo an {@link #addAsPlaceHolder(String)} call - i.e., the variable will still be present in the SameDiff
     * graph, but it will no longer be marked as a placeholder. If the variable was not marked as a placeholder
     * initially, this operation will be a no-op.
     * Note that this function should not generally be used by users - it is intended for developer/internal use.
     *
     * @param varName Variable name
     */
    public void removeAsPlaceholder(String varName) {
        placeHolderVarNames.remove(varName);
        placeHolderOriginalShapes.remove(varName);
    }


    /**
     * Resolve all ndarrays by updating the variables for each array specified in the given map.
     * An {@link IllegalStateException} will be thrown if not all arrays are specified for resolution.
     *
     * @param arrays the arrays to resolve.
     */
    public void resolveVariablesWith(Map<String, INDArray> arrays) {
        for (val arrayEntry : arrays.entrySet()) {
            val varForName = getVariable(arrayEntry.getKey());
            if (varForName == null) {
                throw new ND4JIllegalStateException("No variable name found for " + arrayEntry.getKey());
            }

            if (placeHolderOriginalShapes.containsKey(arrayEntry.getKey())) {
                val originalShape = placeHolderOriginalShapes.get(arrayEntry.getKey());
                if (originalShape.length == arrayEntry.getValue().rank()) {
                    for (int i = 0; i < originalShape.length; i++) {
                        if (originalShape[i] != arrayEntry.getValue().shape()[i] && originalShape[i] >= 1) {
                            throw new ND4JIllegalStateException("Incompatible shape passed for variable. " + Arrays.toString(arrayEntry.getValue().shape()));
                        }
                    }
                }
            }
        }


        for (val entry : arrays.entrySet()) {
            if (!placeHolderVarNames.contains(entry.getKey())) {
                throw new ND4JIllegalStateException("Illegal variable " + entry.getKey() + " passed in. Variable found not to be a place holder variable");
            }

            val specifiedShape = getOriginalShapeForPlaceHolder(entry.getKey());
            //whole shape was specified: validate whether the input array shape is equal
            if (!Shape.isPlaceholderShape(specifiedShape)) {
                if (!Shape.shapeEquals(specifiedShape, entry.getValue().shape())) {
                    throw new ND4JIllegalStateException("Place holder shape specified was " + Arrays.toString(specifiedShape) + " but array shape was " + Arrays.toString(entry.getValue().shape()));
                }
            }


            updateShapeForVarName(entry.getKey(), entry.getValue().shape());
            associateArrayWithVariable(entry.getValue(), getVariable(entry.getKey()));
            updateArrayForVarName(entry.getKey(), entry.getValue());
        }


        for (val funcName : propertiesToResolve.keySet()) {
            val func = functionInstancesById.get(funcName);
            if (!functionInstancesById.containsKey(funcName)) {
                throw new ND4JIllegalStateException("Unable to resolve function name " + funcName);
            }

            if (func instanceof CustomOp) {
                CustomOp customOp = (CustomOp) func;
                customOp.populateInputsAndOutputsFromSameDiff();
            }
        }

        //declare resolved
        resolvedVariables = true;
    }

    /**
     * Returns true if all place holder variables are resolved.<br>
     * A place holder variable is resolved when {@link #getVariable(String)} getArr() does not return null and
     * the shape is properly resolved.
     *
     * @return true if all place holder variables are resolved.
     */
    public boolean allPlaceHolderVariablesResolved() {
        for (val vertexId : placeHolderVarNames) {
            val var = getVariable(vertexId);
            if (var.getArr() == null) {
                return false;
            }
        }

        return true;
    }

    /**
     * Add one or or more place holder variables for the given vertex id.
     * <p>
     * Note that if a vertex id in placeHolderVariables isn't present in this samediff instance anyways,
     * an {@link ND4JIllegalStateException} is thrown
     *
     * @param varName              the vertex id to add place holders for
     * @param placeHolderVariables the place holder variables
     */
    public void putPlaceHolderForVariable(String varName, String... placeHolderVariables) {
        for (val placeHolderVariable : placeHolderVariables) {
            if (!variableMap.containsKey(placeHolderVariable)) {
                throw new ND4JIllegalStateException("No variable found for " + placeHolderVariable);
            }
        }

        List<String[]> placeHolders = placeHolderMap.get(varName);
        if (placeHolders == null) {
            placeHolders = new ArrayList<>();
            placeHolderMap.put(varName, placeHolders);
        }

        placeHolders.add(placeHolderVariables);
    }


    /**
     * Returns true if the given vertex id has any placeholder variables
     *
     * @param vertexId the vertex id to check for
     * @return true if this vertex has any place holder variables or not
     */
    public boolean hasPlaceHolderVariables(String vertexId) {
        return placeHolderMap.containsKey(vertexId);
    }

    /**
     * Get the place holders for a given vertex id. May return null.
     * <p>
     * Consider using {@link #hasPlaceHolderVariables(String)}
     *
     * @param varName the vertex id to get the place holders for
     * @return the place holder variables for the given vertex id or null
     */
    public List<String[]> getPlaceHoldersFor(String varName) {
        return placeHolderMap.get(varName);
    }


    /**
     * Creates and executes a list of operations based on the given variables passed in.<br>
     * {@link #resolveVariablesWith(Map)} is called
     *
     * @return
     */
    public Pair<Map<SDVariable, DifferentialFunction>, List<DifferentialFunction>> execWithPlaceHolder(Map<String, INDArray> inputs) {
        resolveVariablesWith(inputs);
        return exec();
    }

    /**
     * Get the {@link SDVariable} associated with each function based on the
     * {@link DifferentialFunction#outputVariables()} ()}
     *
     * @param functions the functions to get the variables for
     * @return the list of variables associated with the given {@link DifferentialFunction}
     */
    public List<SDVariable> getVariablesAssociatedWithFunctions(List<DifferentialFunction> functions) {
        List<SDVariable> ret = new ArrayList<>(functions.size());
        for (DifferentialFunction function : functions) {
            ret.addAll(Arrays.asList(function.outputVariables()));
        }

        return ret;
    }


    /**
     * Updates the variable name property on the passed in variable, the reference in samediff, and returns the variable.
     * <p>
     * Note that if null for the new variable is passed in, it will just return the original input variable.
     *
     * @param varToUpdate the variable to update
     * @param newVarName  the new variable name
     * @return the passed in variable
     */
    public SDVariable updateVariableNameAndReference(SDVariable varToUpdate, String newVarName) {
        if (varToUpdate == null) {
            throw new NullPointerException("Null input: No variable found for updating!");
        }

        if(newVarName != null && variableMap.containsKey(newVarName) && varToUpdate != variableMap.get(newVarName)){
            throw new IllegalStateException("Variable name \"" + newVarName + "\" already exists for a different SDVariable");
        }

        if (newVarName == null && variableMap.containsKey(varToUpdate.getVarName())) {
            //Edge case: suppose we do m1=sd.mean(in), m2=sd.mean(m1) -> both initially have the name
            // "mean" and consequently a new variable name needs to be generated
            newVarName = generateNewVarName(varToUpdate.getVarName(), 0);
        }

        if (newVarName == null || varToUpdate.getVarName().equals(newVarName)) {
            return varToUpdate;
        }

        val oldVarName = varToUpdate.getVarName();
        varToUpdate.setVarName(newVarName);
        updateVariableName(oldVarName, newVarName);
        return varToUpdate;
    }


    /**
     * Updates the variable name property on the passed in variables, its reference in samediff, and returns the variable.
     *
     * @param variablesToUpdate the variable to update
     * @param newVariableNames  the new variable name
     * @return the updated, passed in variables
     */
    public SDVariable[] updateVariableNamesAndReferences(SDVariable[] variablesToUpdate, String[] newVariableNames) {

        int numVariables = variablesToUpdate.length;
        SDVariable[] updatedVariables = new SDVariable[numVariables];

        for (int i = 0; i < numVariables; i++) {
            SDVariable varToUpdate = variablesToUpdate[i];
            String name = newVariableNames == null ? null : newVariableNames[i];
            updatedVariables[i] = updateVariableNameAndReference(varToUpdate, name);
        }

        return updatedVariables;
    }

    /**
     * Associate the current SameDiff instance with all ops and variables.
     * This is necessary to ensure that when dealing with shared state (usually with a SameDiff function such
     * as "grad" - the backward function) we have the correct SameDiff instance set for all ops/SDVariables.<br>
     * If this is not done, arrays and shapes could be fetched from the incorrect SameDiff instance for some methods
     */
    protected void associateSameDiffWithOpsAndVariables(){
        for(DifferentialFunction df : functionInstancesById.values()){
            df.setSameDiff(this);

            //TODO: This is ugly but seemingly necessary
            //Finally, also set the SDVariable for each op
            //Otherwise: could have an op pointing to this SameDiff instance, but op's SDVariable's sameDiff field pointing
            // to another SameDiff instance. At which point, they could fetch shapes and arrays from some other instance
            // (i.e., not from this one that is currently executing)
            SDVariable[] args = df.args();
            if(args != null){
                for(SDVariable arg : args){
                    arg.setSameDiff(this);
                }
            }

            SDVariable[] outputs = df.outputVariables();
            if(outputs != null){
                for(SDVariable out : outputs){
                    out.setSameDiff(this);
                }
            }
        }
        for(SDVariable var : variableMap.values()){
            var.setSameDiff(this);
        }
    }


    // required for loops
    private SDVariable[] outputs;
    private SDVariable[] inputs;


    private Pair<Map<SDVariable, DifferentialFunction>, List<DifferentialFunction>> exec_cache;

    /**
     * Clear the execution cache, if it is present
     */
    public void clearExecutionCache(){
        exec_cache = null;
    }

    /**
     * Execute the SameDiff instance using the current state<br>
     * After execution, the arrays for variables can be obtained using {@link #getArrForVarName(String)} or
     * {@link SDVariable#getArr()}<br>
     * @return Execution results
     */
    public Pair<Map<SDVariable, DifferentialFunction>, List<DifferentialFunction>> exec() {

        /*
        if (exec_cache != null){
            return exec_cache;
        }
        */

        if (log.isTraceEnabled()) {
            log.trace("Starting execution: {} functions", functionInstancesById.size());
        }


        if (!resolvedVariables)
            resolveVariablesWith(new LinkedHashMap<String, INDArray>());

        List<DifferentialFunction> ops = new ArrayList<>();

        // we don't care if this thread had any other FlowPath objects attached. we'll just create new one
        localFlowPath.set(new FlowPath());

        val flowPath = localFlowPath.get();

        Map<SDVariable, DifferentialFunction> opMap = new HashMap<>();
        val funcs = new ArrayList<DifferentialFunction>(functionInstancesById.values());
        List<String> funcNames = new ArrayList<>(functionInstancesById.keySet());       //LinkedHashMap, so order for both these vars should be identical
        boolean onBackward = false;


        // dequeue for Frames (nested, probably)
        val frames = new ArrayDeque<String>();

        // simple flag, set true if within frame
        boolean inFrame = false;

        // yet another flag, to remove LastFrame once we really left last frame
        boolean frameLeft = false;

        //If true: this execution includes gradient functions...
        boolean isExecBackwards = functionInstancesById.containsKey(GradientBackwardsMarker.OP_NAME);

        //Before execution: set the SameDiff instance
        //This is necessary, because the one op could be shared by both forward and backward samediff instances
        //If the SameDiff instance isn't set, they might use wrong shapes or arrays as part of their ops
        //And, set the SameDiff instance on all variables, for exactly the same reason
        associateSameDiffWithOpsAndVariables();



        int i = 0;
        int exec_counter = 0;
        for (; i < funcs.size(); i++) {
            ++exec_counter;

            if (log.isTraceEnabled()) {
                val f = funcs.get(i);
                String[] argNames = f.argNames();
                String[] outNames = f.outputVariablesNames();
                log.trace("Starting execution of step {} of {}: Function {} (ownName={}) - {}", exec_counter, funcs.size(),
                        f.opName(), f.getOwnName(), f.getClass().getName());
                log.trace("Function inputs: {} - Function outputs: {}", (argNames == null ? "(none)" : Arrays.toString(argNames)),
                        (outNames == null ? "(none)" : Arrays.toString(outNames)));
                SDVariable[] args = f.args();
                for (int arg = 0; arg < args.length; arg++) {
                    if (args[arg] == null) {
                        log.trace("--> arg {} - {}: argument is null!", arg, argNames[arg]);
                    } else {
                        INDArray arr = args[arg].getArr();
                        String arrShape = (arr == null ? "<array not present>" : Arrays.toString(arr.shape()));
                        log.trace("--> arg {} - {}: array shape: {}", arg, argNames[arg], arrShape);
                    }

                }
            }

            val opName = funcs.get(i).opName();
            if (!onBackward && GradientBackwardsMarker.OP_NAME.equals(opName)) {
                onBackward = true;
            }

            if (GradientBackwardsMarker.OP_NAME.equals(opName))
                continue;

            DifferentialFunction differentialFunction = funcs.get(i);

            if((differentialFunction instanceof ExternalErrorsFunction)) {
                if(isExecBackwards)
                    ((ExternalErrorsFunction) differentialFunction).updateBeforeExecution();

                continue;
            }

            val ownName = differentialFunction.getOwnName();

            // just registering function for this pass
            flowPath.ensureNodeStateExists(differentialFunction.getOwnName());

            if (differentialFunction instanceof SDVariable) {
                if (log.isTraceEnabled()) {
                    log.trace("Skipping differentialFunction that is instanceof SDVariable: {}", opName);
                }
                continue;
            }

            val args = getInputsForFunction(differentialFunction);

            log.debug("Step: {}; Executing op [{}] for node [{}]", exec_counter, opName, ownName);

            // check if inputs are active nodes. skip step otherwise
            // please note: Exit node can't be skipped, because it's either rewind point or exit loop point
            boolean shouldSkip = false;
            if (differentialFunction instanceof Merge) {
                val arg0 = args[0];
                val arg1 = args[1];

                if (!flowPath.isActive(arg0) && !flowPath.isActive(arg1))
                    shouldSkip = true;
            } else {
                if (!(differentialFunction instanceof Exit)) {

                    // if we've left Exit nodes, we can finally delete last frame name
                    if (frameLeft) {
                        frameLeft = false;

                        val frame_name = frames.removeLast();
                        flowPath.activateFrame(frame_name, false);
                        flowPath.forgetFrame(frame_name);
                    }

                    // we must check, if there's inactive nodes used as inputs for this node
                    for (val input : args) {
                        if (!flowPath.isActive(input)) {
                            // propagate inactivity
                            flowPath.markActive(differentialFunction.getOwnName(), false);
                            shouldSkip = true;
                            break;
                        }
                    }
                }
            }

            if (shouldSkip) {
                if (log.isTraceEnabled()) {
                    log.trace("Skipping function {}: shouldSkip = true", opName);
                }
                continue;
            }

            differentialFunction.resolvePropertiesFromSameDiffBeforeExecution();
            flowPath.markActive(differentialFunction.getOwnName(), true);

            /**
             * This set of operations (Enter/Exit/NextIteration/Exit/Switch) are special snowflakes: they modify graph execution order, and basically used here to replicate TF logic.
             * Since SameDiff itself has own logic for loops and conditionals using Scopes
             */
            if (differentialFunction instanceof LoopCond) {
                if (log.isTraceEnabled())
                    log.trace("Starting execution of LoopCond op");

                // this node just passes single input forward, for future evaluation
                val inputs = getInputVariablesForFunction(differentialFunction);

                val array = inputs[0].getArr();
                variableNameToArr.put(differentialFunction.getOwnName(), array.dup(array.ordering()));

                flowPath.markExecuted(differentialFunction.getOwnName(), true);

                if ((int) array.getDouble(0) == 1) {
                    val frameName = frames.getLast();
                    // incrementing number of cycles for THIS frame, only if LoopCond is true
                    flowPath.incrementNumberOfCycles(frameName);
                }
            } else if (differentialFunction instanceof Enter) {
                if (log.isTraceEnabled())
                    log.trace("Starting execution of Enter op");

                //  if (flowPath.wasExecuted(differentialFunction.getOwnName()))
                //      continue;

                val inputs = getInputVariablesForFunction(differentialFunction);

                val array = inputs[0].getArr();
                val name = inputs[0].getVarName();

                if (array != null)
                    variableNameToArr.put(differentialFunction.getOwnName(), array.dup(array.ordering()));
                else {
                    val cleansed = name.replaceAll(":.*","");
                    val list = lists.get(cleansed);
                    if (list != null)
                        lists.put(ownName, list);
                }

                flowPath.markExecuted(differentialFunction.getOwnName(), true);

                // frame_name MUST be non-null here
                val frame_name = ((Enter) differentialFunction).getFrameName();
                if (!flowPath.isRegisteredFrame(frame_name)) {
                    flowPath.registerFrame(frame_name);
                    frames.addLast(frame_name);
                    inFrame = true;
                }


            } else if (differentialFunction instanceof Exit) {
                if (log.isTraceEnabled())
                    log.trace("Starting execution of Exit op");

                // this is just exit point of graph: it maps own input to own output or rewinds graph to specific position planned at first NextIteration node

                val frame_name = frames.getLast();

                // saving frame_name for backward pass
                ((Exit) differentialFunction).setFrameName(frame_name);

                if (!flowPath.isFrameActive(frame_name)) {
                    flowPath.markActive(differentialFunction.getOwnName(), false);

                    // if frame is inactive, lets remove it from queue as well
                    frameLeft = true;
                    continue;
                }

                // Exit node is called in any way, doesn't matters if body was executed or not
                // so, we're checking if rewind was planned (so, NextIteration was executed before Exit)
                // and if it's TRUE - we're setting applying rewind by setting loop idx and calling continue
                if (flowPath.isRewindPlanned(frame_name)) {
                    // just reset loop
                    flowPath.planRewind(frame_name, false);
                    val currentPosition = i;
                    i = flowPath.getRewindPosition(frame_name);
                    val startPosition = i + 1;
                    flowPath.setRewindPosition(frame_name, -1);

                    continue;
                }

                val inputs = getInputVariablesForFunction(differentialFunction);

                val array = inputs[0].getArr();
                val name = inputs[0].getVarName();

                if (array != null)
                    variableNameToArr.put(differentialFunction.getOwnName(), array.dup(array.ordering()));
                else {
                    val cleansed = name.replaceAll(":.*","");
                    val list = lists.get(cleansed);
                    if (list != null)
                        lists.put(ownName, list);
                }

                flowPath.markExecuted(differentialFunction.getOwnName(), true);

                // now it's safe to remove LastFrame
                frameLeft = true;

            } else if (differentialFunction instanceof NextIteration) {
                if (log.isTraceEnabled())
                    log.trace("Starting execution of NextIteration op");

                // this operations merges own input, and schedules rewind to specific Merge node
                val inputs = getInputVariablesForFunction(differentialFunction);
                val frame_name = frames.getLast();

                val array = inputs[0].getArr();
                val name = inputs[0].getVarName();

                if (array != null)
                    variableNameToArr.put(differentialFunction.getOwnName(), array.dup(array.ordering()));
                else {
                    val cleansed = name.replaceAll(":.*","");
                    val list = lists.get(cleansed);
                    if (list != null)
                        lists.put(ownName, list);
                }

                flowPath.markExecuted(differentialFunction.getOwnName(), true);

                // if NextIteration wasn't skipped with inactive branch, we'll plan rewind for this frame. obviously, only once
                if (!flowPath.isRewindPlanned(frame_name)) {
                    flowPath.planRewind(frame_name, true);

                    continue;
                }

            } else if (differentialFunction instanceof Merge) {
                if (log.isTraceEnabled())
                    log.trace("Starting execution of Merge op");

                // merge operation takes two inputs, and saves one of them as own output.
                // if SDVariable exists for second input - we use it. First input used otherwise
                val inputs = getInputVariablesForFunction(differentialFunction);

                val frame_name = frames.size() > 0 ? frames.getLast() : null;

                if (frame_name != null)
                    flowPath.activateFrame(frame_name, true);

                // frame_name can be null if this merge node is used for something that's not loop. i.e. switch/merge pair
                if (frame_name != null)
                    flowPath.setRewindPositionOnce(frame_name, i - 1);

                // NextIteration can have NO frame_name defined. so let's propagate it
                if (inputs.length == 2) {
                    val secondArg = functionInstancesById.get(inputs[1].getVarName());

                    if (secondArg != null && secondArg instanceof NextIteration) {
                        ((NextIteration) secondArg).setFrameName(frame_name);
                    }
                }

                // we must check second input first here
                if (flowPath.wasExecuted(inputs[1].getVarName())) {
                    // propagate second input
                    val array = inputs[1].getArr();
                    val name = inputs[1].getVarName();

                    if (array != null)
                        variableNameToArr.put(differentialFunction.getOwnName(), array.dup(array.ordering()));
                    else {
                        val cleansed = name.replaceAll(":.*","");
                        val list = lists.get(cleansed);
                        if (list != null)
                            lists.put(ownName, list);
                    }

                    // nullify executed mark
                    flowPath.markExecuted(inputs[1].getVarName(), false);
                } else {
                    // propagate first input
                    val array = inputs[0].getArr();
                    val name = inputs[0].getVarName();

                    if (array != null)
                        variableNameToArr.put(differentialFunction.getOwnName(), array.dup(array.ordering()));
                    else {
                        val cleansed = name.replaceAll(":.*","");
                        val list = lists.get(cleansed);
                        if (list != null)
                            lists.put(ownName, list);
                    }
                }

                flowPath.markExecuted(differentialFunction.getOwnName(), true);
            } else if (differentialFunction instanceof Switch) {
                if (log.isTraceEnabled())
                    log.trace("Starting execution of Switch op");

                // switch takes 2 inputs: actual input and boolean scalar. If scalar is false, input is saved as output:0, if scalar is true, input is saved as output:1
                ((CustomOp) differentialFunction).populateInputsAndOutputsFromSameDiff();

                val inputs = getInputVariablesForFunction(differentialFunction);

                val input = inputs[0].getArr();
                val bool = inputs[1].getArr();
                val name = inputs[0].getVarName();

                // basically we're setting one of the graph branches inactive. branch 0 for false, branch 1 for true
                if ((int) bool.getDouble(0) == 0) {
                    // false step, we'll propagate output:0 here
                    flowPath.setActiveBranch(differentialFunction.getOwnName(), 0);
                    flowPath.markActive(differentialFunction.getOwnName(), true);
                    flowPath.markActive(differentialFunction.getOwnName() + ":1", false);

                    if (input != null)
                        variableNameToArr.put(differentialFunction.getOwnName(), input.dup(input.ordering()));
                    else {
                        val cleansed = name.replaceAll(":.*","");
                        val list = lists.get(cleansed);
                        if (list != null)
                            lists.put(ownName, list);
                    }
                } else {
                    // true step, we'll propagate output:1 here
                    flowPath.setActiveBranch(differentialFunction.getOwnName(), 1);

                    if (input != null)
                        variableNameToArr.put(differentialFunction.getOwnName() + ":1", input.dup(input.ordering()));
                    else {
                        val cleansed = name.replaceAll(":.*","");
                        val list = lists.get(cleansed);
                        if (list != null)
                            lists.put(ownName, list);
                    }

                    flowPath.markActive(differentialFunction.getOwnName(), false);
                    flowPath.markActive(differentialFunction.getOwnName() + ":1", true);
                }

                flowPath.markExecuted(differentialFunction.getOwnName(), true);
            } else if (differentialFunction instanceof BaseTensorOp) {
                //if(log.isTraceEnabled())
                log.info("Starting execution of Tensor op [{}]", opName);

                // we just pull actual code out of
                val list = ((BaseTensorOp) differentialFunction).execute(this);

                if (!lists.containsKey(list.getName()))
                    lists.put(list.getName(), list);

                ops.add(differentialFunction);
            } else if (differentialFunction instanceof If) {
                if (log.isTraceEnabled())
                    log.trace("Starting execution of If op");

                If ifOp = (If) differentialFunction;
                if (!onBackward) {
                    ifOp.getPredicateExecution().exec();
                    //depending on the block add the proper graph body to this for persistence
                    //and possible later processing.
                    if (ifOp.getTargetBoolean().getArr().sumNumber().doubleValue() > 0) {
                        ifOp.getLoopBodyExecution().exec();
                        ifOp.exectedTrueOrFalse(true);
                    } else {
                        ifOp.getFalseBodyExecution().exec();
                        ifOp.exectedTrueOrFalse(false);

                    }
                } else {
                    if (ifOp.getTrueBodyExecuted() != null) {
                        Pair<Map<SDVariable, DifferentialFunction>, List<DifferentialFunction>> execBackwards = null;
                        List<SDVariable> variablesForFunctions = null;
                        if (ifOp.getTrueBodyExecuted()) {
                            execBackwards = ifOp.getLoopBodyExecution().execBackwards();

                            variablesForFunctions = ifOp.getLoopBodyExecution().getVariablesAssociatedWithFunctions(execBackwards.getRight());
                        } else {
                            execBackwards = ifOp.getFalseBodyExecution().execBackwards();
                            variablesForFunctions = ifOp.getFalseBodyExecution().getVariablesAssociatedWithFunctions(execBackwards.getRight());
                        }

                        /**
                         * Maps the variables from the child namespace body to
                         * the parent. This allows access to the underlying ndarray
                         * and returning a valid variable reference for autodiff.
                         */
                        for (SDVariable variable : variablesForFunctions) {
                            SDVariable proxyVar = var(variable);
                        }


                    } else
                        throw new ND4JIllegalStateException("No body was run.");

                }

                flowPath.markExecuted(differentialFunction.getOwnName(), true);

                ops.add(differentialFunction);

            } else if (differentialFunction instanceof While) {
                if (log.isTraceEnabled())
                    log.trace("Starting execution of While op");

                While whileOp = (While) differentialFunction;

                if (!onBackward) {
                    SameDiff execBody = whileOp.getLoopBodyExecution();
                    //depending on the block add the proper graph body to this for persistence
                    //and possible later processing.
                    //note that we need to update the graph predicate by running the execution


                    whileOp.getPredicateExecution().exec();
                    if (execBody.outputs == null) {
                        // No explicit inputs/outputs provided.
                        //Op was probably created by tensorflow import.
                        // Non-inplace ops not supported.
                        while (whileOp.getTargetBoolean().getArr().sumNumber().doubleValue() > 0) {
                            //run the body
                            execBody.exec();
                            whileOp.getPredicateExecution().exec();
                            whileOp.incrementLoopCounter();
                        }
                    } else {
                        if (whileOp.getTargetBoolean().getSameDiff().inputs == null) {
                            whileOp.getTargetBoolean().getSameDiff().inputs = new SDVariable[whileOp.getInputVars().length];
                            for (int e = 0; e < whileOp.getInputVars().length; e++) {
                                whileOp.getTargetBoolean().getSameDiff().inputs[i] = whileOp.getTargetBoolean().getSameDiff().variables().get(i);
                            }
                        }
                        while (whileOp.getTargetBoolean().getArr().sumNumber().doubleValue() > 0) {
                            //run the body
                            execBody.exec();
                            val outputs = execBody.outputs;

                            int cnt = 0;
                            for (val out : execBody.outputs) {
                                execBody.associateArrayWithVariable(out.getArr(), execBody.inputs[cnt]);
                                whileOp.getTargetBoolean().getSameDiff().associateArrayWithVariable(out.getArr(),
                                        whileOp.getTargetBoolean().getSameDiff().inputs[cnt++]);
                            }
                            //update the predicate
                            whileOp.getPredicateExecution().exec();
                            whileOp.incrementLoopCounter();

                        }
                    }

                    List<SDVariable> outputs = new ArrayList<>();
                    val outputFuncArgs = new ArrayList<>(execBody.functionInstancesById.values()).get(execBody.functionInstancesById.values().size() - 1).outputVariables();
                    outputs.addAll(Arrays.asList(outputFuncArgs));

                    whileOp.setOutputVars(outputs.toArray(new SDVariable[outputs.size()]));
                    ops.add(differentialFunction);
                } else {
                    /**
                     * Note: Need to accumulate gradients.
                     * Multiply each value by the number of times looped.
                     * This approximates accumulating the gradient
                     * across a number of loop cycles.
                     * We only compute the gradient for the internal loop once
                     * and from that we multiply the gradient by 5.
                     *
                     */
                    Pair<Map<SDVariable, DifferentialFunction>, List<DifferentialFunction>> mapListPair = whileOp.getLoopBodyExecution().execBackwards();
                    for (SDVariable variable : mapListPair.getFirst().keySet()) {
                        variable.getArr().muli(whileOp.getNumLooped());
                    }


                }

                flowPath.markExecuted(differentialFunction.getOwnName(), true);

            } else if (differentialFunction instanceof CustomOp) {
                if (log.isTraceEnabled())
                    log.trace("Starting execution of CustomOp op");


                DynamicCustomOp customOp = (DynamicCustomOp) differentialFunction;

                if (customOp.opName().equalsIgnoreCase("identity")) {
                    val cleansed = args[0].replaceAll(":.*","");
                    val list = lists.get(cleansed);
                    if (list != null) {
                        lists.put(ownName, list);

                        flowPath.markExecuted(differentialFunction.getOwnName(), true);

                        ops.add(customOp);

                        continue;
                    }
                }

                try {
                    customOp.populateInputsAndOutputsFromSameDiff();
                } catch (Throwable t) {
                    throw new RuntimeException("Error populating inputs and outputs for function \"" + differentialFunction.getOwnName()
                            + "\" of type " + differentialFunction.getClass().getName(), t);
                }
                customOp.assertValidForExecution();

                Nd4j.getExecutioner().exec(customOp);

                /*
                if (customOp instanceof LessThanOrEqual) {
                    log.info("Step: {}; InnerCondition: {} <= {} = {}", exec_counter, customOp.getInputArgument(0), customOp.getInputArgument(1), customOp.getOutputArgument(0));
                } else if (customOp instanceof LessThan) {
                    log.info("Step: {}; OuterCondition: {} <= {} = {}", exec_counter, customOp.getInputArgument(0), customOp.getInputArgument(1), customOp.getOutputArgument(0));
                }
                */

                flowPath.markExecuted(differentialFunction.getOwnName(), true);

                ops.add(customOp);
            } else if (differentialFunction instanceof Op) {
                if (log.isTraceEnabled())
                    log.trace("Starting execution of Op op");

                val inputs = getInputVariablesForFunction(differentialFunction);

                Op op = (Op) differentialFunction;
                String outVarName = ((BaseOp) op).outputVariable().getVarName();

                // ops in differential function might have stale NDArrays used. we should renew them
                if(inputs != null && inputs.length > 0) {
                    op.setX(inputs[0].getArr());
                    if (inputs.length == 2)
                        op.setY(inputs[1].getArr());
                }

                //Check output shape; allocate a new Z if required
                //For example, if minibatch size has changed since last op execution
                List<long[]> outputShape = ((BaseOp)op).calculateOutputShape();
                Preconditions.checkState(outputShape != null && outputShape.size() == 1, "Could not calculate output shape for op: %s", op.getClass());
                //Update shape. DynamicCustomOp does this in populateInputsAndOutputsFromSameDiff(); for legacy ops, we'll do it here
                putOrUpdateShapeForVarName(outVarName, outputShape.get(0), true);
                INDArray z = op.z();
                Preconditions.checkNotNull(z, "Could not get output array for op: %s", op.getClass());
                if(!Arrays.equals(outputShape.get(0), z.shape())){
                    if(log.isTraceEnabled()){
                        log.trace("Existing op result (z) array shape for op {} was {}, allocating new array of shape {}",
                                op.getClass().getSimpleName(), Arrays.toString(z.shape()), Arrays.toString(outputShape.get(0)));
                    }
                    //Get output variable:
                    String fnName = funcNames.get(i);
                    String outputName = outgoingArgsReverse.get(fnName)[0];
                    SDVariable outputVar = getVariable(outputName);

                    putOrUpdateShapeForVarName(outputName, outputShape.get(0), true);
                    z = outputVar.storeAndAllocateNewArray();
                    op.setZ(z);
                }
                if(getArrForVarName(outVarName) != z){  //Also handles null case
                    putOrUpdateArrayForVarName(outVarName, z);
                }


                if (differentialFunction.getDimensions() == null)
                    Nd4j.getExecutioner().exec(op);
                else if (op.isExecSpecial()) {
                    op.exec();
                } else {
                    int[] axes = differentialFunction.getDimensions();
                    if (differentialFunction instanceof Accumulation) {
                        Accumulation accumulation = (Accumulation) differentialFunction;

                        Nd4j.getExecutioner().exec(accumulation, axes);

                        if (differentialFunction.outputVariable().getArr() == null) {
                            val var = differentialFunction.outputVariables()[0];
                            updateVariable(var.getVarName(), accumulation.z());
                            updateShapeForVarName(var.getVarName(), accumulation.z().shape());
                        }
                    } else if (differentialFunction instanceof BroadcastOp) {
                        BroadcastOp broadcastOp = (BroadcastOp) differentialFunction;
                        Nd4j.getExecutioner().exec(broadcastOp, axes);
                    } else if (differentialFunction instanceof GradientOp) {
                        Nd4j.getExecutioner().exec(op);
                    } else if (differentialFunction instanceof IndexAccumulation) {
                        IndexAccumulation indexAccumulation = (IndexAccumulation) differentialFunction;
                        Nd4j.getExecutioner().exec(indexAccumulation, axes);

                    } else if (differentialFunction instanceof TransformOp) {
                        TransformOp t = (TransformOp) differentialFunction;
                        Nd4j.getExecutioner().exec(t, axes);
                    }
                }


                flowPath.markExecuted(differentialFunction.getOwnName(), true);

                ops.add(differentialFunction);
            } else {
                throw new IllegalStateException("Unknown function type: " + differentialFunction.getClass().getName());
            }

            //debug
            // printFunction(differentialFunction);

            if (log.isTraceEnabled()) {
                log.trace("Execution completed for DifferentialFunction {} - {}", opName, differentialFunction.getOwnName());
                SDVariable[] outputVars = differentialFunction.outputVariables();
                for (int x = 0; x < outputVars.length; x++) {
                    INDArray arr = outputVars[x].getArr();
                    String arrShape = (arr == null ? "<no array>" : Arrays.toString(arr.shape()));
                    log.trace("--> output {} - {}: array shape {}", x, outputVars[x].getVarName(), arrShape);
                }
            }
        }

        if (log.isTraceEnabled()) {
            log.trace("Execution complete");
        }

        val ret = new Pair<>(opMap, ops);
        exec_cache = ret;
        if (parent != null) {
            parent.exec_cache = exec_cache;
        }

        return ret;
    }


    /**
     * Print the given function for debugging (will not print functions)
     *
     * @param differentialFunction the function to print
     */
    public void printFunction(DifferentialFunction differentialFunction) {
        if (!logExecution)
            return;
        if (differentialFunction instanceof SDVariable)
            return;

        StringBuilder argShapes = new StringBuilder();
        for (val arg : differentialFunction.args()) {
            argShapes.append(" Variable " + arg.getVarName() +
                    " Shape for " + Arrays.toString(arg.getShape()));
        }

        for (val func : differentialFunction.outputVariables()) {
            argShapes.append("  Output variable " + func.getVarName() + " is " +
                    Arrays.toString(func.getShape()));
        }


        StringBuilder realShapes = new StringBuilder();
        for (val arg : differentialFunction.args()) {
            realShapes.append(" Input shape for " + arg.getVarName() + " is  " + Arrays.
                    toString(getShapeForVarName(arg.getVarName())));
        }

        for (val arg : differentialFunction.outputVariables()) {
            realShapes.append(" Output shape for " + arg.getVarName() + " is  " + Arrays.
                    toString(getShapeForVarName(arg.getVarName())));
        }

//        log.info(realShapes.toString());
    }


    /**
     * Permute indices for the samediff/dl4j format.
     * Due to the dl4j format being NCHW, this is a
     * simple routine for returning permute indices.
     * This is typically used for model import.
     *
     * @param dataFormat the data format to permute
     * @return the permuted indices
     */
    public static int[] permuteDataFormatForSameDiff(String dataFormat, boolean weights) {
        val dl4jFormat = "NCHW";
        dataFormat = dataFormat.toUpperCase();
        //TF: filter_height, filter_width, in_channels, out_channels
        /**
         * N: filter_height
         * H: filter_width
         * W: in_channels
         * C: out_channels
         */


        /**
         *
         *
         */
        //DL4J: filter_height,out_channels,filter_width,in_channels
        // Weights should be: out channels, in channels, height,width
        int[] ret = new int[4];
        if (weights) {
            ret[0] = dataFormat.indexOf('W');
            ret[1] = dataFormat.indexOf('C');
            ret[2] = dataFormat.indexOf('N');
            ret[3] = dataFormat.indexOf('H');
            return ret;
        }


        //NHWC
        //DL4J: NCHW
        for (int i = 0; i < dataFormat.length(); i++) {
            if (dl4jFormat.indexOf(dataFormat.charAt(i)) < 0) {
                throw new ND4JIllegalStateException("Illegal convolution data format string passed in " + dataFormat + " must be some variant of NCHW");
            }
        }

        for (int i = 0; i < dl4jFormat.length(); i++) {
            ret[i] = dl4jFormat.indexOf(dataFormat.charAt(i));
        }

        return ret;
    }

    /**
     * Update the {@link INDArray}
     * ndarray for the given variable name
     *
     * @param variableName the variable to update
     * @param arr          the array to update with
     */
    public void updateVariable(String variableName, INDArray arr) {
        if (!variableNameToArr.containsKey(variableName))
            putArrayForVarName(variableName, arr);
        else
            updateArrayForVarName(variableName, arr);
    }


    protected int asFlatNode(String name, @NonNull SameDiff scope, @NonNull FlatBufferBuilder bufferBuilder) {
        int scopeName = bufferBuilder.createString(name);

        int flatNode = FlatNode.createFlatNode(bufferBuilder,
                scopeName,
                scopeName,
                OpType.LOGIC,
                10, // hardcoded value
                0,
                0,
                0,
                (byte) 0,
                0,
                0,
                0,
                0,
                -1,
                0.0f, 0, 0,
                0,
                0);

        return flatNode;
    }

    /**
     * Note: INTENDED FOR DEVELOPER USE<br>
     * This method extract base variable name and output index (if exists) from raw variable name.
     * I.e:
     * - if variable name is "Unstack_2", result will be Pair("Unstack_2", 0)
     * - if variable name is "Unstack_2:12", result will be Pair("Unstack_2", 12)
     *
     * @param varName
     * @return
     */
    public static Pair<String, Integer> parseVariable(@NonNull String varName) {
        if (!varName.contains(":")) {
            return Pair.pairOf(varName, 0);
        } else {
            val split = varName.split(":");
            val index = Integer.valueOf(split[split.length - 1]);
            if (split.length == 2)
                return Pair.pairOf(split[0], index);
            else {
                val builder = new StringBuilder();
                for (int e = 0; e < split.length - 1; e++) {
                    builder.append(split[e]);

                    if (e < split.length - 2)
                        builder.append(":");
                }

                return Pair.pairOf(builder.toString(), index);
            }
        }
    }

    protected int asFlatNode(@NonNull DifferentialFunction node, @NonNull FlatBufferBuilder bufferBuilder, List<SDVariable> variables,
                             Map<String, Integer> reverseMap, Map<String, Integer> forwardMap, Map<String, Integer> framesMap, AtomicInteger idCounter, Integer id) {
        val opName = node.opName();
        val hash = FlatBuffersMapper.getOpNum(node.opName(), node.opType());
        //log.info("Exporting node: [{}:<{}> ; OpType: {}; Hash/opNum: {}]", node.opName(), node.tensorflowName(), node.opType(), hash);

        double[] extras;
        if(node.opType() == Op.Type.CUSTOM){
            CustomOp op = (CustomOp)node;
            extras = op.tArgs();
        } else {
            extras = node.getExtraArgs() != null ? new double[node.getExtraArgs().length] : new double[0];
            for (int e = 0; e < extras.length; e++) {
                extras[e] = ((Number) node.getExtraArgs()[e]).doubleValue();
            }
        }

        long[] extraBits = null;
        if (node.opType() == Op.Type.CUSTOM) {
            DynamicCustomOp dynamicCustomOp = (DynamicCustomOp) node;
            extraBits = dynamicCustomOp.iArgs();
        } else if (node instanceof Enter) {
            // in case of Enter node we'll be storing unique frame reference
            val frameName = ((Enter) node).getFrameName();
            if (!framesMap.containsKey(frameName))
                framesMap.put(frameName, idCounter.incrementAndGet());

            extraBits = new long[]{framesMap.get(frameName).intValue()};
        } else
            extraBits = new long[]{};

        val inPaired = new ArrayList<Integer>();

        int[] outputIds = null;
        SDVariable[] outputVertexId = null;

        try {
            outputVertexId = node.outputVariables();
            outputIds = new int[outputVertexId.length];
            for (int i = 0; i < outputIds.length; i++) {
                outputIds[i] = variables.indexOf(outputVertexId[i]);
            }
        } catch (ND4UnresolvedOutputVariables e) {

            outputIds = new int[0];
            outputVertexId = null;
        } catch (Exception e) {
            throw new ND4JIllegalStateException(e);
        }


        SDVariable[] inputs = node.args();
        for (SDVariable input : inputs) {
            String varName = input.getVarName();
            int outIdx;
            if(functionOutputFor.containsKey(varName)){
                DifferentialFunction df = functionOutputFor.get(varName).get(0);
                outIdx = ArrayUtils.indexOf(outgoingArgsReverse.get(df.getOwnName()), varName);
            } else {
                outIdx = 0;
            }

            if (!reverseMap.containsKey(varName)) {
                if (varName.contains("NextIteration")) {
                    // forward declaration: Merge node in case of loop will be referring to NextIteration node, which wasn't announced yet
                    int fwdNodeId = idCounter.incrementAndGet();
                    forwardMap.put(varName, fwdNodeId);
                    reverseMap.put(varName, fwdNodeId);
                } else {
                    throw new ND4JIllegalStateException("Unknown variable used in input: [" + varName + "]");
                }
            }

            int nodeId = reverseMap.get(varName);
            inPaired.add(IntPair.createIntPair(bufferBuilder, nodeId, outIdx));
        }

        log.debug("Own Name: {}", node.getOwnName());
        int ownId = id != null ? id : idCounter.incrementAndGet();  //forwardMap.containsKey(node.getOwnName()) ? forwardMap.get(node.getOwnName()) : idCounter.incrementAndGet();
        String[] outNames = node.outputVariablesNames();
        for(String s : outNames){
            if(!reverseMap.containsKey(s)){
                reverseMap.put(s, ownId);
            }
        }

        int[] dims;
        if(node.opType() == Op.Type.REDUCE || node.opType() == Op.Type.INDEXREDUCE || node.opType() == Op.Type.REDUCE3){
            dims = node.getDimensions();
            if(dims == null)
                dims = new int[0];
        } else {
            dims = new int[0];
        }
        Map<String,Object> fnProps = node.propertiesForFunction();
        int[] flatProperties = FlatBuffersMapper.mapFunctionPropertiesToFlatProperties(bufferBuilder, fnProps);
        int propIdx = FlatNode.createPropertiesVector(bufferBuilder, flatProperties);

        int nodesIn = FlatNode.createInputVector(bufferBuilder, new int[]{});
        int nodesInPaired = FlatNode.createInputPairedVector(bufferBuilder, Ints.toArray(inPaired));
        int nodesOut = FlatNode.createOutputVector(bufferBuilder, outputIds);
        int extraz = FlatNode.createExtraParamsVector(bufferBuilder, extras);
        int integerArgs = FlatNode.createExtraIntegerVector(bufferBuilder, extraBits);
        int dimensions = FlatNode.createDimensionsVector(bufferBuilder, dims);
        int fname = bufferBuilder.createString(
                outputVertexId == null ||
                        outputVertexId.length < 1 ||
                        outputVertexId[0] == null ? "" :
                        outputVertexId[0].getVarName());
        int scopeName = bufferBuilder.createString("");

        if (node.opType() == null)
            log.warn("Null-op node: {}", node);


        String[] outVarNames = node.getSameDiff().outgoingArgsReverse.get(node.getOwnName());
        int[] outVarNamesStringsOffsets = new int[outVarNames == null ? 0 : outVarNames.length];
        for( int i=0; i<outVarNamesStringsOffsets.length; i++ ){
            outVarNamesStringsOffsets[i] = bufferBuilder.createString(outVarNames[i]);
        }
        int outVarNamesOffset = FlatNode.createOutputNamesVector(bufferBuilder, outVarNamesStringsOffsets);

        int opNameOffset = bufferBuilder.createString(opName);

        int flatNode = FlatNode.createFlatNode(
                bufferBuilder,
                ownId,
                fname,
                FlatBuffersMapper.getFlatOpType(node.opType()),
                hash,
                propIdx,
                nodesIn,
                nodesInPaired,
                (byte) 0,
                nodesOut,
                extraz,
                integerArgs,
                dimensions,
                -1,
                node.opType() == Op.Type.SCALAR && node.getScalarValue() != null ? node.getScalarValue().floatValue() : 0.0f, 0, scopeName,
                outVarNamesOffset,
                opNameOffset);

        return flatNode;
    }

    /**
     * This method exports the current SameDiff instance into FlatBuffers format, returning the array ops and
     * all arrays as a ByteBuffer containing the FlatBuffers format data
     *
     * @param configuration - ExecutorConfiguration to be embedded into serialized graph
     * @return a ByteBuffer holding the exported FlatBuffers representation of the graph
     */
    public ByteBuffer asFlatBuffers(@NonNull ExecutorConfiguration configuration) {
        return asFlatBuffers(0, configuration);
    }

    /**
     * This method exports the current SameDiff instance into FlatBuffers format, returning the array ops and
     * all arrays as a ByteBuffer containing the FlatBuffers format data
     *
     * @param configuration - ExecutorConfiguration to be embedded into serialized graph
     * @return a ByteBuffer holding the exported FlatBuffers representation of the graph
     */
    public ByteBuffer asFlatBuffers(long graphId, @NonNull ExecutorConfiguration configuration) {
        Nd4j.getExecutioner().commit();
        FlatBufferBuilder bufferBuilder = new FlatBufferBuilder(1024);
        val idCounter = new AtomicInteger(0);

        val flatVariables = new ArrayList<Integer>();
        val flatOffsets = new ArrayList<Integer>();
        val flatNodes = new ArrayList<Integer>();

        // first of all we build VariableSpace dump
        List<SDVariable> variableList = new ArrayList<>(variables());
        val reverseMap = new LinkedHashMap<String, Integer>();
        val forwardMap = new LinkedHashMap<String, Integer>();
        val framesMap = new LinkedHashMap<String, Integer>();

        int idx = 0;
        Map<DifferentialFunction,Integer> idxForOps = new IdentityHashMap<>();
        for (val variable : variables()) {
            log.debug("Exporting variable: [{}]", variable.getVarName());
            if (variable.getArr() == null || variable.getShape() == null) {
                //putArrayForVarName(variable.getVarName(), Nd4j.scalar(1.0));
                //addAsPlaceHolder(variable.getVarName());
                continue;
            }

            //If variable is the output of some op - let's use the ONE index for exporting, and properly track the output
            // numbers. For example, unstack(x) -> y0, y1, y2 -> the y's should be say (3,0), (3,1), (3,2) NOT (4,0), (5,0), (6,0)
            String varName = variable.getVarName();
            int varIdx;
            int outputNum;
            if(functionOutputFor.containsKey(varName)){
                //This variable is the output of a node
                DifferentialFunction df = functionOutputFor.get(varName).get(0);
                if(!idxForOps.containsKey(df)){
                    varIdx = idCounter.incrementAndGet();
                    idxForOps.put(df, varIdx);
                } else {
                    varIdx = idxForOps.get(df);
                }
                String[] outNames = df.outputVariablesNames();
                outputNum = ArrayUtils.indexOf(outNames, varName);
                Preconditions.checkState(outputNum >= 0, "Variable name \"%s\" not found in list of outputs: %s", varName, outNames);
            } else {
                varIdx = idCounter.incrementAndGet();
                outputNum = 0;
            }


            reverseMap.put(variable.getVarName(), varIdx);
            log.debug("Adding [{}] as [{}]", variable.getVarName(), varIdx);

            val arr = variable.getArr();

            int name = bufferBuilder.createString(variable.getVarName());
            int array = arr.toFlatArray(bufferBuilder);
            int id = IntPair.createIntPair(bufferBuilder, varIdx, outputNum);


            int flatVariable = FlatVariable.createFlatVariable(bufferBuilder, id, name, 0, array, -1);
            flatVariables.add(flatVariable);
        }

        //add functions
        for (val func : functionInstancesById.values()) {
            Integer fnId = idxForOps.get(func);
            flatNodes.add(asFlatNode(func, bufferBuilder, variableList, reverseMap, forwardMap, framesMap, idCounter, fnId));
        }

        // we're dumping scopes now
        for (Map.Entry<String, SameDiff> scope : sameDiffFunctionInstances.entrySet()) {
            if(scope.getKey().equalsIgnoreCase("grad")){
                //Skip the gradient function for export
                continue;
            }

            flatNodes.add(asFlatNode(scope.getKey(), scope.getValue(), bufferBuilder));
            val currVarList = new ArrayList<SDVariable>(scope.getValue().variables());
            // converting all ops from node
            for (val node : scope.getValue().variables()) {
                INDArray arr = node.getArr();
                if (arr == null) {
                    continue;
                }

                int name = bufferBuilder.createString(node.getVarName());
                int array = arr.toFlatArray(bufferBuilder);
                int id = IntPair.createIntPair(bufferBuilder, ++idx, 0);

                val pair = parseVariable(node.getVarName());
                reverseMap.put(pair.getFirst(), idx);

                log.debug("Adding [{}] as [{}]", pair.getFirst(), idx);

                int flatVariable = FlatVariable.createFlatVariable(bufferBuilder, id, name, 0, array, -1);
                flatVariables.add(flatVariable);
            }

            //add functions
            for (val func : scope.getValue().functionInstancesById.values()) {
                flatNodes.add(asFlatNode(func, bufferBuilder, currVarList, reverseMap, forwardMap, framesMap, idCounter, null));
            }
        }

        int outputsOffset = FlatGraph.createVariablesVector(bufferBuilder, Ints.toArray(flatOffsets));
        int variablesOffset = FlatGraph.createVariablesVector(bufferBuilder, Ints.toArray(flatVariables));
        int nodesOffset = FlatGraph.createNodesVector(bufferBuilder, Ints.toArray(flatNodes));

        int fg = FlatGraph.createFlatGraph(bufferBuilder, graphId, variablesOffset, nodesOffset, outputsOffset, configuration.getFlatConfiguration(bufferBuilder));
        bufferBuilder.finish(fg);

        synchronized (this) {
            if (this.reverseMap == null)
                this.reverseMap = reverseMap;
        }

        return bufferBuilder.dataBuffer();
    }

    public FlatGraph asFlatGraph() {
        return FlatGraph.getRootAsFlatGraph(this.asFlatBuffers());
    }

    /**
     * This method returns FlatGraph structure
     *
     * @param configuration
     * @return
     */
    public FlatGraph asFlatGraph(long graphId, ExecutorConfiguration configuration) {
        return FlatGraph.getRootAsFlatGraph(asFlatBuffers(graphId, configuration));
    }

    /**
     * This method exports the current SameDiff instance into FlatBuffers format, returning the array ops and
     * all arrays as a ByteBuffer containing the FlatBuffers format data
     *
     * @return a ByteBuffer holding the exported FlatBuffers representation of the graph
     */
    public ByteBuffer asFlatBuffers() {
        val configuration = ExecutorConfiguration.builder()
                .outputMode(OutputMode.VARIABLE_SPACE)
                .executionMode(org.nd4j.autodiff.execution.conf.ExecutionMode.SEQUENTIAL)
                .profilingMode(OpExecutioner.ProfilingMode.DISABLED)
                .gatherTimings(true)
                .build();

        return asFlatBuffers(configuration);
    }



    /**
     * This method converts SameDiff instance to FlatBuffers and saves it to file which can be restored later
     *
     * @param file File to save the FlatBuffers serialized graph (including arrays) to
     */
    public void asFlatFile(@NonNull File file) throws IOException {
        val fb = asFlatBuffers();
        val offset = fb.position();

        val array = fb.array();

        try (val fos = new FileOutputStream(file); val bos = new BufferedOutputStream(fos); val dos = new DataOutputStream(bos)) {
            dos.write(array, offset, array.length - offset);
        }
    }

    /**
     * This method converts SameDiff instance to FlatBuffers and saves it to file which can be restored later
     *
     * @param file File to save the FlatBuffers serialized graph (including arrays) to
     */
    public void asFlatFile(@NonNull File file, @NonNull ExecutorConfiguration configuration) throws IOException {
        val fb = asFlatBuffers(configuration);
        val offset = fb.position();

        val array = fb.array();

        try (val fos = new FileOutputStream(file); val bos = new BufferedOutputStream(fos); val dos = new DataOutputStream(bos)) {
            dos.write(array, offset, array.length - offset);
        }
    }


    public static SameDiff fromFlatFile(@NonNull File file) throws IOException {
        byte[] bytes;
        try (InputStream is = new BufferedInputStream(new FileInputStream(file))) {
            bytes = IOUtils.toByteArray(is);
        }
        ByteBuffer bbIn = ByteBuffer.wrap(bytes);
        return fromFlatBuffers(bbIn);
    }

    public static SameDiff fromFlatBuffers(ByteBuffer bbIn) throws IOException {

        FlatGraph fg = FlatGraph.getRootAsFlatGraph(bbIn);

        int numOps = fg.nodesLength();
        int numVars = fg.variablesLength();
        List<FlatNode> ops = new ArrayList<>(numOps);
        for( int i=0; i<numOps; i++ ){
            ops.add(fg.nodes(i));
        }
        List<FlatVariable> vars = new ArrayList<>(numVars);
        for( int i=0; i<numVars; i++ ){
            vars.add(fg.variables(i));
        }

        FlatConfiguration conf = fg.configuration();

        /* Reconstruct the graph
        We'll do the reconstruction manually here, rather than using sd.var(...), so that we have more control
        over the final result.
         */

        SameDiff sd = SameDiff.create();

        //Reconstruct variables:
        Map<Integer,SDVariable> varNodeIds = new HashMap<>();
        Map<Pair<Integer,Integer>, SDVariable> variablesByNodeAndOutNum = new HashMap<>();
        Map<String,List<SDVariable>> variablesByName = new HashMap<>();
        for(FlatVariable v : vars){
            int shapeLength = v.shapeLength();
            long[] shape = new long[shapeLength];
            for( int i=0; i<shapeLength; i++ ){
                shape[i] = v.shape(i);
            }

            String n = v.name();

            SDVariable var = SDVariable.builder()
                    .varName(n)
                    .sameDiff(sd)
                    .shape(shape)
                    .build();
            sd.variableMap.put(n, var);
            sd.variableNameToShape.put(n, shape);


            FlatArray fa = v.ndarray();
            if(fa != null){
                INDArray arr = Nd4j.createFromFlatArray(fa);
                sd.variableNameToArr.put(n, arr);
            }

            IntPair id = v.id();    //First value: node (op) id. Second: output number
            variablesByNodeAndOutNum.put(new Pair<>(id.first(), id.second()), var);

            if(!variablesByName.containsKey(n)){
                variablesByName.put(n, new ArrayList<SDVariable>());
            }
            List<SDVariable> list = variablesByName.get(n);
            list.add(var);
        }

        //Reconstruct ops:
        for(FlatNode fn : ops){
            DifferentialFunction df = FlatBuffersMapper.fromFlatNode(fn);
            String name = fn.name();
            df.setSameDiff(sd);
            df.setOwnName(name);
            sd.functionInstancesById.put(name, df);
            int outLength = fn.outputLength();
            int[] outs = new int[outLength];
            for( int i=0; i<outLength; i++ ){
                outs[i] = fn.output(i);
            }

            int opId = fn.id();

            //Work out inputs and outputs:
            int[] output = new int[fn.outputLength()];
            for (int i = 0; i < output.length; i++) {
                output[i] = fn.output(i);
            }
            int[] input = new int[fn.inputLength()];
            for (int i = 0; i < input.length; i++) {
                input[i] = fn.input(i);
            }
            IntPair[] inputPaired = new IntPair[fn.inputPairedLength()];
            List<Pair<Integer,Integer>> intPairList = new ArrayList<>();
            for (int i = 0; i < inputPaired.length; i++) {
                inputPaired[i] = fn.inputPaired(i);
                intPairList.add(new Pair<>(inputPaired[i].first(), inputPaired[i].second()));
            }

            String[] inputNames = new String[inputPaired.length];
            for(int i=0; i<inputPaired.length; i++ ){
                int nodeId = inputPaired[i].first();
                int nodeOutNum = inputPaired[i].second();
                SDVariable varIn = variablesByNodeAndOutNum.get(new Pair<>(nodeId, nodeOutNum));
                if(varIn == null){
                    //The variable corresponding to this op was not
                }
                inputNames[i] = varIn.getVarName();
            }
            sd.incomingArgsReverse.put(df.getOwnName(), inputNames);

            List<SDVariable> varsForOp = variablesByName.get(name);

            //Can't assume that variables for the op have all been defined. For example, if we export before execution in SameDiff
            //In theory, we can reconstruct the output variables (minus names) if we know the number of op outputs
            //And we can calculate the op outputs - in most cases - after the op has been created and parameters set
            int numOutputs = df.getNumOutputs();
            if(numOutputs <= 0){
                numOutputs = fn.outputLength();
            }

            String[] varNames = null;
            if(varsForOp != null && varsForOp.size() == numOutputs){
                varNames = new String[varsForOp.size()];
                for( int i=0; i<varNames.length; i++ ){
                    varNames[i] = varsForOp.get(i).getVarName();
                }
                sd.outgoingArgsReverse.put(df.getOwnName(), varNames);
            } else {
                //We're missing some variables...
                int outputNamesLength = fn.outputNamesLength();
                varNames = new String[outputNamesLength];
                for( int i=0; i<outputNamesLength; i++ ){
                    String n = fn.outputNames(i);
                    varNames[i] = n;
                    if(!sd.variableMap.containsKey(n)){
                        //Need to create the variable - perhaps it wasn't exported
                        SDVariable var = SDVariable.builder()
                                .varName(n)
                                .sameDiff(sd)
                                .shape(null)
                                .build();
                        sd.variableMap.put(n, var);
                        variablesByNodeAndOutNum.put(new Pair<>(opId, i), var);
                    }
                }
                sd.outgoingArgsReverse.put(df.getOwnName(), varNames);
            }

            //Check the op mapping int he variablesByNodeAndOutputNum
            //For multi-output ops, variables will have their own index, not related to the op index
            for( int i=0; i<varNames.length; i++ ){
                Pair<Integer,Integer> p = new Pair<>(opId, i);
                if(!variablesByNodeAndOutNum.containsKey(p)){
                    variablesByNodeAndOutNum.put(p, sd.getVariable(varNames[i]));
                }
            }
        }

        return sd;
    }

    /**
     * This method returns a text representation of the "flattened" graph.
     *
     * @return String representation of the graph
     * @see #summary()
     */
    public String asFlatPrint() {
        val sb = new StringBuilder();
        val fb = asFlatBuffers();

        val graph = FlatGraph.getRootAsFlatGraph(fb);

        sb.append("\nExternal variables:\n\n");
        for (int e = 0; e < graph.variablesLength(); e++) {
            val var = graph.variables(e);
            val ndarray = Nd4j.createFromFlatArray(var.ndarray());

            sb.append(var.id().first())
                    .append(":<").append(var.name()).append("> ")
                    .append(Arrays.toString(ndarray.shapeInfoDataBuffer().asInt())).append("; Values: ").append(Arrays.toString(ndarray.data().asFloat())).append(";\n");
        }

        val map = Nd4j.getExecutioner().getCustomOperations();


        sb.append("\nOps sequence:\n\n");
        for (int e = 0; e < graph.nodesLength(); e++) {
            val node = graph.nodes(e);

            log.info("{}:<{}>", node.id(), node.name());
            sb.append(node.id())
                    .append(":<").append(node.name()).append("> ").append(FlatBuffersMapper.getTypeFromByte(node.opType()));

            if (FlatBuffersMapper.getTypeFromByte(node.opType()) != Op.Type.CUSTOM)
                sb.append(": ").append(node.opNum());
            else {
                val keys = map.keySet();
                String opName = null;
                for (val k : keys) {
                    val d = map.get(k);
                    if (d.getHash() == node.opNum())
                        opName = k;
                }

                if (opName == null)
                    opName = "unknown";

                sb.append(": ").append(opName);
            }

            sb.append("; Inputs: {");

            for (int i = 0; i < node.inputPairedLength(); i++) {
                val pair = node.inputPaired(i);

                sb.append("[").append(pair.first()).append(":").append(pair.second()).append("]");

                if (i < node.inputPairedLength() - 1)
                    sb.append(", ");
            }

            sb.append("};");
            sb.append(" OpNum: {").append(node.opNum()).append("};");

            sb.append("\n");
        }


        return sb.toString();
    }


    /**
     * This method checks the order of ops defined in the current SameDiff instance, and shuffles them if required
     * such that the order is valid for execution. An example of an invalid order is the graph "A -> B" but B is scheduled
     * for execution before A. The order of a graph directly after importing it may not be valid in all cases.<br>
     * This method generally shouldn't be used by users (i.e., isn't necessary).
     * It is useful for situations such as graph import
     */
    public void validateExecutionOrder(){
        //First: check order. SameDiff.exec() iterates over functionInstancesById (a linked hash map)
        Set<String> seen = new HashSet<>();
        boolean valid = true;
        for(Map.Entry<String,DifferentialFunction> e : functionInstancesById.entrySet()){
            String[] inputs = incomingArgsReverse.get(e.getKey());
            if(inputs != null) {
                for (String s : inputs) {
                    if(!seen.contains(s)){
                        valid = false;
                        break;
                    }
                }
            }
            if(!valid){
                break;
            }

            String[] outputs = outgoingArgsReverse.get(e.getKey());
            if(outputs != null){
                Collections.addAll(seen, outputs);
            }
        }


        if(!valid){
            //Need to re-order
            //Algorithm here: add all ops to a queue. Take the first one for
            // this keeps the current order as much as possible
            // O(n) best case, O(n^2) worst case
            LinkedList<Map.Entry<String,DifferentialFunction>> queue = new LinkedList<>();
            for(Map.Entry<String,DifferentialFunction> e : functionInstancesById.entrySet()){
                queue.add(e);
            }

            Map<String,DifferentialFunction> newMap = new LinkedHashMap<>();
            seen.clear();
            //Add all placeholders and constants - these are available at the start of execution
            seen.addAll(placeHolderVarNames);
            if(importedConstants != null){
                seen.addAll(importedConstants);
            }

            while(!queue.isEmpty()) {
                Iterator<Map.Entry<String, DifferentialFunction>> iterator = queue.iterator();
                boolean anySeen = false;
                while (iterator.hasNext()) {
                    Map.Entry<String, DifferentialFunction> e = iterator.next();
                    boolean allSeen = true;
                    for (String in : incomingArgsReverse.get(e.getKey())) {
                        if (!seen.contains(in)) {
                            allSeen = false;
                            break;
                        }
                    }

                    if (allSeen){
                        newMap.put(e.getKey(), e.getValue());
                        anySeen = true;
                        iterator.remove();
                        SDVariable[] outputVars = e.getValue().outputVariables();
//                        String[] outputs = outgoingArgsReverse.get(e.getKey());
//                        Collections.addAll(seen, outputs);
                        for(SDVariable s : outputVars){
                            seen.add(s.getVarName());
                        }
                        break;  //Restart loop over remaining queue elements
                    }
                }

                if(!anySeen){
                    iterator = queue.iterator();
                    while (iterator.hasNext()) {
                        Map.Entry<String, DifferentialFunction> e = iterator.next();
                        boolean allSeen = true;
                        StringBuilder sb = new StringBuilder();
                        sb.append(e.getKey()).append(" - missing: ");
                        boolean first = true;
                        for (String in : incomingArgsReverse.get(e.getKey())) {
                            if (!seen.contains(in)) {
                                sb.append(in);
                                if(!first){
                                    sb.append(", ");
                                }
                                first = false;
                            }
                        }
                        log.info(sb.toString());
                    }
                }

                Preconditions.checkState(anySeen, "No ops available with all inputs previously calculated." +
                        " Graph structure is invalid?");
            }

            functionInstancesById = newMap;
        }
    }

    /**
     * Generate and return a String representation of the current SameDiff instance<br>
     * Reports variables, ops, SameDiff function instances, and (where possible) array shapes.<br>
     * For ops, the input and output variables are reported.<br>
     * For variables, the ops that they are inputs to - or outputs of - are also reported
     *
     * @return A String representation of the SameDiff instance
     */
    public String summary() {

        Map<String, SDVariable> varMap = variableMap();
        DifferentialFunction[] functions = functions();


        int countVarsWithArrays = 0;
        for (String s : varMap.keySet()) {
            if (getArrForVarName(s) != null) {
                countVarsWithArrays++;
            }
        }

        StringBuilder sb = new StringBuilder();
        String format = "%-25s%-20s";
        sb.append("--- Summary ---\n");
        sb.append(String.format(format, "Variables:", varMap.size())).append(" (").append(countVarsWithArrays).append(" with arrays)").append("\n")
                .append(String.format(format, "Functions:", functions.length)).append("\n")
                .append(String.format(format, "SameDiff Function Defs:", sameDiffFunctionInstances.size()))
                .append("\n\n");

        sb.append("--- Variables ---\n");
        //Work out which function - if any - this arg is an output of...
        Map<String, String> outputOfFn = new HashMap<>();
        int maxLengthOutputOf = 22;     //Length of "- Output Of Function -"
        int maxLengthOfName = 8;       //Length of "- Name -"
        for (String s : varMap.keySet()) {
            String outputOf = null;
            for (Map.Entry<String, String[]> dfToArgs : outgoingArgsReverse.entrySet()) {
                if (dfToArgs.getValue() != null && ArrayUtils.contains(dfToArgs.getValue(), s)) {
                    outputOf = dfToArgs.getKey();
                    break;
                }
            }

            if (outputOf == null) {
                outputOf = "<none>";
            } else {
                DifferentialFunction d = getFunctionById(outputOf);
                outputOf = d.getOwnName() + "(" + d.opName() + ")";
            }
            outputOfFn.put(s, outputOf);
            maxLengthOutputOf = Math.max(maxLengthOutputOf, outputOf.length());
            maxLengthOfName = Math.max(maxLengthOfName, s.length());
        }
        maxLengthOutputOf += 2;
        maxLengthOfName += 2;

        //Create the output for values:
        format = "%-" + maxLengthOfName + "s%-20s%-" + maxLengthOutputOf + "s%-20s";
        sb.append(String.format(format, "- Name -", "- Array Shape -", "- Output Of Function -", "- Inputs To Functions -")).append("\n");
        for (String s : varMap.keySet()) {
            INDArray arr = getArrForVarName(s);
            String arrayShape = "-";
            if (arr != null) {
                arrayShape = Arrays.toString(arr.shape());
            }

            List<DifferentialFunction> dfs = functionsArgsFor.get(s);
            String dfArrStr = "";
            if (dfs != null) {
                String[] dfArr = new String[dfs.size()];
                for (int i = 0; i < dfs.size(); i++) {
                    dfArr[i] = dfs.get(i).getOwnName();
                }
                dfArrStr = Arrays.toString(dfArr);
            }

            String outputOfStr = outputOfFn.get(s);

            sb.append(String.format(format, s, arrayShape, outputOfStr, dfArrStr)).append("\n");
        }

        sb.append("\n\n--- Functions ---\n");

        //First: work out the amount of space we need for inputs and outputs...
        List<String> dfInputStr = new ArrayList<>();
        List<String> dfOutputStr = new ArrayList<>();
        int maxInLength = 10;       //Length of "- Inputs -"
        int maxOutLength = 11;      //Length of "- Outputs -"
        int maxOpNameLength = 17;   //Default to min of 17 - length of "- Function Name -"
        int maxDfClassNameLength = 10;  //Default to min of 10
        for (DifferentialFunction df : functions) {
            String[] argNames = df.argNames();
            String[] outNames = df.outputVariablesNames();

            String argStr = Arrays.toString(argNames);
            String outStr = Arrays.toString(outNames);

            maxInLength = Math.max(maxInLength, argStr.length());
            maxOutLength = Math.max(maxOutLength, outStr.length());

            dfInputStr.add(argStr);
            dfOutputStr.add(outStr);

            String name = df.getOwnName() == null ? df.opName() : df.getOwnName();
            maxOpNameLength = Math.max(maxOpNameLength, name.length());
            maxDfClassNameLength = Math.max(maxDfClassNameLength, df.getClass().getSimpleName().length());
        }
        //Extra padding space
        maxInLength += 2;
        maxOutLength += 2;
        maxOpNameLength += 2;
        maxDfClassNameLength += 2;


        format = "%-5s%-" + maxOpNameLength + "s%-" + maxDfClassNameLength + "s%-" + maxInLength + "s%-" + maxOutLength + "s";
        sb.append(String.format(format, "", "- Function Name -", "- Op -", "- Inputs -", "- Outputs -")).append("\n");
        for (int i = 0; i < functions.length; i++) {
            DifferentialFunction df = functions[i];
            String fnName = df.getOwnName() == null ? df.opName() : df.getOwnName();

            sb.append(String.format(format, String.valueOf(i), fnName, df.getClass().getSimpleName(), dfInputStr.get(i), dfOutputStr.get(i))).append("\n");
        }

        if (sameDiffFunctionInstances.size() > 0) {
            sb.append("\n\n--- SameDiff Defined Functions ---\n");
            format = "%-20s%-15s%-15s%-15s";
            sb.append(String.format(format, "- Name -", "- Variables -", "- Functions -", "- Fn Defs -")).append("\n");
            for (Map.Entry<String, SameDiff> e : sameDiffFunctionInstances.entrySet()) {
                SameDiff sd = e.getValue();
                int vars = sd.variableMap().size();
                int fns = (sd.functions() == null ? 0 : sd.functions().length);
                int defFns = sd.definedFunctionNames().size();

                sb.append(String.format(format, e.getKey(), String.valueOf(vars), String.valueOf(fns), String.valueOf(defFns))).append("\n");
            }
        }

        return sb.toString();
    }
}
=======
/*******************************************************************************
 * Copyright (c) 2015-2018 Skymind, Inc.
 *
 * This program and the accompanying materials are made available under the
 * terms of the Apache License, Version 2.0 which is available at
 * https://www.apache.org/licenses/LICENSE-2.0.
 *
 * Unless required by applicable law or agreed to in writing, software
 * distributed under the License is distributed on an "AS IS" BASIS, WITHOUT
 * WARRANTIES OR CONDITIONS OF ANY KIND, either express or implied. See the
 * License for the specific language governing permissions and limitations
 * under the License.
 *
 * SPDX-License-Identifier: Apache-2.0
 ******************************************************************************/

package org.nd4j.autodiff.samediff;

import com.google.common.collect.HashBasedTable;
import com.google.common.collect.Table;
import com.google.common.primitives.Ints;
import com.google.flatbuffers.FlatBufferBuilder;
import com.rits.cloning.Cloner;
import com.rits.cloning.IFastCloner;
import lombok.*;
import lombok.extern.slf4j.Slf4j;
import org.apache.commons.io.IOUtils;
import org.apache.commons.lang3.ArrayUtils;
import org.bytedeco.javacpp.BytePointer;
import org.nd4j.autodiff.execution.conf.ExecutorConfiguration;
import org.nd4j.autodiff.execution.conf.OutputMode;
import org.nd4j.autodiff.functions.DifferentialFunction;
import org.nd4j.autodiff.functions.DifferentialFunctionFactory;
import org.nd4j.autodiff.loss.LossReduce;
import org.nd4j.autodiff.samediff.flow.FlowPath;
import org.nd4j.autodiff.samediff.serde.FlatBuffersMapper;
import org.nd4j.autodiff.util.cloner.DataBufferFastCloner;
import org.nd4j.autodiff.util.cloner.INDArrayFastCloner;
import org.nd4j.base.Preconditions;
import org.nd4j.graph.*;
import org.nd4j.linalg.api.blas.params.MMulTranspose;
import org.nd4j.linalg.api.buffer.factory.DataBufferFactory;
import org.nd4j.linalg.api.buffer.util.DataTypeUtil;
import org.nd4j.linalg.api.memory.MemoryWorkspace;
import org.nd4j.linalg.api.memory.conf.WorkspaceConfiguration;
import org.nd4j.linalg.api.memory.enums.AllocationPolicy;
import org.nd4j.linalg.api.memory.enums.LearningPolicy;
import org.nd4j.linalg.api.ndarray.INDArray;
import org.nd4j.linalg.api.ops.*;
import org.nd4j.linalg.api.ops.executioner.OpExecutioner;
import org.nd4j.linalg.api.ops.impl.accum.distances.CosineSimilarity;
import org.nd4j.linalg.api.ops.impl.accum.distances.EuclideanDistance;
import org.nd4j.linalg.api.ops.impl.accum.distances.ManhattanDistance;
import org.nd4j.linalg.api.ops.impl.controlflow.If;
import org.nd4j.linalg.api.ops.impl.controlflow.While;
import org.nd4j.linalg.api.ops.impl.controlflow.compat.*;
import org.nd4j.linalg.api.ops.impl.layers.convolution.config.*;
import org.nd4j.linalg.api.ops.impl.layers.recurrent.GRUCell;
import org.nd4j.linalg.api.ops.impl.layers.recurrent.LSTMCell;
import org.nd4j.linalg.api.ops.impl.layers.recurrent.SRU;
import org.nd4j.linalg.api.ops.impl.layers.recurrent.SRUCell;
import org.nd4j.linalg.api.ops.impl.layers.recurrent.config.GRUCellConfiguration;
import org.nd4j.linalg.api.ops.impl.layers.recurrent.config.LSTMCellConfiguration;
import org.nd4j.linalg.api.ops.impl.layers.recurrent.config.SRUCellConfiguration;
import org.nd4j.linalg.api.ops.impl.layers.recurrent.config.SRUConfiguration;
import org.nd4j.linalg.api.ops.impl.loss.LogLoss;
import org.nd4j.linalg.api.ops.impl.loss.SigmoidCrossEntropyLoss;
import org.nd4j.linalg.api.ops.impl.loss.SoftmaxCrossEntropyLoss;
import org.nd4j.linalg.api.ops.impl.shape.Eye;
import org.nd4j.linalg.api.ops.impl.shape.tensorops.BaseTensorOp;
import org.nd4j.linalg.api.ops.impl.shape.tensorops.TensorArrayV3;
import org.nd4j.linalg.api.ops.impl.transforms.gradient.GradientBackwardsMarker;
import org.nd4j.linalg.api.ops.impl.transforms.temp.ExternalErrorsFunction;
import org.nd4j.linalg.api.shape.Shape;
import org.nd4j.linalg.collection.IntArrayKeyMap;
import org.nd4j.linalg.compression.CompressedDataBuffer;
import org.nd4j.linalg.exception.ND4JIllegalArgumentException;
import org.nd4j.linalg.exception.ND4JIllegalStateException;
import org.nd4j.linalg.exception.ND4UnresolvedOutputVariables;
import org.nd4j.linalg.factory.Nd4j;
import org.nd4j.linalg.indexing.conditions.Condition;
import org.nd4j.linalg.lossfunctions.impl.*;
import org.nd4j.linalg.primitives.AtomicBoolean;
import org.nd4j.linalg.primitives.Pair;
import org.nd4j.linalg.util.ArrayUtil;
import org.nd4j.list.compat.TensorList;
import org.nd4j.weightinit.WeightInitScheme;
import org.nd4j.weightinit.impl.ConstantInitScheme;
import org.nd4j.weightinit.impl.NDArraySupplierInitScheme;
import org.nd4j.weightinit.impl.ZeroInitScheme;

import java.io.*;
import java.lang.reflect.Method;
import java.nio.ByteBuffer;
import java.util.*;
import java.util.concurrent.atomic.AtomicInteger;

/**
 * SameDiff is the
 * entrypoint for
 * nd4j's autodiff.
 * <p>
 * You define a graph symbolically.
 * <p>
 * That graph accumulates operations.
 * <p>
 * In order to execute the graph, you run
 * {@link #exec()} to get all the operations
 * {@link #exec(List)} for an already created set of ops
 * {@link #execAndEndResult()} for the end result only
 * {@link #execAndEndResult(List)} for a cached set of ops
 */
@AllArgsConstructor
@Builder
@Slf4j
public class SameDiff {
    private Map<String, String[]> incomingArgsReverse;              //Key: DifferentialFunction.getOwnName(). Value: name of SDVariables as inputs to that function
    private Map<String, String[]> outgoingArgsReverse;              //Key: DifferentialFunction.getOwnName(). Value: name of SDVariables as outputs from that function
    private Map<String, int[]> permuteOrder;
    private boolean shouldBootStrap = true;
    private Set<String> importedVarName;
    @Getter @Setter
    private Set<String> importedConstants;
    //map a function's instance id to a base name, used for propagating variable names
    //for output during import
    private Map<String, String> baseNameForFunctionInstanceId;

    private DifferentialFunctionFactory functionFactory;
    private Map<String, SDVariable> variableMap;                    //Key: SDVariable name. Value: SDVariable
    private Map<String, long[]> variableNameToShape;                //Key: SDVariable name. Value: shape for that variable
    //gradient information
    private Map<String, SDVariable> gradients;                      //Key:
    private Map<String, SDVariable> forwardVarForGrad;

    private Map<String, INDArray> variableNameToArr;                //Key: name of SDVariable. Value: Array for that variable

    //individual index for variable names
    private Map<String, List<DifferentialFunction>> functionsArgsFor;   //Key: SDVariable name. Value: all DifferentialFunctions it is an input to
    private Map<String, List<DifferentialFunction>> functionOutputFor;  //Key: SDVariable name. Value: DifferentialFunctions this variable is an output for (TODO: Why is this a list? Isn't it *always* length 1?)

    private Map<String, TensorList> lists = new HashMap<>();    // Key - node name; Value - TensorList

    // this entity holds runtime information for Switch/Merge/NextIteration etc stuff
    private transient ThreadLocal<FlowPath> localFlowPath = new ThreadLocal<FlowPath>();

    // here we save String -> Integer conversion to variables
    private transient Map<String, Integer> reverseMap = null;

    // counter for auto-naming variables
    private int variableId = 0;



    /**
     * For import, many times we have variables
     * that map to properties. Most common
     * we will have an input to a function that is mapped to an ndarray.
     * That ndarray is usually a scalar shape.
     * <p>
     * That array with a scalar shape can be something like an axis.
     * <p>
     * We often don't know that array's value till run time.
     * This map stores variable names  that we should resolve
     * from samediff. We use the value of that array
     * to update the properties.
     */
    private Map<String, List<String>> propertiesToResolve;

    /**
     * A map of own name to
     * the properties of the function (things like execution axes etc)
     * The valid values can be:
     * int
     * long
     * INDArray
     */
    private Map<String, Map<String, Object>> propertiesForFunction;


    private Map<String, List<String[]>> placeHolderMap;
    private Map<String, long[]> placeHolderOriginalShapes;
    private Set<String> placeHolderVarNames;
    private MemoryWorkspace workspace;
    private Map<String, SameDiffFunctionDefinition> sameDiffFunctionDefinitionMap;
    private Map<String, SameDiff> sameDiffFunctionInstances;
    private Set<String> placeHolderFunctions;
    private static Cloner cloner = newCloner();
    private static Map<String, Method> opMethods;

    @Getter
    private Map<String, DifferentialFunction> functionInstancesById;

    private Table<String, String, String> fieldVariableResolutionMapping;

    // flag, shows if graph was already registered with libnd4j
    private transient AtomicBoolean wasRegistered = new AtomicBoolean(false);


    //debug mode variables
    @Getter
    private boolean debugMode;
    private Map<int[], Op> opsForResult;
    private boolean resolvedVariables = false;


    @Getter
    @Setter
    boolean logExecution = true;


    @Getter
    private SameDiff parent;

    @Getter
    private SameDiff child;


    static {
        opMethods = new HashMap<>();
        Method[] methods = SameDiff.class.getDeclaredMethods();
        for (Method method : methods) {
            if (method.getReturnType().equals(SDVariable.class)) {
                opMethods.put(method.getName(), method);
            }
        }
    }

    /**
     * @return New cloner object. NOTE: INTENDED FOR DEVELOPER USE ONLY
     */
    public static Cloner newCloner() {
        Cloner cloner = new Cloner();

        //Implement custom cloning for INDArrays (default can have problems with off-heap and pointers)
        //Sadly: the cloner library does NOT support interfaces here, hence we need to use the actual classes
        //cloner.registerFastCloner(INDArray.class, new INDArrayFastCloner());  //Does not work due to interface
        IFastCloner fc = new INDArrayFastCloner();
        cloner.registerFastCloner(Nd4j.getBackend().getNDArrayClass(), fc);

        //Same thing with DataBuffers: off heap -> cloner library chokes on them, but need to know the concrete
        // buffer classes, not just the interface
        IFastCloner fc2 = new DataBufferFastCloner();
        DataBufferFactory d = Nd4j.getDataBufferFactory();
        doReg(cloner, fc2, d.intBufferClass());
        doReg(cloner, fc2, d.longBufferClass());
        doReg(cloner, fc2, d.halfBufferClass());
        doReg(cloner, fc2, d.floatBufferClass());
        doReg(cloner, fc2, d.doubleBufferClass());
        doReg(cloner, fc2, CompressedDataBuffer.class);
        return cloner;
    }

    private static void doReg(Cloner cl, IFastCloner fc, Class<?> c) {
        if (c != null)
            cl.registerFastCloner(c, fc);
    }


    /**
     * Update the opName for the variable
     * with the given vertex id
     *
     * @param varName  the vertex id to update
     * @param withName thew new opName
     */
    public void updateVariableName(String varName, String withName) {
        SDVariable oldVarNameRef = getVariable(varName);
        variableMap.remove(oldVarNameRef.getVarName());
        val oldVarName = varName;
        oldVarNameRef.setVarName(withName);
        variableMap.put(withName, oldVarNameRef);


        for (val reverseValues : outgoingArgsReverse.entrySet()) {
            for (int i = 0; i < reverseValues.getValue().length; i++) {
                if (reverseValues.getValue()[i].equals(oldVarName)) {
                    reverseValues.getValue()[i] = withName;
                }
            }
        }


        for (val reverseValues : incomingArgsReverse.entrySet()) {
            for (int i = 0; i < reverseValues.getValue().length; i++) {
                if (reverseValues.getValue()[i].equals(oldVarName)) {
                    reverseValues.getValue()[i] = withName;
                }
            }
        }

        if (variableNameToArr.containsKey(oldVarName)) {
            val arr = variableNameToArr.remove(oldVarName);
            variableNameToArr.put(withName, arr);
        }


        if (variableNameToShape.containsKey(oldVarName)) {
            val shape = variableNameToShape.remove(oldVarName);
            variableNameToShape.put(withName, shape);
        }


        if (gradients.containsKey(oldVarName)) {
            val grad = gradients.remove(oldVarName);
            gradients.put(withName, grad);
        }

        if (forwardVarForGrad.containsKey(oldVarName)) {
            val forwardGrad = forwardVarForGrad.remove(oldVarName);
            forwardVarForGrad.put(withName, forwardGrad);
        }

        if (placeHolderMap.containsKey(oldVarName)) {
            val placeholders = placeHolderMap.remove(oldVarName);
            placeHolderMap.put(withName, placeholders);
        }


        if (functionsArgsFor.containsKey(oldVarName)) {
            val funcs = functionsArgsFor.remove(oldVarName);
            for (val func : funcs) {
                if (func instanceof BaseOp) {
                    BaseOp baseOp = (BaseOp) func;
                    if (baseOp.getXVertexId() != null && baseOp.getXVertexId().equals(oldVarName)) {
                        baseOp.setXVertexId(withName);
                    }

                    if (baseOp.getYVertexId() != null && baseOp.getYVertexId().equals(oldVarName)) {
                        baseOp.setYVertexId(withName);
                    }

                    if (baseOp.getZVertexId() != null && baseOp.getZVertexId().equals(oldVarName)) {
                        baseOp.setZVertexId(withName);
                    }

                }
            }

            functionsArgsFor.put(withName, funcs);
        }


        if (functionOutputFor.containsKey(oldVarName)) {
            val funcs = functionOutputFor.remove(oldVarName);
            for (val func : funcs) {
                if (func instanceof BaseOp) {
                    BaseOp baseOp = (BaseOp) func;
                    if (baseOp.getXVertexId() != null && baseOp.getXVertexId().equals(oldVarName)) {
                        baseOp.setXVertexId(withName);
                    }

                    if (baseOp.getYVertexId() != null && baseOp.getYVertexId().equals(oldVarName)) {
                        baseOp.setYVertexId(withName);
                    }

                    if (baseOp.getZVertexId() != null && baseOp.getZVertexId().equals(oldVarName)) {
                        baseOp.setZVertexId(withName);
                    }

                }
            }

            functionOutputFor.put(withName, funcs);
        }

        variableMap.remove(oldVarName);


    }


    /**
     * Clears debugging state and disables debug mode.
     */
    public SameDiff disableDebugging() {
        debugMode = false;
        return this;
    }

    /**
     * Enables tracing of graphs automatically.
     */
    public SameDiff enableDebugMode() {
        debugMode = true;
        return this;
    }

    /**
     * Returns this samediff instance's {@link DifferentialFunctionFactory}
     *
     * @return
     */
    public DifferentialFunctionFactory f() {
        return functionFactory;
    }


    /**
     * @param sameDiff
     * @return
     */
    public SDVariable invokeGraphOn(SameDiff sameDiff) {
        //map the new vertices on to the old ones
        Map<Integer, Integer> thisVertexIdToNew = new HashMap<>();
        int idx = 1;
        for (val var : variables()) {
            val clone = cloner.deepCloneDontCloneInstances(var, var.getSameDiff());
            val newVar = sameDiff.var(clone);
            if (var.getArr() != null) {
                sameDiff.associateArrayWithVariable(var.getArr(), newVar);
            }


            thisVertexIdToNew.put(idx, idx);
            clone.setSameDiff(sameDiff);
            idx++;

        }


        val newFunctions = new LinkedHashMap<String, DifferentialFunction>();
        for (DifferentialFunction function : functionInstancesById.values()) {
            if (function instanceof SDVariable) {
                continue;
            }

            DifferentialFunction clone = cloner.deepCloneDontCloneInstances(
                    function,
                    function.getSameDiff());
            clone.setSameDiff(sameDiff);
            clone.setOwnName(function.getOwnName());
            if (sameDiff.functionExists(function.getOwnName()))
                sameDiff.putFunctionForId(function.getOwnName(), function);
            newFunctions.put(function.getOwnName(), clone);

            val argsForFunction = function.args();
            val outputsForFunction = function.outputVariables();


            //note that these have the same variable names
            sameDiff.addArgsFor(argsForFunction, clone);
            sameDiff.addOutgoingFor(outputsForFunction, function);

            for (val arg : clone.args()) {
                arg.setSameDiff(sameDiff);
            }

            for (val output : clone.outputVariables()) {
                output.setSameDiff(sameDiff);
            }

            sameDiff.functionInstancesById.put(function.getOwnName(), function);
        }

        return sameDiff.variables().get(sameDiff.variables().size() - 1);

    }


    /**
     * Returns true if the given function id exists
     *
     * @param id the function id to test for
     * @return true if the function id exists, false otherwise
     */
    public boolean functionExists(String id) {
        return functionInstancesById.containsKey(id);
    }


    /**
     * Get the function by the {@link DifferentialFunction#getOwnName()}
     *
     * @param id the id of the function
     * @return the function for the given id if it exists
     */
    public DifferentialFunction getFunctionById(String id) {
        if (!functionInstancesById.containsKey(id)) {
            throw new ND4JIllegalStateException("No function with id " + id + " found!");
        }
        return functionInstancesById.get(id);
    }


    /**
     * Put the function for the given id
     *
     * @param id       the id of the function
     * @param function the function
     */
    public void putFunctionForId(String id, DifferentialFunction function) {
        if (functionInstancesById.containsKey(id)) {
            throw new ND4JIllegalStateException("Function by id already exists!");
        } else if (function instanceof SDVariable) {
            throw new ND4JIllegalStateException("Function must not be a variable!");
        }

        functionInstancesById.put(id, function);
    }


    /**
     * Returns the name(s) of the inputs for the given function
     *
     * @param function the function to get the inputs for
     * @return the input ids for a given function
     */
    public String[] getInputsForFunction(DifferentialFunction function) {
        if (!incomingArgsReverse.containsKey(function.getOwnName()))
            throw new ND4JIllegalStateException("Illegal function instance id found " + function.getOwnName());
        return incomingArgsReverse.get(function.getOwnName());
    }

    /**
     * Returns the name(s) of the outputs for the given function
     *
     * @param function the function to get the outputs for
     * @return the outputs ids for a given function
     */
    public String[] getOutputsForFunction(DifferentialFunction function) {
        return outgoingArgsReverse.get(function.getOwnName());
    }


    /**
     * Get the output variable(s) for the specified differential function
     *
     * @param function the function reference to get the output variable(s) for
     * @return the output variables for the given function
     */
    public SDVariable[] getOutputVariablesForFunction(DifferentialFunction function) {
        val inputs = getOutputsForFunction(function);
        if (inputs == null) {
            throw new ND4JIllegalStateException("No inputs found for function " + function);
        }

        val vars = new SDVariable[inputs.length];
        for (int i = 0; i < inputs.length; i++) {
            vars[i] = getVariable(inputs[i]);
        }

        return vars;
    }


    /**
     * Get the input variable(s) for the specified differential function
     *
     * @param function the function reference to get the input variable(s) for
     * @return the input variables for the given function
     */
    public SDVariable[] getInputVariablesForFunction(DifferentialFunction function) {
        val inputs = getInputsForFunction(function);
        if (inputs == null) {
            throw new ND4JIllegalStateException("No inputs found for function " + function);
        }

        val vars = new SDVariable[inputs.length];
        for (int i = 0; i < inputs.length; i++) {
            vars[i] = getVariable(inputs[i]);
            if (vars[i] == null) {
                throw new ND4JIllegalStateException("Found null variable at index " + i);
            }
        }

        return vars;
    }


    /**
     * Update the INDArray for the given variable. Note that the array must exist to use this method.
     *
     * @param varName Name of the variable to update the array for
     * @param arr     Array to update
     * @throws ND4JIllegalStateException when the array does not exist.
     * @see #putArrayForVarName(String, INDArray)
     * @see #putOrUpdateShapeForVarName(String, long[], boolean)
     */
    public void updateArrayForVarName(String varName, INDArray arr) {
        if (!variableNameToArr.containsKey(varName)) {
            throw new ND4JIllegalStateException("Array for " + varName + " does not exist. Please use putArrayForVertexId instead.");
        }

        variableNameToArr.put(varName, arr);
    }

    /**
     * Adds an INDArray for a given variable name.
     * Use {@link #updateArrayForVarName(String, INDArray)} if the array already exists.
     *
     * @param varName the vertex id to add
     * @param arr     the array to add
     * @throws ND4JIllegalStateException when the array already exists.
     * @see #putOrUpdateShapeForVarName(String, long[], boolean)
     */
    public void putArrayForVarName(String varName, INDArray arr) {
        if (varName == null)
            throw new ND4JIllegalStateException("No null names allowed!");

        if (variableNameToArr.containsKey(varName)) {
            throw new ND4JIllegalStateException("Array for " + varName + " already exists!");
        }

        variableNameToArr.put(varName, arr);
    }

    /**
     * Put the array if it does not exist for the given variable name, or update it if it does
     * @param varName Variable name
     * @param arr     Array
     */
    public void putOrUpdateArrayForVarName(@NonNull String varName, INDArray arr){
        if(variableNameToArr.containsKey(varName)){
            updateArrayForVarName(varName, arr);
        } else {
            putArrayForVarName(varName, arr);
        }
    }


    /**
     * Get the shape for the given vertex id.
     * Note that if an array is defined, it will use the shape of the array instead.
     * <p>
     * A shape *and* an array should not be defined at the same time.
     * This wastes memory. The internal map used for tracking shapes for particular
     * vertex ids should also delete redundant shapes stored to avoid redundant sources of information.
     *
     * @param varName the vertex id to get the shape for
     * @return the shape for the given vertex if if any.
     */
    public long[] getShapeForVarName(String varName) {
        if (variableNameToArr.containsKey(varName)) {
            return variableNameToArr.get(varName).shape();
        }
        return variableNameToShape.get(varName);
    }


    /**
     * Update a vertex id with the given shape.<br>
     * Note that you should use {@link #putShapeForVarName(String, long[])} if you want to add a new shape.
     * Update is meant to be an in place replacement of the shape for the vertex id *only*.
     *
     * @param varName the vertex id to associate
     * @param shape   the shape to associate with
     * @see #putShapeForVarName(String, long[])
     * @see #putOrUpdateShapeForVarName(String, long[], boolean)
     */
    public void updateShapeForVarName(String varName, long[] shape) {
        updateShapeForVarName(varName, shape, false);
    }

    /**
     * Update a vertex id with the given shape.<br>
     * Note that you should use {@link #putShapeForVarName(String, long[])} if you want to add a new shape.
     * Update is meant to be an in place replacement of the shape for the vertex id *only*.
     *
     * @param varName the vertex id to associate
     * @param shape   the shape to associate with
     * @param clearArrayOnShapeMismatch boolean to indicate whether to clear the variable on shape mismatch
     * @see #putShapeForVarName(String, long[])
     * @see #putOrUpdateShapeForVarName(String, long[], boolean)
     */
    public void updateShapeForVarName(String varName, long[] shape, boolean clearArrayOnShapeMismatch) {
        if (shape == null) {
            throw new ND4JIllegalStateException("Null shapes not allowed!");
        }

        if (variableNameToArr.containsKey(varName) && !Arrays.equals(variableNameToArr.get(varName).shape(), shape)) {
            if(clearArrayOnShapeMismatch){
                if(log.isTraceEnabled()){
                    log.trace("Clearing array for variable {}: array shape {}, new shape {}", varName,
                            Arrays.toString(variableNameToArr.get(varName).shape()), Arrays.toString(shape));
                }
                variableNameToArr.remove(varName);
            } else {
                throw new ND4JIllegalStateException("Already found an existing array for variable \"" + varName
                        + "\" with shape " + Arrays.toString(variableNameToArr.get(varName).shape())
                        + " - attempting to put new array shape " + Arrays.toString(shape));
            }
        }

        for (int i = 0; i < shape.length; i++) {
            if (shape[i] < 1) {
                addAsPlaceHolder(varName);
                placeHolderOriginalShapes.put(varName, shape);
                return;
            }
        }


        if(log.isTraceEnabled()){
            long[] pShape = variableNameToShape.get(varName);
            log.trace("Updated shape for variable \"{}\": previous shape {}, new shape {}", varName,
                    (pShape == null ? "<not set>" : Arrays.toString(pShape)), Arrays.toString(shape));
        }
        variableNameToShape.put(varName, shape);
    }


    /**
     * Associate a vertex id with the given shape.
     *
     * @param varName the vertex id to associate
     * @param shape   the shape to associate with
     * @see #putShapeForVarName(String, long[])
     * @see #putOrUpdateShapeForVarName(String, long[], boolean)
     */
    public void putShapeForVarName(String varName, long[] shape) {
        if (shape == null) {
            throw new ND4JIllegalStateException("Shape must not be null!");
        }

        if (variableNameToShape.containsKey(varName)) {
            throw new ND4JIllegalStateException("Shape for " + varName + " already exists!");
        }

        for (int i = 0; i < shape.length; i++) {
            if (shape[i] < 1) {
                addAsPlaceHolder(varName);
                placeHolderOriginalShapes.put(varName, shape);
                return;
            }
        }

        variableNameToShape.put(varName, shape);
    }

    /**
     * Put or update the shape for the given variable name. Optionally supports clearing the specified variable's
     * INDArray if it's shape does not match the new shape
     * @param varName                   Variable name
     * @param shape                     Shape to put
     * @param clearArrayOnShapeMismatch If false: no change to arrays. If true: if an INDArray is defined for the specified
     *                                  variable name, it will be removed from the graph (to be later re-generated) if
     *                                  its shape does not match the specified shape
     */
    public void putOrUpdateShapeForVarName(String varName, long[] shape, boolean clearArrayOnShapeMismatch){
        Preconditions.checkNotNull(shape, "Cannot put null shape for variable: %s", varName);
        if(variableNameToShape.containsKey(varName)){
            updateShapeForVarName(varName, shape, clearArrayOnShapeMismatch);
        } else {
            putShapeForVarName(varName, shape);
        }
    }


    /**
     * Returns true if the given vertex id and shape already exist.
     *
     * @param varName the vertex id
     * @return true if the ndarray and vertex id already exist
     */
    public boolean shapeAlreadyExistsForVarName(String varName) {
        return variableNameToShape.containsKey(varName) || arrayAlreadyExistsForVarName(varName);
    }


    /**
     * Returns true if the given vertex id and {@link INDArray} already exist.
     *
     * @param varName the vertex id
     * @return true if a vertex with the given INDArray exists, and it has an INDArray associated with it
     */
    public boolean arrayAlreadyExistsForVarName(String varName) {
        return variableNameToArr.containsKey(varName);
    }

    /**
     * Get an {@link INDArray} for a given vertex id, or null if none exists
     *
     * @param varName Variable name to get the array for
     * @return Array, or null if none exists
     */
    public INDArray getArrForVarName(String varName) {
        return variableNameToArr.get(varName);
    }

    /**
     * Associate the array with the given variable.
     *
     * @param arr      the array to get the variable for
     * @param variable the name of the variable to associate the array with
     */
    public void associateArrayWithVariable(INDArray arr, @NonNull String variable) {
        associateArrayWithVariable(arr, this.getVariable(variable));
    }

    /**
     * Associate the array with the given variable.
     *
     * @param arr      the array to get the variable for
     * @param variable the variable to associate the array with
     */
    public void associateArrayWithVariable(INDArray arr, SDVariable variable) {
        if (variable == null) {
            throw new ND4JIllegalArgumentException("Variable must not be null!");
        }

        if (arr == null) {
            throw new ND4JIllegalArgumentException("Array must not be null");
        }

        variableNameToArr.put(variable.getVarName(), arr);
        putOrUpdateShapeForVarName(variable.getVarName(), arr.shape(), true);
        // invalidate exec cache
        exec_cache = null;

        //Also update nested SameDiff instances (such as gradient function)
        if(sameDiffFunctionInstances != null && sameDiffFunctionInstances.size() > 0){
            for(Map.Entry<String,SameDiff> e : sameDiffFunctionInstances.entrySet()){
                SameDiff sd = e.getValue();
                if(sd.variableNameToArr != null && sd.variableNameToArr.containsKey(variable.getVarName())){
                    sd.associateArrayWithVariable(arr, variable);
                }
            }
        }
    }


    /**
     * Associate a {@link SameDiff} namespace as a sub function.
     *
     * @param name      the opName of the function
     * @param nameSpace the namespace
     */
    public void putSubFunction(String name, SameDiff nameSpace) {
        if (sameDiffFunctionInstances.containsKey(name) && sameDiffFunctionInstances.get(name) != nameSpace) {
            throw new ND4JIllegalStateException("Unable to replace samediff namespace. Please choose another opName");
        }

        sameDiffFunctionInstances.put(name, nameSpace);
    }


    /**
     * Return the internal variable map
     *
     * @return Map of variables by name
     */
    public Map<String, SDVariable> variableMap() {
        return variableMap;
    }


    /**
     * Invoke an op by opName
     *
     * @param op the op
     * @param x  the first input
     * @param y  the second input
     * @return the result variable
     */
    public SDVariable invoke(Op op, SDVariable x, SDVariable y) {
        if (!opMethods.containsKey(op.opName())) {
            throw new ND4JIllegalStateException("Illegal method opName " + op.opName());
        }

        if (x != null && y != null) {
            try {
                return (SDVariable) opMethods.get(op.opName()).invoke(this, x, y);
            } catch (Exception e) {

            }
        } else {
            try {
                return (SDVariable) opMethods.get(op.opName()).invoke(this, x);
            } catch (Exception e) {

            }
        }

        throw new ND4JIllegalStateException("Illegal method opName " + op.opName());
    }

    /**
     * The set of defined SameDiff function names. SameDiff function instances should not be confused
     * with DifferentialFunction ops; an example of a SameDiff function instance is the gradient "grad" function
     *
     * @return Set of defined SameDiff function instance names
     */
    public Collection<String> definedFunctionNames() {
        return this.sameDiffFunctionInstances.keySet();
    }


    /**
     * Returns the number of bytes for the graph. Calculated as sum_i prod(shapeOf(variable[i]))
     *
     * @return Bytes for all of the arrays in the graph for the current variable shapes
     */
    public long memoryForGraph() {
        return numElements() * DataTypeUtil.lengthForDtype(Nd4j.dataType());
    }

    /**
     * Invoke an op by opName
     *
     * @param op the op
     * @param x  the first input
     * @return the result variable
     */
    public SDVariable invoke(Op op, SDVariable x) {
        return invoke(op, x, null);
    }

    private SameDiff() {
        functionFactory = new DifferentialFunctionFactory(this);
        variableMap = new LinkedHashMap<>();
        sameDiffFunctionDefinitionMap = new LinkedHashMap<>();
        sameDiffFunctionInstances = new LinkedHashMap<>();
        gradients = new LinkedHashMap<>();
        forwardVarForGrad = new LinkedHashMap<>();
        opsForResult = new IntArrayKeyMap<>();
        variableNameToArr = new LinkedHashMap<>();
        variableNameToShape = new LinkedHashMap<>();
        placeHolderMap = new LinkedHashMap<>();
        placeHolderVarNames = new LinkedHashSet<>();
        placeHolderOriginalShapes = new LinkedHashMap<>();
        incomingArgsReverse = new LinkedHashMap<>();
        outgoingArgsReverse = new LinkedHashMap<>();
        functionInstancesById = new LinkedHashMap<>();
        placeHolderFunctions = new LinkedHashSet<>();
        functionsArgsFor = new LinkedHashMap<>();
        functionOutputFor = new LinkedHashMap<>();
        baseNameForFunctionInstanceId = new LinkedHashMap<>();
        importedVarName = new LinkedHashSet<>();
        permuteOrder = new LinkedHashMap<>();
        propertiesToResolve = new LinkedHashMap<>();
        propertiesForFunction = new LinkedHashMap<>();
        fieldVariableResolutionMapping = HashBasedTable.create();

    }

    /**
     * Adds a property that needs to be resolve for later.
     * These variables are typically values that are arrays
     * that are named but have an unknown value till execution time.
     * <p>
     * This is very common for model import.
     *
     * @param forFunction the function to add the property to resolve for
     * @param arrayName   the array name
     */
    public void addPropertyToResolve(DifferentialFunction forFunction, String arrayName) {
        if (!propertiesToResolve.containsKey(forFunction.getOwnName())) {
            List<String> newVal = new ArrayList<>();
            newVal.add(arrayName);
            propertiesToResolve.put(forFunction.getOwnName(), newVal);
        } else {
            List<String> newVal = propertiesToResolve.get(forFunction.getOwnName());
            newVal.add(arrayName);
        }
    }

    /**
     * Return the properties to resolve for the given function.
     * This is typically used right before execution in model import in
     * {@link DifferentialFunction#resolvePropertiesFromSameDiffBeforeExecution()}
     *
     * @param function the function get the properties to resolve for
     * @return the properties to resolve for the given function
     */
    public List<String> propertiesToResolveForFunction(DifferentialFunction function) {
        if (!propertiesToResolve.containsKey(function.getOwnName()))
            return Collections.emptyList();

        return propertiesToResolve.get(function.getOwnName());
    }


    /**
     * Returns true if the given function has ndarray properties to resolve.
     *
     * @param function the function to check
     * @return true if the function has yet to be resolved properties
     */
    public boolean hasPropertiesToResolve(DifferentialFunction function) {
        return propertiesToResolve.containsKey(function.getOwnName());
    }


    /**
     * Get the property for a given function
     *
     * @param functionInstance the function to get the
     *                         property for
     * @param propertyName     the name of the property to get
     * @param <T>              the inferred return type
     * @return the property for the given function
     */
    public <T> T getPropertyForFunction(DifferentialFunction functionInstance, String propertyName) {
        if (!propertiesForFunction.containsKey(functionInstance.getOwnName())) {
            return null;
        } else {
            val map = propertiesForFunction.get(functionInstance.getOwnName());
            return (T) map.get(propertyName);

        }
    }

    /**
     * Add a property for the given function
     *
     * @param functionFor  the function add a property for
     * @param propertyName the property name
     * @param property     the property value
     */
    public void addPropertyForFunction(DifferentialFunction functionFor, String propertyName, INDArray property) {
        addPropertyForFunction(functionFor, propertyName, (Object) property);
    }


    /**
     * Add a property for the given function
     *
     * @param functionFor  the function to add the property for
     * @param propertyName the name of the property to add the value for
     * @param property     the property value to add
     */
    public void addPropertyForFunction(DifferentialFunction functionFor, String propertyName, long property) {
        addPropertyForFunction(functionFor, propertyName, (Object) property);
    }


    private void addPropertyForFunction(DifferentialFunction functionFor, String propertyName, Object propertyValue) {
        if (!propertiesForFunction.containsKey(functionFor.getOwnName())) {
            Map<String, Object> fields = new LinkedHashMap<>();
            fields.put(propertyName, propertyValue);
            propertiesForFunction.put(functionFor.getOwnName(), fields);
        } else {
            val fieldMap = propertiesForFunction.get(functionFor.getOwnName());
            if (fieldMap.containsKey(propertyName)) {
                throw new ND4JIllegalStateException("Attempting to override property " + propertyName);
            }

            fieldMap.put(propertyName, propertyValue);
        }
    }


    /**
     * Adds a field name -> variable name mapping for a given function.<br>
     * This is used for model import where there is an unresolved variable at the time of calling any
     * {@link org.nd4j.imports.graphmapper.GraphMapper#importGraph(File)}
     * .
     * <p>
     * This data structure is typically accessed during {@link DifferentialFunction#resolvePropertiesFromSameDiffBeforeExecution()}
     * <p>
     * When a function attempts to resolve variables right before execution, there needs to be a way of knowing
     * which variable in a samediff graph should map to a function's particular field name
     *
     * @param function  the function to map
     * @param fieldName the field name for the function to map
     * @param varName   the variable name of the array to get from samediff
     */
    public void addVariableMappingForField(DifferentialFunction function, String fieldName, String varName) {
        fieldVariableResolutionMapping.put(function.getOwnName(), fieldName, varName);
    }

    /**
     * Get the variable name to use
     * for resolving a given field
     * for a given function during import time.
     * This method is u sed during {@link DifferentialFunction#resolvePropertiesFromSameDiffBeforeExecution()}
     *
     * @param function  the function to get the variable name for
     * @param fieldName the field name to resolve for
     * @return the resolve variable name if any
     */
    public String getVarNameForFieldAndFunction(DifferentialFunction function, String fieldName) {
        return fieldVariableResolutionMapping.get(function.getOwnName(), fieldName);
    }


    /**
     * Returns true if the variable name is imported
     *
     * @param variableName the imported variable name
     * @return true if the name is imported, false otherwise
     */
    public boolean isImportVariable(String variableName) {
        return importedVarName.contains(variableName);
    }

    /**
     * Marks a variable name as imported.
     * This is used in conjunction with model
     * import to ensure immutability
     * when referencing graph variables
     * mapped from an external source.
     *
     * @param varName the var name to add.
     */
    public void addVarNameForImport(String varName) {
        importedVarName.add(varName);
    }

    /**
     * Sets a base name for the function id.
     * This is used for when calling {@link #generateOutputVariableForOp(DifferentialFunction, String)}
     * for ensuring original names for model import map to current samediff names
     * when names are generated.
     *
     * @param baseName the base name to add
     * @param function the function to declare a base name for.
     */
    public void setBaseNameForFunctionInstanceId(String baseName, DifferentialFunction function) {
        baseNameForFunctionInstanceId.put(function.getOwnName(), baseName);
    }

    /**
     * Returns the base name for the given function
     * if any (may return null)
     *
     * @param function the function to get the base name for
     * @return the base name for the given function (if any) based
     * on the function's instance id.
     */
    public String getBaseNameForFunction(DifferentialFunction function) {
        return baseNameForFunctionInstanceId.get(function.getOwnName());
    }


    /**
     * Attempts to insert the {@link DifferentialFunction} reference in to this {@link SameDiff} instance.
     * If the given array field with the given index already exists, it will do a reference check to ensure that the 2
     * array fields are the same. If not, an exception is thrown.<br>
     * If the instances are the same (by semantics, not reference) then it will just return the original instance.
     * This is to ensure that instances that are created are unique and reference checked.
     *
     * @param function the array field to attempt to create
     * @return Original instance
     */
    public <X extends SDVariable> X setupFunction(X function) {
        Preconditions.checkNotNull(function, "Passed in function must not be null!");
        if (function instanceof SDVariable) {
            if (function.getSameDiff() != this) {
                function.setSameDiff(this);
            }
            return function;
        }
        return function;
    }


    /**
     * Adds outgoing arguments to the graph for the specified DifferentialFunction
     * Also checks for input arguments and updates the graph adding an appropriate edge when the full graph is declared.
     *
     * @param variables Variables - arguments for the specified differential function
     * @param function Differential function
     */
    public void addOutgoingFor(SDVariable[] variables, DifferentialFunction function) {
        String[] varNames = new String[variables.length];
        for (int i = 0; i < varNames.length; i++) {
            varNames[i] = variables[i].getVarName();
        }

        addOutgoingFor(varNames, function);
    }


    /**
     * Adds outgoing arguments to the graph for the specified DifferentialFunction
     * Also checks for input arguments and updates the graph adding an appropriate edge when the full graph is declared.
     *
     * @param varNames Name of the variables that are outputs of the specified differential function
     * @param function Differential function
     */
    public void addOutgoingFor(String[] varNames, DifferentialFunction function) {

        if (function.getOwnName() == null)
            throw new ND4JIllegalStateException("Instance id can not be null. Function not initialized properly");

        if (outgoingArgsReverse.containsKey(function.getOwnName())) {
            throw new ND4JIllegalStateException("Outgoing arguments already declared for " + function);
        }

        if (varNames == null)
            throw new ND4JIllegalStateException("Var names can not be null!");


        for (int i = 0; i < varNames.length; i++) {
            if (varNames[i] == null)
                throw new ND4JIllegalStateException("Variable name elements can not be null!");
        }

        outgoingArgsReverse.put(function.getOwnName(), varNames);

        for (val resultName : varNames) {
            List<DifferentialFunction> funcs = functionOutputFor.get(resultName);
            if (funcs == null) {
                funcs = new ArrayList<>();
                functionOutputFor.put(resultName, funcs);
            }
            funcs.add(function);
        }

    }

    /**
     * Adds incoming arguments for the specified differential function to the graph
     *
     * @param variables Name of the variables that are arguments (inputs) to the specified function
     * @param function  Function
     */
    public void addArgsFor(String[] variables, DifferentialFunction function) {
        if (function.getOwnName() == null)
            throw new ND4JIllegalStateException("Instance id can not be null. Function not initialized properly");

        //double check if function contains placeholder args
        for (val varName : variables) {
            if (isPlaceHolder(varName)) {
                placeHolderFunctions.add(function.getOwnName());
            }
        }

        incomingArgsReverse.put(function.getOwnName(), variables);
        for (val variableName : variables) {
            List<DifferentialFunction> funcs = functionsArgsFor.get(variableName);
            if (funcs == null) {
                funcs = new ArrayList<>();
                functionsArgsFor.put(variableName, funcs);
            }

            funcs.add(function);
        }
    }


    /**
     * Adds incoming arguments for the specified differential function to the graph
     *
     * @param variables variables that are arguments (inputs) to the specified function
     * @param function  Function
     */
    public void addArgsFor(SDVariable[] variables, DifferentialFunction function) {
        String[] varNames = new String[variables.length];
        for (int i = 0; i < varNames.length; i++) {
            if (variables[i] == null)
                throw new ND4JIllegalStateException("Found null variable at index " + i);
            varNames[i] = variables[i].getVarName();
        }
        addArgsFor(varNames, function);
    }

    /**
     * Get the differential function (if any) that this variable is the output for
     *
     * @param variableName Name of the variable
     * @return The differential function that this variable is an output of, or null if it is not the output of a function
     */
    public DifferentialFunction getVariableOutputFunction(String variableName) {
        List<DifferentialFunction> list = functionOutputFor.get(variableName);
        if (list == null) {
            return null;
        }
        return list.get(0);
    }

    /**
     * Return a list of differential functions (if any) that this variable is the input argument for
     *
     * @param variableName Name of the variable
     * @return The differential functions that this variable is an input argument for, or null if it is not the input to any function
     */
    public List<DifferentialFunction> getVariableArgOfFunctions(String variableName) {
        return functionsArgsFor.get(variableName);
    }


    /**
     * Returns true if this function already has defined arguments
     *
     * @param function the function to check
     * @return true if the function has args, false otherwise
     */
    public boolean hasArgs(DifferentialFunction function) {
        String[] vertexIdArgs = incomingArgsReverse.get(function.getOwnName());
        return vertexIdArgs != null && vertexIdArgs.length > 0;
    }

    /**
     * Get an array of differential functions that have been defined for this SameDiff instance
     * @return Array of differential functions
     */
    public DifferentialFunction[] functions() {
        val ret = functionInstancesById.values();
        return ret.toArray(new DifferentialFunction[ret.size()]);
    }


    @Override
    public int hashCode() {
        int result = super.hashCode();
        result = 31 * result + (variableMap != null ? variableMap.hashCode() : 0);
        return result;
    }


    /**
     * Create a new SameDiff instance from an existing instance.
     * Note that state (variables and functions) is shared between the two SameDiff instance
     *
     * @param originalSameDiff Original SameDiff instance
     * @return Copy
     */
    public static SameDiff create(SameDiff originalSameDiff) {
        SameDiff ret = SameDiff.builder()
                .variableMap(originalSameDiff.variableMap)
                .sameDiffFunctionInstances(originalSameDiff.sameDiffFunctionInstances)
                .build();
        //ensuring proper sameDiff reference
        DifferentialFunctionFactory differentialFunctionFactory = new DifferentialFunctionFactory(ret);
        ret.functionFactory = differentialFunctionFactory;
        return ret;
    }

    @Override
    public boolean equals(Object o) {
        if (this == o) return true;
        if (o == null || getClass() != o.getClass()) return false;

        SameDiff sameDiff = (SameDiff) o;

        if (variableMap != null ? !variableMap.equals(sameDiff.variableMap) : sameDiff.variableMap != null)
            return false;
        if (sameDiffFunctionDefinitionMap != null ? !sameDiffFunctionDefinitionMap.equals(sameDiff.sameDiffFunctionDefinitionMap) : sameDiff.sameDiffFunctionDefinitionMap != null)
            return false;
        return sameDiffFunctionInstances != null ? sameDiffFunctionInstances.equals(sameDiff.sameDiffFunctionInstances) : sameDiff.sameDiffFunctionInstances == null;
    }

    /**
     * Create a new (empty) SameDiff instance without any functions or variables
     * @return New SameDiff instance
     */
    public static SameDiff create() {
        return new SameDiff();
    }


    /**
     * Evaluate the given inputs based on the current graph
     *
     * @param inputs the inputs to evaluate
     * @return
     */
    public INDArray[] eval(Map<String, INDArray> inputs) {

        SameDiff execPipeline = dup();

        List<DifferentialFunction> opExecAction = execPipeline.exec().getRight();
        if (opExecAction.isEmpty())
            throw new IllegalStateException("No ops found to execute.");
        INDArray[] ret = new INDArray[opExecAction.size()];
        for (int i = 0; i < ret.length; i++) {
            val varName = opExecAction.get(i).outputVariables()[0].getVarName();
            ret[i] = execPipeline.getArrForVarName(varName);
        }
        return ret;
    }




    /**
     * Clone/duplicate the SameDiff instance, including arrays etc. The returned SameDiff instance should have no
     * shared state with the original instance
     * @return The cloned SameDiff instance
     */
    public SameDiff dup() {
        Cloner cloner = newCloner();
        val clone = cloner.deepClone(this);
        return clone;
    }


    /**
     * Count the number of elements in all arrays, according to {@link SDVariable#getShape()}
     * @return Number of array elements for all variables
     */
    public long numElements() {
        long ret = 0;
        for (SDVariable variable : variables()) {
            long[] shape = variable.getShape();
            if(shape != null) {
                ret += ArrayUtil.prod(shape);
            }
        }
        return ret;
    }


    private void initWorkspace() {
        workspace = Nd4j.getWorkspaceManager().createNewWorkspace(
                WorkspaceConfiguration.builder()
                        .initialSize(memoryForGraph())
                        .policyAllocation(AllocationPolicy.OVERALLOCATE)
                        .policyLearning(LearningPolicy.FIRST_LOOP)
                        .build());
        Nd4j.getWorkspaceManager().setWorkspaceForCurrentThread(workspace);
    }


    /**
     * The list of all variables in the graph
     *
     * @return All variables in the graph
     */
    public List<SDVariable> variables() {
        return new ArrayList<>(variableMap.values());
    }

    /**
     * Create a new variable with the specified shape, with all values initialized to 1.0
     *
     * @param name  the name of the variable to create
     * @param shape the shape of the array to be created
     * @return the created variable
     */
    public SDVariable one(String name, int[] shape) {
        return var(name, ArrayUtil.toLongArray(shape), new ConstantInitScheme('f', 1.0));
    }

    /**
     * Create a new variable with the specified shape, with all values initialized to 1.0
     *
     * @param name  the name of the variable to create
     * @param shape the shape of the array to be created
     * @return the created variable
     */
    public SDVariable one(String name, long[] shape) {
        return var(name, shape, new ConstantInitScheme('f', 1.0));
    }

    /**
     * Return a variable of all 1s, with the same shape as the input variable. Note that this is dynamic:
     * if the input shape changes in later execution, the returned variable's shape will also be updated
     *
     * @param input Input SDVariable
     * @return A new SDVariable with the same (dynamic) shape as the input
     */
    public SDVariable onesLike(SDVariable input) {
        return onesLike(null, input);
    }

    /**
     * Return a variable of all 1s, with the same shape as the input variable. Note that this is dynamic:
     * if the input shape changes in later execution, the returned variable's shape will also be updated
     *
     * @param name  Name of the new SDVariable
     * @param input Input SDVariable
     * @return A new SDVariable with the same (dynamic) shape as the input
     */
    public SDVariable onesLike(String name, SDVariable input) {
        SDVariable ret = f().onesLike(name, input);
        return updateVariableNameAndReference(ret, name);
    }


    /**
     * Create a new variable with the specified shape, with all values initialized to 0
     *
     * @param name  the name of the variable to create
     * @param shape the shape of the array to be created
     * @return the created variable
     */
    public SDVariable zero(String name, long[] shape) {
        return var(name, shape, new ZeroInitScheme());
    }

    /**
     * Create a new variable with the specified shape, with all values initialized to 0
     *
     * @param name  the name of the variable to create
     * @param shape the shape of the array to be created
     * @return the created variable
     */
    public SDVariable zero(String name, int[] shape) {
        return var(name, ArrayUtil.toLongArray(shape), new ZeroInitScheme());
    }

    /**
     * Return a variable of all 0s, with the same shape as the input variable. Note that this is dynamic:
     * if the input shape changes in later execution, the returned variable's shape will also be updated
     *
     * @param input Input SDVariable
     * @return A new SDVariable with the same (dynamic) shape as the input
     */
    public SDVariable zerosLike(SDVariable input) {
        return zerosLike(null, input);
    }

    /**
     * Return a variable of all 0s, with the same shape as the input variable. Note that this is dynamic:
     * if the input shape changes in later execution, the returned variable's shape will also be updated
     *
     * @param name  Name of the new SDVariable
     * @param input Input SDVariable
     * @return A new SDVariable with the same (dynamic) shape as the input
     */
    public SDVariable zerosLike(String name, SDVariable input) {
        SDVariable ret = f().zerosLike(name, input);
        return updateVariableNameAndReference(ret, name);
    }

    /**
     * Return a variable of given shape in which all values have a given constant value.
     *
     * @param value constant to set for each value
     * @param shape shape of the variable as long array
     * @return A new SDVariable of provided shape with constant value.
     */
    public SDVariable constant(SDVariable value, long... shape) {
        return constant(null, value, shape);
    }

    /**
     * Return a variable of given shape in which all values have a given constant value.
     *
     * @param name  Name of the new SDVariable
     * @param value constant to set for each value
     * @param shape shape of the variable as long array
     * @return A new SDVariable of provided shape with constant value.
     */
    public SDVariable constant(String name, SDVariable value, long... shape) {
        SDVariable ret = f().constant(value, shape);
        return updateVariableNameAndReference(ret, name);
    }

    /**
     * Create a new 1d array with values evenly spaced between values 'start' and 'stop'
     * For example, linspace(start=3.0, stop=4.0, number=3) will generate [3.0, 3.5, 4.0]
     *
     * @param start  Start value
     * @param stop   Stop value
     * @param number Number of values to generate
     * @return SDVariable with linearly spaced elements
     */
    public SDVariable linspace(double start, double stop, long number) {
        return linspace(null, start, stop, number);
    }

    /**
     * Create a new 1d array with values evenly spaced between values 'start' and 'stop'
     * For example, linspace(start=3.0, stop=4.0, number=3) will generate [3.0, 3.5, 4.0]
     *
     * @param name Name of the new variable
     * @param start  Start value
     * @param stop   Stop value
     * @param number Number of values to generate
     * @return SDVariable with linearly spaced elements
     */
    public SDVariable linspace(String name, double start, double stop, long number) {
        SDVariable ret = f().linspace(start, stop, number);
        return updateVariableNameAndReference(ret, name);
    }

    /**
     * Create a new variable with a 1d array, where the values start at {@code from} and increment by {@code step}
     * up to (but not including) limit.<br>
     * For example, {@code range(1.0, 3.0, 0.5)} will return {@code [1.0, 1.5, 2.0, 2.5]}
     * @param from Initial/smallest value
     * @param to   Largest value (exclusive)
     * @param step Step size
     * @return 1D SDVariable with the specified values
     */
    public SDVariable range(double from, double to, double step){
        return range(null, from, to, step);
    }

    /**
     * Create a new variable with a 1d array, where the values start at {@code from} and increment by {@code step}
     * up to (but not including) limit.<br>
     * For example, {@code range(1.0, 3.0, 0.5)} will return {@code [1.0, 1.5, 2.0, 2.5]}
     * @param name Name of the new variable
     * @param from Initial/smallest value
     * @param to   Largest value (exclusive)
     * @param step Step size
     * @return 1D SDVariable with the specified values
     */
    public SDVariable range(String name, double from, double to, double step){
        SDVariable ret = f().range(from, to, step);
        return updateVariableNameAndReference(ret, name);
    }

    /**
     * @see #meshgrid(List, SDVariable...)
     */
    public SDVariable[] meshgrid(SDVariable... inputs){
        return meshgrid(null, inputs);
    }

    /**
     * Broadcast the 1D input variables onto an n-dimensional grid.<br>
     * The resulting variable can be used for example for evaluating functions at all locations on a grid.<br>
     * Example:<br>
     * <pre>
     * {@code input1 = [1, 2, 3]
     * input2 = [4, 5, 6]
     * SDVariable[] out = meshgrid(input1, input2)
     * out[0]:
     * [ 1, 2, 3]
     * [ 1, 2, 3]
     * [ 1, 2, 3]
     *
     * out[1]:
     * [ 4, 4, 4]
     * [ 5, 5, 5]
     * [ 6, 6, 6]}
     * </pre>
     * <br>
     * @param names List of names for the output variables. Must have exactly N names for N input arrays
     * @param inputs N x 1D input variables
     * @return an array of exactly N SDVariables (for N inputs), of rank N
     */
    public SDVariable[] meshgrid(List<String> names, SDVariable... inputs){
        return meshgrid(names, true, inputs);
    }

    /**
     * @see #meshgrid(List, SDVariable...)
     */
    public SDVariable[] meshgrid(List<String> names, boolean cartesian, SDVariable... inputs){
        Preconditions.checkState(names == null || names.size() == inputs.length,
                "Got %s names but %s inputs", (names == null ? 0 : names.size()), inputs.length);
        SDVariable[] ret = f().meshgrid(cartesian, inputs);
        for( int i=0; i<ret.length; i++ ){
            ret[i] = updateVariableNameAndReference(ret[i], names == null ? null : names.get(i));
        }
        return ret;
    }

    /**
     * Variable initialization with a specified {@link WeightInitScheme}
     *
     * @param name             the name of the variable
     * @param shape            the shape of the array to be created
     * @param weightInitScheme the weight initialization scheme
     * @return the created variable
     */
    public SDVariable var(String name, long[] shape, WeightInitScheme weightInitScheme) {
        if (variableMap.containsKey(name) && variableMap.get(name).getArr() != null)
            throw new IllegalArgumentException("Another variable with the name " + name +
                    " already exists.");


        if (name == null || name.length() < 1)
            name = getNewVarName();

        if (workspace == null)
            initWorkspace();


        SDVariable ret = SDVariable.builder()
                .sameDiff(this)
                .shape(shape).weightInitScheme(weightInitScheme)
                .varName(name)
                .build();


        addVariable(ret);
        variableMap.put(name, ret);
        return ret;

    }


    /**
     * Creates a {@link SDVariable} with the given shape and name<br>
     * Any array will be generated with all zeros for the values
     *
     * @param name  the name of the variable
     * @param shape the shape of the variable
     * @return the created variable
     */
    public SDVariable var(String name, long... shape) {
        Preconditions.checkNotNull(shape != null, "Invalid shape: shape may not be null");
        return var(name, shape, new ZeroInitScheme());
    }

    /**
     * Creates a {@link SDVariable} with the given shape and name<br>
     * Any array will be generated with all zeros for the values
     *
     * @param name  the name of the variable
     * @param shape the shape of the variable
     * @return the created variable
     */
    public SDVariable var(String name, int... shape) {
        Preconditions.checkNotNull(shape != null, "Invalid shape: shape may not be null");
        return var(name, ArrayUtil.toLongArray(shape), new ZeroInitScheme());
    }


    /**
     * Initialize a {@link SDVariable} reference tying this variable to this samediff instance.
     * <p>
     * {@link NDArraySupplierInitScheme} is used to ensure that if the array is allocated anywhere
     * and {@link SameDiff} instance to exist as a copy of the variable.
     *
     * @param arr
     * @return
     */
    public SDVariable var(final SDVariable arr) {
        if (variableMap.containsKey(arr.getVarName()) && variableMap.get(arr.getVarName()).getArr() != null)
            return variableMap.get(arr.getVarName());

        if (arr.getVarName() == null || arr.getVarName().length() < 1)
            throw new IllegalArgumentException("Name for variable must be defined");

        if (arr == null)
            throw new IllegalArgumentException("Array for " + arr.getVarName() + " must not be null");

        if (workspace == null)
            initWorkspace();

        final SDVariable ret = SDVariable.builder()
                .sameDiff(this)
                .shape(arr.getShape())
                .varName(arr.getVarName())
                .weightInitScheme(new NDArraySupplierInitScheme(new NDArraySupplierInitScheme.NDArraySupplier() {
                    @Override
                    /**
                     * Pre allocate the array if it doesn't already exist.
                     * The reason we do this is to avoid race conditions with
                     * {@link #allocate()}
                     */
                    public INDArray getArr() {
                        if (arr.getArr() == null) {
                            INDArray retArr = arr.getWeightInitScheme().create(arr.getShape());
                            associateArrayWithVariable(retArr, arr);
                        }
                        return arr.getArr();
                    }
                }))
                .build();


        variableMap.put(arr.getVarName(), ret);
        return ret;
    }

    private String getNewVarName() {
        String varName = "sd_var_" + String.valueOf(variableId);
        while (variableMap.containsKey(varName)) {
            variableId++;
            varName = "sd_var_" + String.valueOf(variableId);
        }
        return varName;
    }

    /**
     * Creates a {@link SDVariable} with the specified shape and a generated name<br>
     * Any array will be generated with all zeros for the values
     *
     * @param shape the shape of the variable
     * @return the created variable
     */
    public SDVariable var(int... shape) {
        return var(getNewVarName(), shape);
    }

    /**
     * Creates a {@link SDVariable} with the specified shape and a generated name<br>
     * Any array will be generated with all zeros for the values
     *
     * @param shape the shape of the variable
     * @return the created variable
     */
    public SDVariable var(long... shape) {
        return var(getNewVarName(), shape);
    }

    /**
     * Creates a {@link SDVariable} with the specified shape and a generated name. The associated array will
     * then be generated using the specified weight initialization scheme
     *
     * @param weightInitScheme The weight initialization scheme to use when generating an INDArray
     * @param shape            the shape of the variable
     * @return the created variable
     */
    public SDVariable var(WeightInitScheme weightInitScheme, long... shape) {
        return var(getNewVarName(), shape, weightInitScheme);
    }

    /**
     * Create an {@link SDVariable} with a generated name, and assocate the specified array with it
     * @param arr Array to associate with the new variable
     * @return New SDVariable
     * @see #var(String, INDArray)
     */
    public SDVariable var(INDArray arr) {
        return var(getNewVarName(), arr);
    }

    /**
     * Create an {@link SDVariable} with the specified name, and assocate the specified array with it
     * @param arr Array to associate with the new variable
     * @return New SDVariable with the specified name and array
     */
    public SDVariable var(String name, INDArray arr) {
        if (variableMap.containsKey(name) && variableMap.get(name).getArr() != null)
            throw new IllegalArgumentException("Another variable with the name " + name +
                    " already exists.");


        if (name == null || name.length() < 1)
            name = getNewVarName();

        if (arr == null)
            throw new IllegalArgumentException("Array for " + name + " must not be null");

        if (workspace == null)
            initWorkspace();

        val arrRef = arr.migrate();
        SDVariable ret = SDVariable.builder()
                .sameDiff(this)
                .shape(arr.shape())
                .varName(name)
                .weightInitScheme(new NDArraySupplierInitScheme(new NDArraySupplierInitScheme.NDArraySupplier() {
                    @Override
                    /**
                     * Return array
                     */
                    public INDArray getArr() {
                        return arrRef;
                    }
                }))
                .build();


        associateArrayWithVariable(arr, ret);
        if (ArrayUtil.prod(arr.shape()) == 1)
            ret.setScalarValue(arr.getDouble(0));

        addVariable(ret);
        if (getShapeForVarName(name) == null)
            putShapeForVarName(name, arr.shape());
        //ensure there is a reference to the array in the integer index
        //this is used later for op creation
        variableMap.put(name, ret);
        return ret;

    }

    /**
     * Generate a square identity matrix with the specified number of rows.
     *
     * @param rows Number of rows (and columns)
     * @return SDVariable with an identity matrix array
     */
    public SDVariable eye(int rows) {
        return eye(rows, rows);
    }

    /**
     * Generate an identity matrix with the specified number of rows and columns.
     *
     * @param rows Number of rows
     */
    public SDVariable eye(String name, int rows) {
        return eye(name, rows, rows);
    }

    /**
     * @see #eye(String, int, int)
     */
    public SDVariable eye(int rows, int cols) {
        return eye(null, rows, cols);
    }

    /**
     * Generate an identity matrix with the specified number of rows and columns
     * Example:<br>
     * <pre>
     * {@code SDVariable eye = eye(3,2)
     * eye:
     * [ 1, 0]
     * [ 0, 1]
     * [ 0, 0]}
     * </pre>
     *
     * @param name Name of the new SDVariable
     * @param rows Number of rows
     * @param cols Number of columns
     * @return SDVaribable identity matrix
     */
    public SDVariable eye(String name, int rows, int cols) {
        return eye(name, rows, cols, null);
    }

    /**
     * see {@link #eye(String, int, int, int...)}
     */
    public SDVariable eye(int rows, int cols, int... batchDimension) {
        return eye(null, rows, cols, batchDimension);
    }

    /**
     * Generate an identity matrix with the specified number of rows and columns, with optional leading dims<br>
     * Example:<br>
     * batchShape: [3,3]<br>
     * numRows: 2<br>
     * numCols: 4<br>
     * returns a tensor of shape (3, 3, 2, 4) that consists of 3 * 3 batches of (2,4)-shaped identity matrices:<br>
     * 1 0 0 0<br>
     * 0 1 0 0<br>
     *
     * @param rows           Number of rows
     * @param cols           Number of columns
     * @param batchDimension Batch dimensions. May be null
     */
    public SDVariable eye(String name, int rows, int cols, int... batchDimension) {
        SDVariable eye = new Eye(this, rows, cols, batchDimension).outputVariables()[0];
        return updateVariableNameAndReference(eye, name);
    }

    /**
     * As per {@link #eye(String, int, int, int...)} bit with the number of rows/columns specified as scalar SDVariables,
     * and the batch dimension specified as a 1D SDVariable
     */
    public SDVariable eye(String name, SDVariable rows, SDVariable cols, SDVariable batchDimension){
        SDVariable eye = new Eye(this, rows, cols, batchDimension).outputVariable();
        return updateVariableNameAndReference(eye, name);
    }

    /**
     * As per {@link #eye(int, int, int...)} bit with the number of rows/columns specified as scalar SDVariables,
     * and the batch dimension specified as a 1D SDVariable
     */
    public SDVariable eye(SDVariable rows, SDVariable cols, SDVariable batchDimension){
        return eye(null, rows, cols, batchDimension);
    }

    /**
     * As per {@link #eye(String, int, int)} bit with the number of rows/columns specified as scalar SDVariables
     */
    public SDVariable eye(String name, SDVariable rows, SDVariable cols){
        SDVariable eye = new Eye(this, rows, cols).outputVariables()[0];
        return updateVariableNameAndReference(eye, name);
    }

    /**
     * As per {@link #eye(int, int)} bit with the number of rows/columns specified as scalar SDVariables
     */
    public SDVariable eye(SDVariable rows, SDVariable cols){
        SDVariable eye = new Eye(this, rows, cols).outputVariables()[0];
        return updateVariableNameAndReference(eye, null);
    }

    /**
     * As per {@link #eye(String, int)} but with the number of rows specified as a scalar SDVariable
     */
    public SDVariable eye(String name, SDVariable rows){
        SDVariable eye = new Eye(this, rows).outputVariables()[0];
        return updateVariableNameAndReference(eye, name);
    }

    /**
     * As per {@link #eye(int)} but with the number of rows specified as a scalar SDVariable
     */
    public SDVariable eye(SDVariable rows){
        SDVariable eye = new Eye(this, rows).outputVariables()[0];
        return updateVariableNameAndReference(eye, null);
    }

    /**
     * Remove an argument for a function. Note that if this function does not contain the argument, it will just be a no op.
     *
     * @param varName  the variable name to remove
     * @param function the function to remove the argument from
     */
    public void removeArgFromFunction(String varName, DifferentialFunction function) {
        val args = function.args();

        for (int i = 0; i < args.length; i++) {
            if (args[i].getVarName().equals(varName)) {
                /**
                 * Since we are removing the variable reference
                 * from the arguments we need to  update both
                 * the reverse and forward arguments.
                 */
                val reverseArgs = incomingArgsReverse.get(function.getOwnName());
                incomingArgsReverse.remove(function.getOwnName());
                val newArgs = new ArrayList<String>(args.length - 1);
                for (int arg = 0; arg < args.length; arg++) {
                    if (!reverseArgs[arg].equals(varName)) {
                        newArgs.add(reverseArgs[arg]);
                    }
                }

                val newArgsArr = newArgs.toArray(new String[newArgs.size()]);
                incomingArgsReverse.put(function.getOwnName(), newArgsArr);
                //no further need to scan
                break;
            }
        }
    }

    /**
     * Get the variable based on the opName
     *
     * @param name the opName of the variable
     * @return the variabel instance if there is one
     */
    public SDVariable getVariable(String name) {
        return variableMap.get(name);
    }


    /**
     * Get the gradient for the given vertex id
     *
     * @param varName the vertex id
     * @return the gradient for this variable or null
     */
    public SDVariable getGradForVariable(String varName) {
        //TODO 2018/06/26 - Review this?
        //Gradients are being placed in the inner "grad" function SameDiff instance, but not the outer one
        // should they be synced and we just use the map in this instance?
        if (gradients.containsKey(varName)) {
            return gradients.get(varName);
        } else if(sameDiffFunctionInstances.containsKey("grad") && sameDiffFunctionInstances.get("grad").gradients.containsKey(varName)){
            return sameDiffFunctionInstances.get("grad").gradients.get(varName);
        }
        return null;
    }


    /**
     * Assign a SDVariable to represent the gradient of the SDVariable with the specified name
     *
     * @param variableName the variable name to assign the gradient variable for
     * @param variable     the gradient variable
     */
    public void setGradientForVariableName(String variableName, SDVariable variable) {
        if (variable == null) {
            throw new ND4JIllegalStateException("Unable to set null gradient for variable name " + variableName);
        }
        gradients.put(variableName, variable);
    }


    /**
     * Get the forward variable for gradient based on the gradient's vertex id
     *
     * @param vertexId the vertex id
     * @return the gradient for the variable or null
     */
    public SDVariable getForwardVariableForVertexId(int vertexId) {
        return forwardVarForGrad.get(vertexId);
    }


    /**
     * @param varName
     * @param forwardVariable
     */
    public void setForwardVariableForVarName(String varName, SDVariable forwardVariable) {
        forwardVarForGrad.put(varName, forwardVariable);
    }

    /**
     * Get the gradient for the variable with the specified variable name.
     * Note that in order to run this function, {@link #execBackwards()} must be executed first.
     * All gradient functions are obtained from the results of the execBackwards call.
     *
     * @param varName the variable name to get the gradient variable for.
     * @return The gradient variable for the specified variable
     */
    public SDVariable grad(String varName) {
        if (!sameDiffFunctionInstances.containsKey("grad")) {
            throw new IllegalStateException("Unable to obtain gradient. Please run execBackwards() first.");
        }

        SameDiff grad = getFunction("grad");
        SDVariable var = grad.getVariable(varName);
        return getFunction("grad").getGradForVariable(var.getVarName());
    }


    /**
     * @see #randomUniform(String, double, double, SDVariable)
     */
    public SDVariable randomUniform(double min, double max, SDVariable shape){
        return randomUniform(null, min, max, shape);
    }

    /**
     * Generate a new random SDVariable, where values are randomly sampled according to a uniform distribution,
     * U(min,max)<br>
     * See {@link #randomUniform(double, double, long...)} for the equivalent function where the shape is
     * specified as a long[] instead
     *
     * @param name  Name of the new SDVariable
     * @param min   Minimum value
     * @param max   Maximum value. Must satisfy max >= min
     * @param shape  Shape of the new random SDVariable, as a 1D array
     * @return New SDVariable
     */
    public SDVariable randomUniform(String name, double min, double max, SDVariable shape){
        SDVariable ret = f().randomUniform(min, max, shape);
        return updateVariableNameAndReference(ret, name);
    }

    /**
     * @see #randomUniform(String, double, double, long...)
     */
    public SDVariable randomUniform(double min, double max, long... shape){
        return randomUniform(null, min, max, shape);
    }

    /**
     * Generate a new random SDVariable, where values are randomly sampled according to a uniform distribution,
     * U(min,max)<br>
     * See {@link #randomUniform(double, double, long...)} for the equivalent function where the shape is
     * specified as a SDVariable instead
     *
     * @param name  Name of the new SDVariable
     * @param min   Minimum value
     * @param max   Maximum value. Must satisfy max >= min
     * @param shape Shape of the new random SDVariable
     * @return New SDVariable
     */
    public SDVariable randomUniform(String name, double min, double max, long... shape){
        SDVariable ret = f().randomUniform(min, max, shape);
        return updateVariableNameAndReference(ret, name);
    }

    /**
     * @see #randomNormal(String, double, double, SDVariable)
     */
    public SDVariable randomNormal(double mean, double stddev, SDVariable shape){
        return randomNormal(null, mean, stddev, shape);
    }

    /**
     * Generate a new random SDVariable, where values are randomly sampled according to a Gaussian (normal) distribution,
     * N(mean, stdev)<br>
     * See {@link #randomNormal(String, double, double, long...)} for the equivalent function where the shape is
     * specified as a long[] instead
     *
     * @param name   Name of the new SDVariable
     * @param mean   Mean value for the random array
     * @param stddev Standard deviation for the random array
     * @param shape  Shape of the new random SDVariable, as a 1D array
     * @return New SDVariable
     */
    public SDVariable randomNormal(String name, double mean, double stddev, SDVariable shape){
        SDVariable ret = f().randomNormal(mean, stddev, shape);
        return updateVariableNameAndReference(ret, name);
    }

    /**
     * @see #randomNormal(String, double, double, long...)
     */
    public SDVariable randomNormal(double mean, double stddev, long... shape){
        return randomNormal(null, mean, stddev, shape);
    }

    /**
     * Generate a new random SDVariable, where values are randomly sampled according to a Gaussian (normal) distribution,
     * N(mean, stdev)<br>
     * See {@link #randomNormal(String, double, double, SDVariable)} for the equivalent function where the shape is
     * specified as a long[] instead
     *
     * @param name   Name of the new SDVariable
     * @param mean   Mean value for the random array
     * @param stddev Standard deviation for the random array
     * @param shape  Shape of the new random SDVariable
     * @return New SDVariable
     */
    public SDVariable randomNormal(String name, double mean, double stddev, long... shape){
        SDVariable ret = f().randomNormal(mean, stddev, shape);
        return updateVariableNameAndReference(ret, name);
    }

    /**
     * @see #randomLogNormal(String, double, double, long...)
     */
    public SDVariable randomLogNormal(double mean, double stddev, long... shape){
        return randomLogNormal(null, mean, stddev, shape);
    }

    /**
     * Generate a new random SDVariable, where values are randomly sampled according to a Log Normal distribution,
     * i.e., {@code log(x) ~ N(mean, stdev)}<br>
     *
     * @param name   Name of the new SDVariable
     * @param mean   Mean value for the random array
     * @param stddev Standard deviation for the random array
     * @param shape  Shape of the new random SDVariable
     * @return New SDVariable
     */
    public SDVariable randomLogNormal(String name, double mean, double stddev, long... shape){
        SDVariable ret = f().randomLogNormal(mean, stddev, shape);
        return updateVariableNameAndReference(ret, name);
    }

    /**
     * @see #randomNormalTruncated(String, double, double, long...)
     */
    public SDVariable randomNormalTruncated(double mean, double stddev, long... shape){
        return randomNormalTruncated(null, mean, stddev, shape);
    }

    /**
     * Generate a new random SDVariable, where values are randomly sampled according to a Gaussian (normal) distribution,
     * N(mean, stdev). However, any values more than 1 standard deviation from the mean are dropped and re-sampled<br>
     *
     * @param name   Name of the new SDVariable
     * @param mean   Mean value for the random array
     * @param stddev Standard deviation for the random array
     * @param shape  Shape of the new random SDVariable
     * @return New SDVariable
     */
    public SDVariable randomNormalTruncated(String name, double mean, double stddev, long... shape){
        SDVariable ret = f().randomNormalTruncated(mean, stddev, shape);
        return updateVariableNameAndReference(ret, name);
    }

    /**
     * @see #randomBernoulli(String, double, SDVariable)
     */
    public SDVariable randomBernoulli(double p, SDVariable shape){
        return randomBernoulli(null, p, shape);
    }

    /**
     * Generate a new random SDVariable, where values are randomly sampled according to a Bernoulli distribution,
     * with the specified probability. Array values will have value 1 with probability P and value 0 with probability
     * 1-P.<br>
     * See {@link #randomBernoulli(String, double, long...)}  for the equivalent function where the shape is
     * specified as a long[] instead
     *
     * @param name   Name of the new SDVariable
     * @param p      Probability of value 1
     * @param shape  Shape of the new random SDVariable, as a 1D array
     * @return New SDVariable
     */
    public SDVariable randomBernoulli(String name, double p, SDVariable shape){
        SDVariable ret = f().randomBernoulli(p, shape);
        return updateVariableNameAndReference(ret, name);
    }

    /**
     * @see #randomBernoulli(String, double, long...)
     */
    public SDVariable randomBernoulli(double p, long... shape){
        return randomBernoulli(null, p, shape);
    }

    /**
     * Generate a new random SDVariable, where values are randomly sampled according to a Bernoulli distribution,
     * with the specified probability. Array values will have value 1 with probability P and value 0 with probability
     * 1-P.<br>
     * See {@link #randomBernoulli(String, double, SDVariable)}  for the equivalent function where the shape is
     * specified as a SDVarible instead
     *
     * @param name   Name of the new SDVariable
     * @param p      Probability of value 1
     * @param shape  Shape of the new random SDVariable, as a 1D array
     * @return New SDVariable
     */
    public SDVariable randomBernoulli(String name, double p, long... shape){
        SDVariable ret = f().randomBernoulli(p, shape);
        return updateVariableNameAndReference(ret, name);
    }


    /**
     * Generate a new random SDVariable, where values are randomly sampled according to a Binomial distribution,
     * with the specified number of trials and probability.
     *
     * @param nTrials Number of trials parameter for the binomial distribution
     * @param p       Probability of success for each trial
     * @param shape   Shape of the new random SDVariable, as a 1D array
     * @return New SDVariable
     */
    public SDVariable randomBinomial(int nTrials, double p, long... shape){
        return randomBinomial(null, nTrials, p, shape);
    }

    /**
     * Generate a new random SDVariable, where values are randomly sampled according to a Binomial distribution,
     * with the specified number of trials and probability.
     *
     * @param name    Name of the new SDVariable
     * @param nTrials Number of trials parameter for the binomial distribution
     * @param p       Probability of success for each trial
     * @param shape   Shape of the new random SDVariable, as a 1D array
     * @return New SDVariable
     */
    public SDVariable randomBinomial(String name, int nTrials, double p, long... shape){
        SDVariable ret = f().randomBinomial(nTrials, p, shape);
        return updateVariableNameAndReference(ret, name);
    }

    /**
     * Generate a new random SDVariable, where values are randomly sampled according to a exponential distribution:
     * P(x) = lambda * exp(-lambda * x)
     *
     * @param lambda Must be > 0
     * @param shape  Shape of the output
     * @return new SDVariable
     */
    public SDVariable randomExponential(double lambda, SDVariable shape) {
        return randomExponential(null, lambda, shape);
    }

    /**
     * Generate a new random SDVariable, where values are randomly sampled according to a exponential distribution:
     * P(x) = lambda * exp(-lambda * x)
     *
     * @param name   Name of the output variable
     * @param lambda Must be > 0
     * @param shape  Shape of the new variable
     * @return new SDVaribale
     */
    public SDVariable randomExponential(String name, double lambda, SDVariable shape) {
        SDVariable ret = f().randomExponential(lambda, shape);
        return updateVariableNameAndReference(ret, name);
    }

    /**
     * 2D Convolution layer operation - Upsampling 2d with same scale for both dimensions. NCHW input format.
     *
     * @param input Input - 4d CNN (image) activations in NCHW format (shape [minibatch, channels, height, width])
     * @param scale Scale to upsample in both H and W dimensions
     * @return Upsampled input
     */
    public SDVariable upsampling2d(SDVariable input, int scale) {
        return upsampling2d(null, input, true, scale, scale);
    }

    /**
     * 2D Convolution layer operation - Upsampling 2d with same scale for both dimensions. NCHW input format.
     *
     * @param input Input - 4d CNN (image) activations in NCHW format (shape [minibatch, channels, height, width])
     * @param scale Scale to upsample in both H and W dimensions
     * @return Upsampled input
     */
    public SDVariable upsampling2d(String name, SDVariable input, int scale) {
        return upsampling2d(name, input, true, scale, scale);
    }

    /**
     * 2D Convolution layer operation - Upsampling 2d
     *
     * @param input Input - 4d CNN (image) activations in NCHW format (shape [minibatch, channels, height, width])
     *              or NHWC format (shape [minibatch, height, width, channels])
     * @param nchw   If true: input is in NCHW (minibatch, channels, height, width) format. False: NHWC format
     * @param scaleH Scale to upsample in height dimension
     * @param scaleW Scale to upsample in width dimension
     * @return Upsampled input
     */
    public SDVariable upsampling2d(SDVariable input, boolean nchw, int scaleH, int scaleW) {
        return upsampling2d(null, input, nchw, scaleH, scaleW);
    }

    /**
     * 2D Convolution layer operation - Upsampling 2d
     *
     * @param input  Input, in NCHW format
     * @param nchw   If true: input is in NCHW (minibatch, channels, height, width) format. False: NHWC format
     * @param scaleH Scale to upsample in height dimension
     * @param scaleW Scale to upsample in width dimension
     * @return Upsampled input
     */
    public SDVariable upsampling2d(String name, SDVariable input, boolean nchw, int scaleH, int scaleW) {
        SDVariable ret = f().upsampling2d(input, nchw, scaleH, scaleW);
        return updateVariableNameAndReference(ret, name);
    }

    /**
     * 2D Convolution layer operation - average pooling 2d
     *
     * @param input           the input to average pooling 2d operation - 4d CNN (image) activations in NCHW format
     *                        (shape [minibatch, channels, height, width]) or NHWC format (shape [minibatch, height, width, channels])
     * @param pooling2DConfig the configuration for
     * @return Result after applying average pooling on the input
     */
    public SDVariable avgPooling2d(SDVariable input, Pooling2DConfig pooling2DConfig) {
        return avgPooling2d(null, input, pooling2DConfig);
    }

    /**
     * 2D Convolution layer operation - average pooling 2d
     *
     * @param name            name of the operation in SameDiff
     * @param input           the input to average pooling 2d operation - 4d CNN (image) activations in NCHW format
     *                        (shape [minibatch, channels, height, width]) or NHWC format (shape [minibatch, height, width, channels])
     * @param pooling2DConfig the configuration
     * @return Result after applying average pooling on the input
     */
    public SDVariable avgPooling2d(String name, SDVariable input, Pooling2DConfig pooling2DConfig) {
        SDVariable ret = f().avgPooling2d(input, pooling2DConfig);
        return updateVariableNameAndReference(ret, name);
    }

    /**
     * 2D Convolution layer operation - max pooling 2d
     *
     * @param input           the input to max pooling 2d operation - 4d CNN (image) activations in NCHW format
     *                        (shape [minibatch, channels, height, width]) or NHWC format (shape [minibatch, height, width, channels])
     * @param pooling2DConfig the configuration
     * @return Result after applying max pooling on the input
     */
    public SDVariable maxPooling2d(SDVariable input, Pooling2DConfig pooling2DConfig) {
        return maxPooling2d(null, input, pooling2DConfig);
    }

    /**
     * 2D Convolution layer operation - max pooling 2d
     *
     * @param name            name of the operation in SameDiff
     * @param input           the input to max pooling 2d operation - 4d CNN (image) activations in NCHW format
     *                        (shape [minibatch, channels, height, width]) or NHWC format (shape [minibatch, height, width, channels])
     * @param pooling2DConfig the configuration
     * @return Result after applying max pooling on the input
     */
    public SDVariable maxPooling2d(String name, SDVariable input, Pooling2DConfig pooling2DConfig) {
        SDVariable ret = f().maxPooling2d(input, pooling2DConfig);
        return updateVariableNameAndReference(ret, name);
    }

    /**
     * 3D convolution layer operation - average pooling 3d
     *
     * @param input           the input to average pooling 3d operation - 5d activations in NCDHW format
     *                        (shape [minibatch, channels, depth, height, width]) or NDHWC format
     *                        (shape [minibatch, depth, height, width, channels])
     * @param pooling3DConfig the configuration
     * @return Result after applying average pooling on the input
     */
    public SDVariable avgPooling3d(SDVariable input, Pooling3DConfig pooling3DConfig) {
        return avgPooling3d(null, input, pooling3DConfig);
    }

    /**
     * 3D convolution layer operation - average pooling 3d
     *
     * @param name            name of the operation in SameDiff
     * @param input           the input to average pooling 3d operation - 5d activations in NCDHW format
     *                        (shape [minibatch, channels, depth, height, width]) or NDHWC format
     *                        (shape [minibatch, depth, height, width, channels])
     * @param pooling3DConfig the configuration
     * @return Result after applying average pooling on the input
     */
    public SDVariable avgPooling3d(String name, SDVariable input, Pooling3DConfig pooling3DConfig) {
        SDVariable ret = f().avgPooling3d(input, pooling3DConfig);
        return updateVariableNameAndReference(ret, name);
    }

    /**
     * 3D convolution layer operation - max pooling 3d operation.
     *
     * @param input           the input to average pooling 3d operation - 5d activations in NCDHW format
     *                        (shape [minibatch, channels, depth, height, width]) or NDHWC format
     *                        (shape [minibatch, depth, height, width, channels])
     * @param pooling3DConfig the configuration
     * @return Result after applying max pooling on the input
     */
    public SDVariable maxPooling3d(SDVariable input, Pooling3DConfig pooling3DConfig) {
        return maxPooling3d(null, input, pooling3DConfig);
    }

    /**
     * 3D convolution layer operation - max pooling 3d operation.
     *
     * @param name            name of the operation in SameDiff
     * @param input           the input to average pooling 3d operation - 5d activations in NCDHW format
     *                        (shape [minibatch, channels, depth, height, width]) or NDHWC format
     *                        (shape [minibatch, depth, height, width, channels])
     * @param pooling3DConfig the configuration
     * @return Result after applying max pooling on the input
     */
    public SDVariable maxPooling3d(String name, SDVariable input, Pooling3DConfig pooling3DConfig) {
        SDVariable ret = f().maxPooling3d(input, pooling3DConfig);
        return updateVariableNameAndReference(ret, name);
    }

    /**
     * 1D Convolution layer operation - Conv1d
     *
     * @param input        the input array/activations for the conv1d op
     * @param weights      weights for conv1d op - rank 3 array with values [kernelSize, inputChannels, outputChannels]
     * @param conv1DConfig the configuration
     * @return
     */
    public SDVariable conv1d(SDVariable input, SDVariable weights, Conv1DConfig conv1DConfig) {
        return conv1d(null, input, weights, conv1DConfig);
    }

    /**
     * Conv1d operation.
     *
     * @param name         name of the operation in SameDiff
     * @param input        the inputs to conv1d
     * @param weights      weights for conv1d op - rank 3 array with values [kernelSize, inputChannels, outputChannels]
     * @param conv1DConfig the configuration
     * @return
     */
    public SDVariable conv1d(String name, SDVariable input, SDVariable weights, Conv1DConfig conv1DConfig) {
        SDVariable ret = f().conv1d(input, weights, conv1DConfig);
        return updateVariableNameAndReference(ret, name);
    }


    /**
     * 2D convolution layer operation - local response normalization
     *
     * @param inputs    the inputs to lrn
     * @param lrnConfig the configuration
     * @return
     */
    public SDVariable localResponseNormalization(SDVariable inputs, LocalResponseNormalizationConfig lrnConfig) {
        return localResponseNormalization(null, inputs, lrnConfig);
    }

    /**
     * 2D convolution layer operation - local response normalization
     *
     * @param name      name of the operation in SameDiff
     * @param input    the inputs to lrn
     * @param lrnConfig the configuration
     * @return
     */
    public SDVariable localResponseNormalization(String name, SDVariable input,
                                                 LocalResponseNormalizationConfig lrnConfig) {
        SDVariable ret = f().localResponseNormalization(input, lrnConfig);
        return updateVariableNameAndReference(ret, name);
    }

    /**
     * 2D Convolution operation (without bias)
     *
     * @param layerInput the input to max pooling 2d operation - 4d CNN (image) activations in NCHW format
     *                   (shape [minibatch, channels, height, width]) or NHWC format (shape [minibatch, height, width, channels])
     * @param weights    Weights for the convolution operation. 4 dimensions with format [kernelHeight, kernelWidth, inputChannels, outputChannels]
     * @param config     Conv2DConfig configuration
     * @return result of conv2d op
     */
    public SDVariable conv2d(SDVariable layerInput, SDVariable weights, Conv2DConfig config) {
        return conv2d(layerInput, weights, null, config);
    }


    /**
     * 2D Convolution operation with optional bias
     *
     * @param layerInput the input to max pooling 2d operation - 4d CNN (image) activations in NCHW format
     *                   (shape [minibatch, channels, height, width]) or NHWC format (shape [minibatch, height, width, channels])
     * @param weights    Weights for the convolution operation. 4 dimensions with format [kernelHeight, kernelWidth, inputChannels, outputChannels]
     * @param bias       Optional 1D bias array with shape [outputChannels]. May be null.
     * @param config     Conv2DConfig configuration
     * @return result of conv2d op
     */
    public SDVariable conv2d(SDVariable layerInput, SDVariable weights, SDVariable bias, Conv2DConfig config) {
        SDVariable[] arr = new SDVariable[bias == null ? 2 : 3];
        arr[0] = layerInput;
        arr[1] = weights;
        if (bias != null)
            arr[2] = bias;
        return conv2d(arr, config);
    }

    /**
     * 2D Convolution operation with optional bias
     *
     * @param inputs an array with either 2 elements (layerInput, weights) or 3 elements (layerInput, weights, bias) as
     *               described in {@link #conv2d(SDVariable, SDVariable, SDVariable, Conv2DConfig)}
     * @param config     Conv2DConfig configuration
     * @return result of convolution 2d operation
     */
    public SDVariable conv2d(SDVariable[] inputs, Conv2DConfig config) {
        return conv2d(null, inputs, config);
    }

    /**
     * 2D Convolution operation with optional bias
     *
     * @param name   Name of the output SDVariable
     * @param inputs an array with either 2 elements (layerInput, weights) or 3 elements (layerInput, weights, bias) as
     *               described in {@link #conv2d(SDVariable, SDVariable, SDVariable, Conv2DConfig)}
     * @param config Conv2DConfig configuration
     * @return result of convolution 2d operation
     */
    public SDVariable conv2d(String name, SDVariable[] inputs, Conv2DConfig config) {
        SDVariable ret = f().conv2d(inputs, config);
        return updateVariableNameAndReference(ret, name);
    }

    /**
     * Depth-wise 2D convolution operation without bias
     *
     * @param layerInput   the input to max pooling 2d operation - 4d CNN (image) activations in NCHW format
     *                     (shape [minibatch, channels, height, width]) or NHWC format (shape [minibatch, height, width, channels])
     * @param depthWeights Depth-wise conv2d weights. 4 dimensions with format [kernelHeight, kernelWidth, inputChannels, depthMultiplier]
     * @param config       Conv2DConfig configuration
     * @return result of conv2d op
     */
    public SDVariable depthWiseConv2d(SDVariable layerInput, SDVariable depthWeights, Conv2DConfig config) {
        return depthWiseConv2d(layerInput, depthWeights, null, config);
    }


    /**
     * Depth-wise 2D convolution operation with optional bias
     *
     * @param layerInput   the input to max pooling 2d operation - 4d CNN (image) activations in NCHW format
     *                     (shape [minibatch, channels, height, width]) or NHWC format (shape [minibatch, height, width, channels])
     * @param depthWeights Depth-wise conv2d weights. 4 dimensions with format [kernelHeight, kernelWidth, inputChannels, depthMultiplier]
     * @param bias         Optional 1D bias array with shape [outputChannels]. May be null.
     * @param config       Conv2DConfig configuration
     * @return result of depthwise conv2d op
     */
    public SDVariable depthWiseConv2d(SDVariable layerInput, SDVariable depthWeights, SDVariable bias, Conv2DConfig config) {
        SDVariable[] arr = new SDVariable[bias == null ? 2 : 3];
        arr[0] = layerInput;
        arr[1] = depthWeights;
        if (bias != null)
            arr[2] = bias;
        return depthWiseConv2d(arr, config);
    }


    /**
     * Depth-wise convolution 2D operation.
     *
     * @param inputs            the inputs to depth-wise conv2d. An array with either 2 elements (layerInput, depthWeights)
     *                          or 3 elements (layerInput, depthWeights, bias) as described in
     *                          {@link #depthWiseConv2d(SDVariable, SDVariable, SDVariable, Conv2DConfig)}
     * @param depthConv2DConfig the configuration
     * @return result of depthwise conv2d op
     */
    public SDVariable depthWiseConv2d(SDVariable[] inputs, Conv2DConfig depthConv2DConfig) {
        return depthWiseConv2d(null, inputs, depthConv2DConfig);
    }


    /**
     * Depth-wise convolution 2D operation.
     *
     * @param name              name of the output variable
     * @param inputs            the inputs to depth-wise conv2d. An array with either 2 elements (layerInput, depthWeights)
     *                          or 3 elements (layerInput, depthWeights, bias) as described in
     *                          {@link #depthWiseConv2d(SDVariable, SDVariable, SDVariable, Conv2DConfig)}
     * @param depthConv2DConfig the configuration
     * @return result of depthwise conv2d op
     */
    public SDVariable depthWiseConv2d(String name, SDVariable[] inputs, Conv2DConfig depthConv2DConfig) {
        SDVariable ret = f().depthWiseConv2d(inputs, depthConv2DConfig);
        return updateVariableNameAndReference(ret, name);
    }


    /**
     * Separable 2D convolution operation without bias
     *
     * @param layerInput   the input to max pooling 2d operation - 4d CNN (image) activations in NCHW format
     *                     (shape [minibatch, channels, height, width]) or NHWC format (shape [minibatch, height, width, channels])
     * @param depthWeights Separable conv2d depth weights. 4 dimensions with format [kernelHeight, kernelWidth, inputChannels, depthMultiplier]
     * @param pointWeights Point weights, rank 4 with format [1, 1, inputChannels*depthMultiplier, outputChannels]
     *                     May be null
     * @param config       Conv2DConfig configuration
     * @return result of separable convolution 2d operation
     */
    public SDVariable separableConv2d(SDVariable layerInput, SDVariable depthWeights, SDVariable pointWeights,
                                      Conv2DConfig config) {
        return separableConv2d(layerInput, depthWeights, pointWeights, null, config);
    }


    /**
     * Separable 2D convolution operation with optional bias
     *
     * @param layerInput   the input to max pooling 2d operation - 4d CNN (image) activations in NCHW format
     *                     (shape [minibatch, channels, height, width]) or NHWC format (shape [minibatch, height, width, channels])
     * @param depthWeights Separable conv2d depth weights. 4 dimensions with format [kernelHeight, kernelWidth, inputChannels, depthMultiplier]
     * @param pointWeights Point weights, rank 4 with format [1, 1, inputChannels*depthMultiplier, outputChannels]
     *                     May be null
     * @param bias         Optional bias, rank 1 with shape [outputChannels]. May be null.
     * @param config       Conv2DConfig configuration
     * @return result of separable convolution 2d operation
     */
    public SDVariable separableConv2d(SDVariable layerInput, SDVariable depthWeights, SDVariable pointWeights,
                                      SDVariable bias, Conv2DConfig config) {
        SDVariable[] arr = new SDVariable[bias == null ? 3 : 4];
        arr[0] = layerInput;
        arr[1] = depthWeights;
        arr[2] = pointWeights;
        if (bias != null)
            arr[3] = bias;
        return sconv2d(arr, config);
    }

    /**
     * Separable 2D convolution operation with/without optional bias
     *
     * @param inputs       the inputs to separable conv2 operation. Should be length 3 (layerInput, depthWeights, pointWeights)
     *                     or length 4 (layerInput, depthWeights, pointWeights, bias) as described in {@link #separableConv2d(SDVariable, SDVariable, SDVariable, SDVariable, Conv2DConfig)}
     * @param conv2DConfig the configuration
     * @return result of separable convolution 2d operation
     */
    public SDVariable sconv2d(SDVariable[] inputs, Conv2DConfig conv2DConfig) {
        return sconv2d(null, inputs, conv2DConfig);
    }


    /**
     * Separable 2D convolution operation with/without optional bias
     *
     * @param name         name of the output variable
     * @param inputs       the inputs to separable conv2 operation. Should be length 3 (layerInput, depthWeights, pointWeights)
     *                     or length 4 (layerInput, depthWeights, pointWeights, bias) as described in {@link #separableConv2d(SDVariable, SDVariable, SDVariable, SDVariable, Conv2DConfig)}
     * @param conv2DConfig the configuration
     * @return result of separable convolution 2d operation
     */
    public SDVariable sconv2d(String name, SDVariable[] inputs, Conv2DConfig conv2DConfig) {
        SDVariable ret = f().sconv2d(inputs, conv2DConfig);
        return updateVariableNameAndReference(ret, name);
    }


    /**
     * 2D deconvolution operation without bias
     *
     * @param layerInput     the input to deconvolution 2d operation - 4d CNN (image) activations in NCHW format
     *                       (shape [minibatch, channels, height, width]) or NHWC format (shape [minibatch, height, width, channels])
     * @param weights        Weights for the 2d deconvolution operation. 4 dimensions with format [inputChannels, outputChannels, kernelHeight, kernelWidth].
     * @param deconv2DConfig DeConv2DConfig configuration
     * @return result of deconv2d op
     */
    public SDVariable deconv2d(SDVariable layerInput, SDVariable weights, DeConv2DConfig deconv2DConfig) {
        return deconv2d(layerInput, weights, null, deconv2DConfig);
    }


    /**
     * 2D deconvolution operation with optional bias
     *
     * @param layerInput     the input to deconvolution 2d operation - 4d CNN (image) activations in NCHW format
     *                       (shape [minibatch, channels, height, width]) or NHWC format (shape [minibatch, height, width, channels])
     * @param weights        Weights for the 2d deconvolution operation. 4 dimensions with format [inputChannels, outputChannels, kernelHeight, kernelWidth].
     * @param bias           Optional 1D bias array with shape [outputChannels]. May be null.
     * @param deconv2DConfig DeConv2DConfig configuration
     * @return result of deconv2d op
     */
    public SDVariable deconv2d(SDVariable layerInput, SDVariable weights, SDVariable bias, DeConv2DConfig deconv2DConfig) {
        SDVariable[] arr = new SDVariable[bias == null ? 2 : 3];
        arr[0] = layerInput;
        arr[1] = weights;
        if (bias != null)
            arr[2] = bias;
        return deconv2d(arr, deconv2DConfig);
    }

    /**
     * 2D deconvolution operation with or without optional bias
     *
     * @param inputs         Inputs to the deconvolution 2d operation - input array of length 2 (layerInput, weights)
     *                       or length 3 (layerInput, weights, bias) as described in {@link #deconv2d(SDVariable[], DeConv2DConfig)}
     * @param deconv2DConfig the configuration
     * @return result of deconv2d op
     */
    public SDVariable deconv2d(SDVariable[] inputs, DeConv2DConfig deconv2DConfig) {
        return deconv2d(null, inputs, deconv2DConfig);
    }


    /**
     * 2D deconvolution operation with or without optional bias
     *
     * @param name           Name of the output variable
     * @param inputs         Inputs to the deconvolution 2d operation - input array of length 2 (layerInput, weights)
     *                       or length 3 (layerInput, weights, bias) as described in {@link #deconv2d(SDVariable[], DeConv2DConfig)}
     * @param deconv2DConfig the configuration
     * @return result of deconv2d op
     */
    public SDVariable deconv2d(String name, SDVariable[] inputs, DeConv2DConfig deconv2DConfig) {
        SDVariable ret = f().deconv2d(inputs, deconv2DConfig);
        return updateVariableNameAndReference(ret, name);
    }


    /**
     * Convolution 3D operation without bias
     *
     * @param input        the input to average pooling 3d operation - 5d activations in NCDHW format
     *                     (shape [minibatch, channels, depth, height, width]) or NDHWC format
     *                     (shape [minibatch, depth, height, width, channels])
     * @param weights      Weights for conv3d. Rank 5 with shape [kernelDepth, kernelHeight, kernelWidth, inputChannels, outputChannels].
     * @param conv3DConfig the configuration
     * @return Conv3d output variable
     */
    public SDVariable conv3d(SDVariable input, SDVariable weights, Conv3DConfig conv3DConfig) {
        return conv3d(null, input, weights, null, conv3DConfig);
    }

    /**
     * Convolution 3D operation with optional bias
     *
     * @param input        the input to average pooling 3d operation - 5d activations in NCDHW format
     *                     (shape [minibatch, channels, depth, height, width]) or NDHWC format
     *                     (shape [minibatch, depth, height, width, channels])
     * @param weights      Weights for conv3d. Rank 5 with shape [kernelDepth, kernelHeight, kernelWidth, inputChannels, outputChannels].
     * @param bias         Optional 1D bias array with shape [outputChannels]. May be null.
     * @param conv3DConfig the configuration
     * @return Conv3d output variable
     */
    public SDVariable conv3d(SDVariable input, SDVariable weights, SDVariable bias, Conv3DConfig conv3DConfig) {
        return conv3d(null, input, weights, bias, conv3DConfig);
    }

    /**
     * Convolution 3D operation without bias
     *
     * @param name         Name of the output variable
     * @param input        the input to average pooling 3d operation - 5d activations in NCDHW format
     *                     (shape [minibatch, channels, depth, height, width]) or NDHWC format
     *                     (shape [minibatch, depth, height, width, channels])
     * @param weights      Weights for conv3d. Rank 5 with shape [kernelDepth, kernelHeight, kernelWidth, inputChannels, outputChannels].
     * @param conv3DConfig the configuration
     * @return Conv3d output variable
     */
    public SDVariable conv3d(String name, SDVariable input, SDVariable weights, Conv3DConfig conv3DConfig) {
        return conv3d(name, input, weights, null, conv3DConfig);
    }

    /**
     * Convolution 3D operation with optional bias
     *
     * @param name         Name of the output variable
     * @param input        the input to average pooling 3d operation - 5d activations in NCDHW format
     *                     (shape [minibatch, channels, depth, height, width]) or NDHWC format
     *                     (shape [minibatch, depth, height, width, channels])
     * @param weights      Weights for conv3d. Rank 5 with shape [kernelDepth, kernelHeight, kernelWidth, inputChannels, outputChannels].
     * @param bias         Optional 1D bias array with shape [outputChannels]. May be null.
     * @param conv3DConfig the configuration
     * @return Conv3d output variable
     */
    public SDVariable conv3d(String name, SDVariable input, SDVariable weights, SDVariable bias, Conv3DConfig conv3DConfig) {
        SDVariable[] args;
        if (bias == null) {
            args = new SDVariable[]{input, weights};
        } else {
            args = new SDVariable[]{input, weights, bias};
        }
        SDVariable ret = f().conv3d(args, conv3DConfig);
        return updateVariableNameAndReference(ret, name);
    }

    /**
     * Batch norm operation.
     * @see #batchNorm(String, SDVariable, SDVariable, SDVariable, SDVariable, SDVariable, double, int...)
     */
    public SDVariable batchNorm(SDVariable input, SDVariable mean,
                                SDVariable variance, SDVariable gamma,
                                SDVariable beta, double epsilon, int... axis) {
        return batchNorm(null, input, mean, variance, gamma, beta, true, true, epsilon, axis);
    }

    /**
     * Neural network batch normalization operation.<br>
     * For details, see <a href="http://arxiv.org/abs/1502.03167">http://arxiv.org/abs/1502.03167</a>
     *
     * @param name       Name of the output variable
     * @param input      Input variable.
     * @param mean       Mean value. For 1d axis, this should match input.size(axis)
     * @param variance   Variance value. For 1d axis, this should match input.size(axis)
     * @param gamma      Gamma value. For 1d axis, this should match input.size(axis)
     * @param beta       Beta value. For 1d axis, this should match input.size(axis)
     * @param epsilon    Epsilon constant for numerical stability (to avoid division by 0)
     * @param axis       For 2d CNN activations: 1 for NCHW format activations, or 3 for NHWC format activations.<br>
     *                   For 3d CNN activations: 1 for NCDHW format, 4 for NDHWC<br>
     *                   For 1d/RNN activations: 1 for NCW format, 2 for NWC
     * @return Output variable for batch normalization
     */
    public SDVariable batchNorm(String name, SDVariable input, SDVariable mean,
                                SDVariable variance, SDVariable gamma,
                                SDVariable beta, double epsilon, int... axis) {
        return batchNorm(name, input, mean, variance, gamma, beta, true, true, epsilon, axis);
    }

    /**
     * Batch normalization with optional application of gamma/beta args.
     * See {@link #batchNorm(String, SDVariable, SDVariable, SDVariable, SDVariable, SDVariable, double, int...)}
     */
    public SDVariable batchNorm(String name, SDVariable input, SDVariable mean,
                                SDVariable variance, SDVariable gamma,
                                SDVariable beta, boolean applyGamma, boolean applyBeta, double epsilon, int... axis) {
        SDVariable res = f().batchNorm(input, mean, variance, gamma, beta, applyGamma, applyBeta, epsilon, axis);
        return updateVariableNameAndReference(res, name);
    }

    /**
     * im2col operation for use in 2D convolution operations. Outputs a 6d array with shape
     * [minibatch, inputChannels, kernelHeight, kernelWidth, outputHeight, outputWidth]
     *
     * @param in     Input - rank 4 input with shape [minibatch, inputChannels, height, width]
     * @param config Convolution configuration for the im2col operation
     * @return Im2Col output variable
     */
    public SDVariable im2Col(SDVariable in, Conv2DConfig config) {
        return im2Col(null, in, config);
    }

    /**
     * im2col operation for use in 2D convolution operations. Outputs a 6d array with shape
     * [minibatch, inputChannels, kernelHeight, kernelWidth, outputHeight, outputWidth]
     *
     * @param name   Name of the output variable
     * @param in     Input - rank 4 input with shape [minibatch, inputChannels, height, width]
     * @param config Convolution configuration for the im2col operation
     * @return Im2Col output variable
     */
    public SDVariable im2Col(String name, SDVariable in, Conv2DConfig config) {
        SDVariable ret = f().im2Col(in, config);
        return updateVariableNameAndReference(ret, name);
    }

    /**
     * col2im operation for use in 2D convolution operations. Outputs a 4d array with shape
     * [minibatch, inputChannels, height, width]
     *
     * @param in     Input - rank 6 input with shape [minibatch, inputChannels, kernelHeight, kernelWidth, outputHeight, outputWidth]
     * @param config Convolution configuration for the col2im operation
     * @return Col2Im output variable
     */
    public SDVariable col2Im(SDVariable in, Conv2DConfig config) {
        return col2Im(null, in, config);
    }

    /**
     * col2im operation for use in 2D convolution operations. Outputs a 4d array with shape
     * [minibatch, inputChannels, height, width]
     *
     * @param name   Name of the output variable
     * @param in     Input - rank 6 input with shape [minibatch, inputChannels, kernelHeight, kernelWidth, outputHeight, outputWidth]
     * @param config Convolution configuration for the col2im operation
     * @return Col2Im output variable
     */
    public SDVariable col2Im(String name, SDVariable in, Conv2DConfig config) {
        SDVariable ret = f().col2Im(in, config);
        return updateVariableNameAndReference(ret, name);
    }

    /**
     * Create a new scalar (rank 0) SDVariable with the specified value
     * @param name  Name of the SDVariable
     * @param value Value to initialize the variable with
     * @return SDVariable
     */
    public SDVariable scalar(String name, double value) {
        return var(name, Nd4j.trueScalar(value));
    }


    /**
     * Greater than or equals operation: elementwise x >= y<br>
     * Returns an array with the same shape/size as the input, with values 1 where condition is satisfied, or
     * value 0 otherwise
     *
     * @param x Input array
     * @param y Double value argument to use in operation
     * @return Output SDVariable with values 0 and 1 based on where the condition is satisfied
     */
    public SDVariable gte(SDVariable x, double y) {
        return gte(null, x, y);
    }

    /**
     * Greater than or equals operation: elementwise x >= y<br>
     * Returns an array with the same shape/size as the input, with values 1 where condition is satisfied, or
     * value 0 otherwise
     *
     * @param name Name of the output variable
     * @param x    Input array
     * @param y    Double value argument to use in operation
     * @return Output SDVariable with values 0 and 1 based on where the condition is satisfied
     */
    public SDVariable gte(String name, SDVariable x, double y) {
        SDVariable result = functionFactory.gte(x, y);
        return updateVariableNameAndReference(result, name);
    }

    /**
     * Less than or equals operation: elementwise x <= y<br>
     * Returns an array with the same shape/size as the input, with values 1 where condition is satisfied, or
     * value 0 otherwise
     *
     * @param x Input array
     * @param y Double value argument to use in operation
     * @return Output SDVariable with values 0 and 1 based on where the condition is satisfied
     */
    public SDVariable lte(SDVariable x, double y) {
        return lte(null, x, y);
    }

    /**
     * Less than or equals operation: elementwise x <= y<br>
     * Returns an array with the same shape/size as the input, with values 1 where condition is satisfied, or
     * value 0 otherwise
     *
     * @param name Name of the output variable
     * @param x    Input array
     * @param y    Double value argument to use in operation
     * @return Output SDVariable with values 0 and 1 based on where the condition is satisfied
     */
    public SDVariable lte(String name, SDVariable x, double y) {
        SDVariable result = functionFactory.lte(x, y);
        return updateVariableNameAndReference(result, name);
    }


    /**
     * Greater than operation: elementwise x > y<br>
     * Returns an array with the same shape/size as the input, with values 1 where condition is satisfied, or
     * value 0 otherwise
     *
     * @param x Input array
     * @param y Double value argument to use in operation
     * @return Output SDVariable with values 0 and 1 based on where the condition is satisfied
     */
    public SDVariable gt(SDVariable x, double y) {
        return gt(null, x, y);
    }

    /**
     * Greater than operation: elementwise x > y<br>
     * Returns an array with the same shape/size as the input, with values 1 where condition is satisfied, or
     * value 0 otherwise
     *
     * @param name Name of the output variable
     * @param x    Input array
     * @param y    Double value argument to use in operation
     * @return Output SDVariable with values 0 and 1 based on where the condition is satisfied
     */
    public SDVariable gt(String name, SDVariable x, double y) {
        SDVariable result = functionFactory.gt(x, y);
        return updateVariableNameAndReference(result, name);
    }

    /**
     * Less than operation: elementwise x < y<br>
     * Returns an array with the same shape/size as the input, with values 1 where condition is satisfied, or
     * value 0 otherwise
     *
     * @param x Input array
     * @param y Double value argument to use in operation
     * @return Output SDVariable with values 0 and 1 based on where the condition is satisfied
     */
    public SDVariable lt(SDVariable x, double y) {
        return lt(null, x, y);
    }

    /**
     * Less than operation: elementwise x < y<br>
     * Returns an array with the same shape/size as the input, with values 1 where condition is satisfied, or
     * value 0 otherwise
     *
     * @param name Name of the output variable
     * @param x    Input array
     * @param y    Double value argument to use in operation
     * @return Output SDVariable with values 0 and 1 based on where the condition is satisfied
     */
    public SDVariable lt(String name, SDVariable x, double y) {
        SDVariable result = functionFactory.lt(x, y);
        return updateVariableNameAndReference(result, name);
    }

    /**
     * Not equals operation: elementwise x != y<br>
     * Returns an array with the same shape/size as the input, with values 1 where condition is satisfied, or
     * value 0 otherwise
     *
     * @param x Input array
     * @param y Double value argument to use in operation
     * @return Output SDVariable with values 0 and 1 based on where the condition is satisfied
     */
    public SDVariable neq(SDVariable x, double y) {
        return neq(null, x, y);
    }

    /**
     * Not equals operation: elementwise x != y<br>
     * Returns an array with the same shape/size as the input, with values 1 where condition is satisfied, or
     * value 0 otherwise
     *
     * @param name Name of the output variable
     * @param x    Input array
     * @param y    Double value argument to use in operation
     * @return Output SDVariable with values 0 and 1 based on where the condition is satisfied
     */
    public SDVariable neq(String name, SDVariable x, double y) {
        SDVariable result = functionFactory.neq(x, y);
        return updateVariableNameAndReference(result, name);
    }

    /**
     * Equals operation: elementwise x == y<br>
     * Returns an array with the same shape/size as the input, with values 1 where condition is satisfied, or
     * value 0 otherwise
     *
     * @param x Input array
     * @param y Double value argument to use in operation
     * @return Output SDVariable with values 0 and 1 based on where the condition is satisfied
     */
    public SDVariable eq(SDVariable x, double y) {
        return eq(null, x, y);
    }

    /**
     * Equals operation: elementwise x == y<br>
     * Returns an array with the same shape/size as the input, with values 1 where condition is satisfied, or
     * value 0 otherwise
     *
     * @param name Name of the output variable
     * @param x    Input array
     * @param y    Double value argument to use in operation
     * @return Output SDVariable with values 0 and 1 based on where the condition is satisfied
     */
    public SDVariable eq(String name, SDVariable x, double y) {
        SDVariable result = functionFactory.eq(x, y);
        return updateVariableNameAndReference(result, name);
    }

    /**
     * Greater than or equal to operation: elementwise x >= y<br>
     * If x and y arrays have equal shape, the output shape is the same as these inputs.<br>
     * Note: supports broadcasting if x and y have different shapes and are broadcastable.<br>
     * Returns an array with values 1 where condition is satisfied, or value 0 otherwise.
     *
     * @param x Input 1
     * @param y Input 2
     * @return Output SDVariable with values 0 and 1 based on where the condition is satisfied
     */
    public SDVariable gte(SDVariable x, SDVariable y) {
        return gte(null, x, y);
    }

    /**
     * Greater than or equal to operation: elementwise x >= y<br>
     * If x and y arrays have equal shape, the output shape is the same as these inputs.<br>
     * Note: supports broadcasting if x and y have different shapes and are broadcastable.<br>
     * Returns an array with values 1 where condition is satisfied, or value 0 otherwise.
     *
     * @param name Name of the output variable
     * @param x    Input 1
     * @param y    Input 2
     * @return Output SDVariable with values 0 and 1 based on where the condition is satisfied
     */
    public SDVariable gte(String name, SDVariable x, SDVariable y) {
        SDVariable result = functionFactory.gte(x, y);
        return updateVariableNameAndReference(result, name);
    }

    /**
     * Less than or equal to operation: elementwise x <= y<br>
     * If x and y arrays have equal shape, the output shape is the same as these inputs.<br>
     * Note: supports broadcasting if x and y have different shapes and are broadcastable.<br>
     * Returns an array with values 1 where condition is satisfied, or value 0 otherwise.
     *
     * @param x Input 1
     * @param y Input 2
     * @return Output SDVariable with values 0 and 1 based on where the condition is satisfied
     */
    public SDVariable lte(SDVariable x, SDVariable y) {
        return lte(null, x, y);
    }

    /**
     * Less than or equal to operation: elementwise x <= y<br>
     * If x and y arrays have equal shape, the output shape is the same as these inputs.<br>
     * Note: supports broadcasting if x and y have different shapes and are broadcastable.<br>
     * Returns an array with values 1 where condition is satisfied, or value 0 otherwise.
     *
     * @param name Name of the output variable
     * @param x    Input 1
     * @param y    Input 2
     * @return Output SDVariable with values 0 and 1 based on where the condition is satisfied
     */
    public SDVariable lte(String name, SDVariable x, SDVariable y) {
        SDVariable result = functionFactory.lte(x, y);
        return updateVariableNameAndReference(result, name);
    }

    /**
     * Greater than operation: elementwise x > y<br>
     * If x and y arrays have equal shape, the output shape is the same as these inputs.<br>
     * Note: supports broadcasting if x and y have different shapes and are broadcastable.<br>
     * Returns an array with values 1 where condition is satisfied, or value 0 otherwise.
     *
     * @param x Input 1
     * @param y Input 2
     * @return Output SDVariable with values 0 and 1 based on where the condition is satisfied
     */
    public SDVariable gt(SDVariable x, SDVariable y) {
        return gt(null, x, y);
    }

    /**
     * Greater than operation: elementwise x > y<br>
     * If x and y arrays have equal shape, the output shape is the same as these inputs.<br>
     * Note: supports broadcasting if x and y have different shapes and are broadcastable.<br>
     * Returns an array with values 1 where condition is satisfied, or value 0 otherwise.
     *
     * @param name Name of the output variable
     * @param x    Input 1
     * @param y    Input 2
     * @return Output SDVariable with values 0 and 1 based on where the condition is satisfied
     */
    public SDVariable gt(String name, SDVariable x, SDVariable y) {
        SDVariable result = functionFactory.gt(x, y);
        return updateVariableNameAndReference(result, name);
    }

    /**
     * Less than operation: elementwise x < y<br>
     * If x and y arrays have equal shape, the output shape is the same as these inputs.<br>
     * Note: supports broadcasting if x and y have different shapes and are broadcastable.<br>
     * Returns an array with values 1 where condition is satisfied, or value 0 otherwise.
     *
     * @param x Input 1
     * @param y Input 2
     * @return Output SDVariable with values 0 and 1 based on where the condition is satisfied
     */
    public SDVariable lt(SDVariable x, SDVariable y) {
        return lt(null, x, y);
    }

    /**
     * Less than operation: elementwise x < y<br>
     * If x and y arrays have equal shape, the output shape is the same as these inputs.<br>
     * Note: supports broadcasting if x and y have different shapes and are broadcastable.<br>
     * Returns an array with values 1 where condition is satisfied, or value 0 otherwise.
     *
     * @param name Name of the output variable
     * @param x    Input 1
     * @param y    Input 2
     * @return Output SDVariable with values 0 and 1 based on where the condition is satisfied
     */
    public SDVariable lt(String name, SDVariable x, SDVariable y) {
        SDVariable result = functionFactory.lt(x, y);
        return updateVariableNameAndReference(result, name);
    }

    /**
     * Not equal to operation: elementwise x != y<br>
     * If x and y arrays have equal shape, the output shape is the same as these inputs.<br>
     * Note: supports broadcasting if x and y have different shapes and are broadcastable.<br>
     * Returns an array with values 1 where condition is satisfied, or value 0 otherwise.
     *
     * @param x Input 1
     * @param y Input 2
     * @return Output SDVariable with values 0 and 1 based on where the condition is satisfied
     */
    public SDVariable neq(SDVariable x, SDVariable y) {
        return neq(null, x, y);
    }

    /**
     * Not equal to operation: elementwise x != y<br>
     * If x and y arrays have equal shape, the output shape is the same as these inputs.<br>
     * Note: supports broadcasting if x and y have different shapes and are broadcastable.<br>
     * Returns an array with values 1 where condition is satisfied, or value 0 otherwise.
     *
     * @param name Name of the output variable
     * @param x    Input 1
     * @param y    Input 2
     * @return Output SDVariable with values 0 and 1 based on where the condition is satisfied
     */
    public SDVariable neq(String name, SDVariable x, SDVariable y) {
        SDVariable result = functionFactory.neq(x, y);
        return updateVariableNameAndReference(result, name);
    }

    /**
     * Equal to operation: elementwise x == y<br>
     * If x and y arrays have equal shape, the output shape is the same as these inputs.<br>
     * Note: supports broadcasting if x and y have different shapes and are broadcastable.<br>
     * Returns an array with values 1 where condition is satisfied, or value 0 otherwise.
     *
     * @param x Input 1
     * @param y Input 2
     * @return Output SDVariable with values 0 and 1 based on where the condition is satisfied
     */
    public SDVariable eq(SDVariable x, SDVariable y) {
        return eq(null, x, y);
    }

    /**
     * Equal to operation: elementwise x == y<br>
     * If x and y arrays have equal shape, the output shape is the same as these inputs.<br>
     * Note: supports broadcasting if x and y have different shapes and are broadcastable.<br>
     * Returns an array with values 1 where condition is satisfied, or value 0 otherwise.
     *
     * @param name Name of the output variable
     * @param x    Input 1
     * @param y    Input 2
     * @return Output SDVariable with values 0 and 1 based on where the condition is satisfied
     */
    public SDVariable eq(String name, SDVariable x, SDVariable y) {
        SDVariable result = functionFactory.eq(x, y);
        return updateVariableNameAndReference(result, name);
    }

    /**
     * Boolean OR operation: elementwise (x != 0) || (y != 0)<br>
     * If x and y arrays have equal shape, the output shape is the same as these inputs.<br>
     * Note: supports broadcasting if x and y have different shapes and are broadcastable.<br>
     * Returns an array with values 1 where condition is satisfied, or value 0 otherwise.
     *
     * @param x Input 1
     * @param y Input 2
     * @return Output SDVariable with values 0 and 1 based on where the condition is satisfied
     */
    public SDVariable or(SDVariable x, SDVariable y) {
        return or(null, x, y);
    }

    /**
     * Boolean OR operation: elementwise (x != 0) || (y != 0)<br>
     * If x and y arrays have equal shape, the output shape is the same as these inputs.<br>
     * Note: supports broadcasting if x and y have different shapes and are broadcastable.<br>
     * Returns an array with values 1 where condition is satisfied, or value 0 otherwise.
     *
     * @param name Name of the output variable
     * @param x    Input 1
     * @param y    Input 2
     * @return Output SDVariable with values 0 and 1 based on where the condition is satisfied
     */
    public SDVariable or(String name, SDVariable x, SDVariable y) {
        SDVariable result = functionFactory.or(x, y);
        return updateVariableNameAndReference(result, name);
    }

    /**
     * Boolean AND operation: elementwise (x != 0) && (y != 0)<br>
     * If x and y arrays have equal shape, the output shape is the same as these inputs.<br>
     * Note: supports broadcasting if x and y have different shapes and are broadcastable.<br>
     * Returns an array with values 1 where condition is satisfied, or value 0 otherwise.
     *
     * @param x Input 1
     * @param y Input 2
     * @return Output SDVariable with values 0 and 1 based on where the condition is satisfied
     */
    public SDVariable and(SDVariable x, SDVariable y) {
        return and(null, x, y);
    }

    /**
     * Boolean AND operation: elementwise (x != 0) && (y != 0)<br>
     * If x and y arrays have equal shape, the output shape is the same as these inputs.<br>
     * Note: supports broadcasting if x and y have different shapes and are broadcastable.<br>
     * Returns an array with values 1 where condition is satisfied, or value 0 otherwise.
     *
     * @param name Name of the output variable
     * @param x    Input 1
     * @param y    Input 2
     * @return Output SDVariable with values 0 and 1 based on where the condition is satisfied
     */
    public SDVariable and(String name, SDVariable x, SDVariable y) {
        SDVariable result = f().and(x, y);
        return updateVariableNameAndReference(result, name);
    }

    /**
     * Boolean XOR (exclusive OR) operation: elementwise (x != 0) XOR (y != 0)<br>
     * If x and y arrays have equal shape, the output shape is the same as these inputs.<br>
     * Note: supports broadcasting if x and y have different shapes and are broadcastable.<br>
     * Returns an array with values 1 where condition is satisfied, or value 0 otherwise.
     *
     * @param x Input 1
     * @param y Input 2
     * @return Output SDVariable with values 0 and 1 based on where the condition is satisfied
     */
    public SDVariable xor(SDVariable x, SDVariable y) {
        return xor(null, x, y);
    }

    /**
     * Boolean XOR (exclusive OR) operation: elementwise (x != 0) XOR (y != 0)<br>
     * If x and y arrays have equal shape, the output shape is the same as these inputs.<br>
     * Note: supports broadcasting if x and y have different shapes and are broadcastable.<br>
     * Returns an array with values 1 where condition is satisfied, or value 0 otherwise.
     *
     * @param name Name of the output variable
     * @param x    Input 1
     * @param y    Input 2
     * @return Output SDVariable with values 0 and 1 based on where the condition is satisfied
     */
    public SDVariable xor(String name, SDVariable x, SDVariable y) {
        SDVariable result = f().xor(x, y);
        return updateVariableNameAndReference(result, name);
    }

    /**
     * Elementwise absolute value operation: out = abs(x)
     *
     * @param x Input variable
     * @return Output variable
     */
    public SDVariable abs(SDVariable x) {
        return abs(null, x);
    }

    /**
     * Elementwise absolute value operation: out = abs(x)
     *
     * @param name Name of the output variable
     * @param x   Input variable
     * @return Output variable
     */
    public SDVariable abs(String name, SDVariable x) {
        SDVariable result = f().abs(x);
        return updateVariableNameAndReference(result, name);
    }

    /**
     * Elementwise negative operation: out = -x
     *
     * @param x Input variable
     * @return Output variable
     */
    public SDVariable neg(SDVariable x) {
        return neg(null, x);
    }

    /**
     * Elementwise negative operation: out = -x
     *
     * @param name Name of the output variable
     * @param x   Input variable
     * @return Output variable
     */
    public SDVariable neg(String name, SDVariable x) {
        SDVariable result = functionFactory.neg(x);
        return updateVariableNameAndReference(result, name);
    }


    /**
     * Elementwise cosine operation: out = cos(x)
     *
     * @param x Input variable
     * @return Output variable
     */
    public SDVariable cos(SDVariable x) {
        return cos(null, x);
    }

    /**
     * Elementwise cosine operation: out = cos(x)
     *
     * @param name Output variable name
     * @param x   Input variable
     * @return Output variable
     */
    public SDVariable cos(String name, SDVariable x) {
        SDVariable result = functionFactory.cos(x);
        return updateVariableNameAndReference(result, name);
    }

    /**
     * Elementwise sine operation: out = sin(x)
     *
     * @param x Input variable
     * @return Output variable
     */
    public SDVariable sin(SDVariable x) {
        return sin(null, x);
    }

    /**
     * Elementwise sine operation: out = sin(x)
     *
     * @param name Output variable name
     * @param x   Input variable
     * @return Output variable
     */
    public SDVariable sin(String name, SDVariable x) {
        SDVariable result = functionFactory.sin(x);
        return updateVariableNameAndReference(result, name);
    }

    /**
     * Elementwise tangent operation: out = tan(x)
     *
     * @param x Input variable
     * @return Output variable
     */
    public SDVariable tan(SDVariable x) {
        return tan(null, x);
    }

    /**
     * Elementwise tangent operation: out = tan(x)
     *
     * @param name Output variable name
     * @param x   Input variable
     * @return Output variable
     */
    public SDVariable tan(String name, SDVariable x) {
        SDVariable result = functionFactory.tan(x);
        return updateVariableNameAndReference(result, name);
    }

    /**
     * Elementwise identity operation: out = x
     *
     * @param input Input variable
     * @return Output variable
     */
    public SDVariable identity(SDVariable input) {
        return identity(null, input);
    }

    /**
     * Elementwise identity operation: out = x
     *
     * @param name  name of the output variable
     * @param input Input variable
     * @return Output variable
     */
    public SDVariable identity(String name, SDVariable input) {
        SDVariable s = f().identity(input);
        return updateVariableNameAndReference(s, name);
    }

    /**
     * Compute the inverse permutation indices for a permutation operation<br>
     * Example: if input is [2, 0, 1] then output is [1, 2, 0]<br>
     * The idea is that x.permute(input).permute(invertPermutation(input)) == x
     *
     * @param input 1D indices for permutation
     * @return 1D inverted permutation
     */
    public SDVariable invertPermutation(SDVariable input) {
        return invertPermutation(null, input);
    }

    /**
     * Compute the inverse permutation indices for a permutation operation<br>
     * Example: if input is [2, 0, 1] then output is [1, 2, 0]<br>
     * The idea is that x.permute(input).permute(invertPermutation(input)) == x
     *
     * @param name  name of the output variable
     * @param input 1D indices for permutation
     * @return 1D inverted permutation
     */
    public SDVariable invertPermutation(String name, SDVariable input) {
        SDVariable ret = f().invertPermutation(input, false);
        return updateVariableNameAndReference(ret, name);
    }

    /**
     * Elementwise acos (arccosine, inverse cosine) operation: out = arccos(x)
     *
     * @param x   Input variable
     * @return Output variable
     */
    public SDVariable acos(SDVariable x) {
        return acos(null, x);
    }

    /**
     * Elementwise acos (arccosine, inverse cosine) operation: out = arccos(x)
     *
     * @param name Output variable name
     * @param x   Input variable
     * @return Output variable
     */
    public SDVariable acos(String name, SDVariable x) {
        SDVariable result = functionFactory.acos(x);
        return updateVariableNameAndReference(result, name);
    }

    /**
     * Elementwise asin (arcsin, inverse sine) operation: out = arcsin(x)
     *
     * @param x   Input variable
     * @return Output variable
     */
    public SDVariable asin(SDVariable x) {
        return asin(null, x);
    }

    /**
     * Elementwise asin (arcsin, inverse sine) operation: out = arcsin(x)
     *
     * @param name Output variable name
     * @param x   Input variable
     * @return Output variable
     */
    public SDVariable asin(String name, SDVariable x) {
        SDVariable result = functionFactory.asin(x);
        return updateVariableNameAndReference(result, name);
    }

    /**
     * Elementwise atan (arctangent, inverse tangent) operation: out = arctangent(x)
     *
     * @param x   Input variable
     * @return Output variable
     */
    public SDVariable atan(SDVariable x) {
        return atan(null, x);
    }

    /**
     * Elementwise atan (arctangent, inverse tangent) operation: out = arctangent(x)
     *
     * @param name Output variable name
     * @param x   Input variable
     * @return Output variable
     */
    public SDVariable atan(String name, SDVariable x) {
        SDVariable result = functionFactory.atan(x);
        return updateVariableNameAndReference(result, name);
    }

    /**
     * Elementwise atan (arctangent, inverse tangent) operation: out = atan2(x,y).
     * Similar to atan(y/x) but sigts of x and y are used to determine the the location of the result
     *
     * @param y Input Y variable
     * @param x Input X variable
     * @return Output variable
     */
    public SDVariable atan2(SDVariable y, SDVariable x) {
        return atan2(null, y, x);
    }

    /**
     * Elementwise atan (arctangent, inverse tangent) operation: out = atan2(x,y).
     * Similar to atan(y/x) but sigts of x and y are used to determine the the location of the result
     *
     * @param name Name of the output variable
     * @param y    Input Y variable
     * @param x    Input X variable
     * @return Output variable
     */
    public SDVariable atan2(String name, SDVariable y, SDVariable x) {
        SDVariable ret = f().atan2(y, x);
        return updateVariableNameAndReference(ret, name);
    }

    /**
     * Elementwise cosh (hyperbolic cosine) operation: out = cosh(x)
     *
     * @param x   Input variable
     * @return Output variable
     */
    public SDVariable cosh(SDVariable x) {
        return cosh(null, x);
    }

    /**
     * Elementwise cosh (hyperbolic cosine) operation: out = cosh(x)
     *
     * @param name Output variable name
     * @param x   Input variable
     * @return Output variable
     */
    public SDVariable cosh(String name, SDVariable x) {
        SDVariable result = functionFactory.cosh(x);
        return updateVariableNameAndReference(result, name);
    }

    /**
     * Elementwise sinh (hyperbolic sine) operation: out = sinh(x)
     *
     * @param x   Input variable
     * @return Output variable
     */
    public SDVariable sinh(SDVariable x) {
        return sinh(null, x);
    }

    /**
     * Elementwise sinh (hyperbolic sine) operation: out = sinh(x)
     *
     * @param name Output variable name
     * @param x   Input variable
     * @return Output variable
     */
    public SDVariable sinh(String name, SDVariable x) {
        SDVariable result = functionFactory.sinh(x);
        return updateVariableNameAndReference(result, name);
    }

    /**
     * Elementwise tanh (hyperbolic tangent) operation: out = tanh(x)
     *
     * @param x Input variable
     * @return Output variable
     */
    public SDVariable tanh(SDVariable x) {
        return tanh(null, x);
    }

    /**
     * Elementwise tanh (hyperbolic tangent) operation: out = tanh(x)
     *
     * @param name Output variable name
     * @param x   Input variable
     * @return Output variable
     */
    public SDVariable tanh(String name, SDVariable x) {
        SDVariable result = functionFactory.tanh(x);
        return updateVariableNameAndReference(result, name);
    }

    /**
     * Elementwise step function:<br>
     * out(x) = 1 if x >= cutoff<br>
     * out(x) = 0 otherwise<br>
     *
     * @param in     Input variable
     * @param cutoff Cutoff value for step function
     * @return Output variable
     */
    public SDVariable step(SDVariable in, double cutoff) {
        return step(null, in, cutoff);
    }

    /**
     * Elementwise step function:<br>
     * out(x) = 1 if x >= cutoff<br>
     * out(x) = 0 otherwise<br>
     *
     * @param name   Name of the output variable
     * @param in     Input variable
     * @param cutoff Cutoff value for step function
     * @return Output variable
     */
    public SDVariable step(String name, SDVariable in, double cutoff) {
        SDVariable ret = f().step(in, cutoff);
        return updateVariableNameAndReference(ret, name);
    }

    /**
     * Elementwise acosh (inverse hyperbolic cosine) function: out = acosh(x)
     *
     * @param x   Input variable
     * @return Output variable
     */
    public SDVariable acosh(SDVariable x) {
        return acosh(null, x);
    }

    /**
     * Elementwise acosh (inverse hyperbolic cosine) function: out = acosh(x)
     *
     * @param name Output variable name
     * @param x   Input variable
     * @return Output variable
     */
    public SDVariable acosh(String name, SDVariable x) {
        SDVariable result = functionFactory.acosh(x);
        return updateVariableNameAndReference(result, name);
    }

    /**
     * Elementwise asinh (inverse hyperbolic sine) function: out = asinh(x)
     *
     * @param x   Input variable
     * @return Output variable
     */
    public SDVariable asinh(SDVariable x) {
        return asinh(null, x);
    }

    /**
     * Elementwise asinh (inverse hyperbolic sine) function: out = asinh(x)
     *
     * @param name Output variable name
     * @param x   Input variable
     * @return Output variable
     */
    public SDVariable asinh(String name, SDVariable x) {
        SDVariable result = functionFactory.asinh(x);
        return updateVariableNameAndReference(result, name);
    }

    /**
     * Elementwise atanh (inverse hyperbolic tangent) function: out = atanh(x)
     *
     * @param x   Input variable
     * @return Output variable
     */
    public SDVariable atanh(SDVariable x) {
        return atanh(null, x);
    }

    /**
     * Elementwise atanh (inverse hyperbolic tangent) function: out = atanh(x)
     *
     * @param name Output variable name
     * @param x   Input variable
     * @return Output variable
     */
    public SDVariable atanh(String name, SDVariable x) {
        SDVariable result = functionFactory.atanh(x);
        return updateVariableNameAndReference(result, name);
    }

    /**
     * Elementwise exponent function: out = exp(x) = 2.71828...^x
     *
     * @param x   Input variable
     * @return Output variable
     */
    public SDVariable exp(SDVariable x) {
        return exp(null, x);
    }

    /**
     * Elementwise exponent function: out = exp(x) = 2.71828...^x
     *
     * @param name Output variable name
     * @param x   Input variable
     * @return Output variable
     */
    public SDVariable exp(String name, SDVariable x) {
        SDVariable result = functionFactory.exp(x);
        return updateVariableNameAndReference(result, name);
    }


    /**
     * Element-wise reciprocal (inverse) of square root: out = 1.0 / sqrt(x)
     *
     * @param x   Input variable
     * @return Output variable
     */
    public SDVariable rsqrt(SDVariable x) {
        return rsqrt(null, x);
    }

    /**
     * Element-wise reciprocal (inverse) of square root: out = 1.0 / sqrt(x)
     *
     * @param name Output variable name
     * @param x   Input variable
     * @return Output variable
     */
    public SDVariable rsqrt(String name, SDVariable x) {
        SDVariable result = functionFactory.rsqrt(x);
        return updateVariableNameAndReference(result, name);
    }

    /**
     * Elementwise 1.0 - exponent function: out = 1.0 - exp(x) = 1.0 - 2.71828...^x
     *
     * @param x   Input variable
     * @return Output variable
     */
    public SDVariable expm1(SDVariable x) {
        return expm1(null, x);
    }

    /**
     * Elementwise 1.0 - exponent function: out = 1.0 - exp(x) = 1.0 - 2.71828...^x
     *
     * @param name Output variable name
     * @param x   Input variable
     * @return Output variable
     */
    public SDVariable expm1(String name, SDVariable x) {
        SDVariable result = functionFactory.expm1(x);
        return updateVariableNameAndReference(result, name);
    }

    /**
     * Elementwise natural logarithm function: out = log_e (1 + x)
     *
     * @param x   Input variable
     * @return Output variable
     */
    public SDVariable log1p(SDVariable x) {
        return log1p(null, x);
    }

    /**
     * Elementwise natural logarithm function: out = log_e (1 + x)
     *
     * @param name Output variable name
     * @param x   Input variable
     * @return Output variable
     */
    public SDVariable log1p(String name, SDVariable x) {
        SDVariable result = functionFactory.log1p(x);
        return updateVariableNameAndReference(result, name);
    }

    /**
     * Elementwise round function: out = round(x).
     * Rounds (up or down depending on value) to the nearest integer value.
     *
     * @param x   Input variable
     * @return Output variable
     */
    public SDVariable round(SDVariable x) {
        return round(null, x);
    }

    /**
     * Element-wise round function: out = round(x).
     * Rounds (up or down depending on value) to the nearest integer value.
     *
     * @param name Output variable name
     * @param x   Input variable
     * @return Output variable
     */
    public SDVariable round(String name, SDVariable x) {
        SDVariable result = functionFactory.round(x);
        return updateVariableNameAndReference(result, name);
    }

    /**
     * Is infinite operation: elementwise isInfinite(x)<br>
     * Returns an array with the same shape/size as the input, with values 1 where condition is satisfied, or
     * value 0 otherwise
     *
     * @param x Input array
     * @return Output SDVariable with values 0 and 1 based on where the condition is satisfied
     */
    public SDVariable isInfinite(SDVariable x) {
        return isInfinite(null, x);
    }

    /**
     * Is infinite operation: elementwise isInfinite(x)<br>
     * Returns an array with the same shape/size as the input, with values 1 where condition is satisfied, or
     * value 0 otherwise
     *
     * @param name Output variable name
     * @param x   Input array
     * @return Output SDVariable with values 0 and 1 based on where the condition is satisfied
     */
    public SDVariable isInfinite(String name, SDVariable x) {
        SDVariable result = functionFactory.isInfinite(x);
        return updateVariableNameAndReference(result, name);
    }

    /**
     * Is Not a Number operation: elementwise isNaN(x)<br>
     * Returns an array with the same shape/size as the input, with values 1 where condition is satisfied, or
     * value 0 otherwise
     *
     * @param x Input array
     * @return Output SDVariable with values 0 and 1 based on where the condition is satisfied
     */
    public SDVariable isNaN(SDVariable x) {
        return isNaN(null, x);
    }

    /**
     * Is Not a Number operation: elementwise isNaN(x)<br>
     * Returns an array with the same shape/size as the input, with values 1 where condition is satisfied, or
     * value 0 otherwise
     *
     * @param name Output variable name
     * @param x   Input array
     * @return Output SDVariable with values 0 and 1 based on where the condition is satisfied
     */
    public SDVariable isNaN(String name, SDVariable x) {
        SDVariable result = functionFactory.isNaN(x);
        return updateVariableNameAndReference(result, name);
    }

    /**
     * Is finite operation: elementwise isFinite(x)<br>
     * Returns an array with the same shape/size as the input, with values 1 where condition is satisfied, or
     * value 0 otherwise
     *
     * @param x Input array
     * @return Output SDVariable with values 0 and 1 based on where the condition is satisfied
     */
    public SDVariable isFinite(SDVariable x) {
        return isFinite(null, x);
    }

    /**
     * Is finite operation: elementwise isFinite(x)<br>
     * Returns an array with the same shape/size as the input, with values 1 where condition is satisfied, or
     * value 0 otherwise
     *
     * @param name Output variable name
     * @param x   Input array
     * @return Output SDVariable with values 0 and 1 based on where the condition is satisfied
     */
    public SDVariable isFinite(String name, SDVariable x) {
        SDVariable result = functionFactory.isFinite(x);
        return updateVariableNameAndReference(result, name);
    }

    /**
     * Is maximum operation: elementwise x == max(x)<br>
     * Returns an array with the same shape/size as the input, with values 1 where condition is satisfied, or
     * value 0 otherwise
     *
     * @param x Input array
     * @return Output SDVariable with values 0 and 1 based on where the condition is satisfied
     */
    public SDVariable isMax(SDVariable x) {
        return isMax(null, x);
    }

    /**
     * Is maximum operation: elementwise x == max(x)<br>
     * Returns an array with the same shape/size as the input, with values 1 where condition is satisfied, or
     * value 0 otherwise
     *
     * @param name Name of the output variable
     * @param x   Input array
     * @return Output SDVariable with values 0 and 1 based on where the condition is satisfied
     */
    public SDVariable isMax(String name, SDVariable x) {
        SDVariable ret = f().isMax(x);
        return updateVariableNameAndReference(ret, name);
    }

    /**
     * Is the array non decreasing?<br>
     * An array is non-decreasing if for every valid i, x[i] <= x[i+1]. For Rank 2+ arrays, values are compared
     * in 'c' (row major) order
     *
     * @param x Input variable
     * @return Scalar variable with value 1 if non-decreasing, or 0 otherwise
     */
    public SDVariable isNonDecreasing(SDVariable x) {
        return isNonDecreasing(null, x);
    }

    /**
     * Is the array non decreasing?<br>
     * An array is non-decreasing if for every valid i, x[i] <= x[i+1]. For Rank 2+ arrays, values are compared
     * in 'c' (row major) order
     *
     * @param name Output name
     * @param x   Input variable
     * @return Scalar variable with value 1 if non-decreasing, or 0 otherwise
     */
    public SDVariable isNonDecreasing(String name, SDVariable x) {
        SDVariable result = functionFactory.isNonDecreasing(x);
        return updateVariableNameAndReference(result, name);
    }

    /**
     * Is the array strictly increasing?<br>
     * An array is strictly increasing if for every valid i, x[i] < x[i+1]. For Rank 2+ arrays, values are compared
     * in 'c' (row major) order
     *
     * @param x Input variable
     * @return Scalar variable with value 1 if strictly increasing, or 0 otherwise
     */
    public SDVariable isStrictlyIncreasing(SDVariable x) {
        return isStrictlyIncreasing(null, x);

    }

    /**
     * Is the array strictly increasing?<br>
     * An array is strictly increasing if for every valid i, x[i] < x[i+1]. For Rank 2+ arrays, values are compared
     * in 'c' (row major) order
     *
     * @param name Output variable name
     * @param x   Input variable
     * @return Scalar variable with value 1 if strictly increasing, or 0 otherwise
     */
    public SDVariable isStrictlyIncreasing(String name, SDVariable x) {
        SDVariable result = functionFactory.isStrictlyIncreasing(x);
        return updateVariableNameAndReference(result, name);
    }

    /**
     * Is the director a numeric tensor? In the current version of ND4J/SameDiff, this always returns true/1
     *
     * @param x Input variable
     * @return Scalar variable with value 1
     */
    public SDVariable isNumericTensor(SDVariable x) {
        return isNumericTensor(null, x);
    }

    /**
     * Is the director a numeric tensor? In the current version of ND4J/SameDiff, this always returns true/1
     *
     * @param name Output variable name
     * @param x   Input variable
     * @return Scalar variable with value 1
     */
    public SDVariable isNumericTensor(String name, SDVariable x) {
        SDVariable result = functionFactory.isNumericTensor(x);
        return updateVariableNameAndReference(result, name);
    }

    /**
     * Element-wise replace where condition:<br>
     * out[i] = from[i] if condition(update[i]) is satisfied, or<br>
     * out[i] = update[i] if condition(update[i]) is NOT satisfied
     *
     * @param update    Source array
     * @param from      Replacement values array (used conditionally). Must be same shape as 'update' array
     * @param condition Condition to check on update array elements
     * @return New array with values replaced where condition is satisfied
     */
    public SDVariable replaceWhere(SDVariable update, SDVariable from, Condition condition) {
        return replaceWhere(null, update, from, condition);
    }

    /**
     * Element-wise replace where condition:<br>
     * out[i] = from[i] if condition(update[i]) is satisfied, or<br>
     * out[i] = update[i] if condition(update[i]) is NOT satisfied
     *
     * @param name      Name of the output variable
     * @param update    Source array
     * @param from      Replacement values array (used conditionally). Must be same shape as 'update' array
     * @param condition Condition to check on update array elements
     * @return New array with values replaced where condition is satisfied
     */
    public SDVariable replaceWhere(String name, SDVariable update, SDVariable from, Condition condition) {
        SDVariable ret = f().replaceWhere(update, from, condition);
        return updateVariableNameAndReference(ret, name);
    }

    /**
     * Element-wise replace where condition:<br>
     * out[i] = value if condition(update[i]) is satisfied, or<br>
     * out[i] = update[i] if condition(update[i]) is NOT satisfied
     *
     * @param update    Source array
     * @param value     Value to set at the output, if the condition is satisfied
     * @param condition Condition to check on update array elements
     * @return New array with values replaced where condition is satisfied
     */
    public SDVariable replaceWhere(SDVariable update, Number value, Condition condition) {
        return replaceWhere(null, update, value, condition);
    }

    /**
     * Element-wise replace where condition:<br>
     * out[i] = value if condition(update[i]) is satisfied, or<br>
     * out[i] = update[i] if condition(update[i]) is NOT satisfied
     *
     * @param name      Name of the output variable
     * @param update    Source array
     * @param value     Value to set at the output, if the condition is satisfied
     * @param condition Condition to check on update array elements
     * @return New array with values replaced where condition is satisfied
     */
    public SDVariable replaceWhere(String name, SDVariable update, Number value, Condition condition) {
        SDVariable ret = f().replaceWhere(update, value, condition);
        return updateVariableNameAndReference(ret, name);
    }

    /**
     * Element-wise logarithm function (base e - natural logarithm): out = log(x)
     *
     * @param x Input variable
     * @return Output variable
     */
    public SDVariable log(SDVariable x) {
        return log(null, x);
    }

    /**
     * Element-wise logarithm function (base e - natural logarithm): out = log(x)
     *
     * @param name Output variable name
     * @param x   Input variable
     * @return Output variable
     */
    public SDVariable log(String name, SDVariable x) {
        SDVariable result = functionFactory.log(x);
        return updateVariableNameAndReference(result, name);
    }

    /**
     * Element-wise logarithm function (with specified base): out = log_{base}(x)
     *
     * @param in   Input variable
     * @param base Logarithm base
     * @return Output variable
     */
    public SDVariable log(SDVariable in, double base) {
        return log(null, in, base);
    }

    /**
     * Element-wise logarithm function (with specified base): out = log_{base}(x)
     *
     * @param name Name of the output variable
     * @param in   Input variable
     * @param base Logarithm base
     * @return Output variable
     */
    public SDVariable log(String name, SDVariable in, double base) {
        SDVariable ret = f().log(in, base);
        return updateVariableNameAndReference(ret, name);
    }

    /**
     * Log-sum-exp reduction (optionally along dimension).
     * Computes log(sum(exp(x))
     *
     * @param input      Input variable
     * @param dimensions Optional dimensions to reduce along
     * @return Output variable
     */
    public SDVariable logSumExp(SDVariable input, int... dimensions) {
        return logSumExp(null, input, dimensions);
    }

    /**
     * Log-sum-exp reduction (optionally along dimension).
     * Computes log(sum(exp(x))
     *
     * @param name       Name of the output variable
     * @param input      Input variable
     * @param dimensions Optional dimensions to reduce along
     * @return Output variable
     */
    public SDVariable logSumExp(String name, SDVariable input, int... dimensions) {
        SDVariable ret = f().logSumExp(input, dimensions);
        return updateVariableNameAndReference(ret, name);
    }

    /**
     * Element-wise cube function: out = x^3
     *
     * @param x Input variable
     * @return Output variable
     */
    public SDVariable cube(SDVariable x) {
        return cube(null, x);
    }

    /**
     * Element-wise cube function: out = x^3
     *
     * @param name Output variable name
     * @param x   Input variable
     * @return Output variable
     */
    public SDVariable cube(String name, SDVariable x) {
        SDVariable result = functionFactory.cube(x);
        return updateVariableNameAndReference(result, name);
    }


    /**
     * Element-wise power function: out = x^value
     *
     * @param x    Input variable
     * @param value Power to raise each element to
     * @return Output variable
     */
    public SDVariable pow(SDVariable x, double value) {
        return pow(null, x, value);
    }

    /**
     * Element-wise power function: out = x^value
     *
     * @param name  Output variable name
     * @param x    Input variable
     * @param value Power to raise each element to
     * @return Output variable
     */
    public SDVariable pow(String name, SDVariable x, double value) {
        SDVariable result = functionFactory.pow(x, value);
        return updateVariableNameAndReference(result, name);
    }

    /**
     * Element-wise square root function: out = sqrt(x)
     *
     * @param x Input variable
     * @return Output variable
     */
    public SDVariable sqrt(SDVariable x) {
        return sqrt(null, x);
    }

    /**
     * Element-wise square root function: out = sqrt(x)
     *
     * @param name Output variable name
     * @param x   Input variable
     * @return Output variable
     */
    public SDVariable sqrt(String name, SDVariable x) {
        SDVariable result = functionFactory.sqrt(x);
        return updateVariableNameAndReference(result, name);
    }

    /**
     * Element-wise square function: out = x^2
     *
     * @param x Input variable
     * @return Output variable
     */
    public SDVariable square(SDVariable x) {
        return square(null, x);
    }

    /**
     * Element-wise square function: out = x^2
     *
     * @param name Output variable name
     * @param x   Input variable
     * @return Output variable
     */
    public SDVariable square(String name, SDVariable x) {
        SDVariable result = functionFactory.square(x);
        return updateVariableNameAndReference(result, name);
    }

    /**
     * Element-wise floor function: out = floor(x).
     * Rounds each value down to the nearest integer value (if not already an integer)
     *
     * @param x Input variable
     * @return Output variable
     */
    public SDVariable floor(SDVariable x) {
        return floor(null, x);
    }

    /**
     * Element-wise floor function: out = floor(x).
     * Rounds each value down to the nearest integer value (if not already an integer)
     *
     * @param name Output variable name
     * @param x   Input variable
     * @return Output variable
     */
    public SDVariable floor(String name, SDVariable x) {
        SDVariable result = functionFactory.floor(x);
        return updateVariableNameAndReference(result, name);
    }

    /**
     * Element-wise ceiling function: out = ceil(x).
     * Rounds each value up to the nearest integer value (if not already an integer)
     *
     * @param x Input variable
     * @return Output variable
     */
    public SDVariable ceil(SDVariable x) {
        return ceil(null, x);
    }

    /**
     * Element-wise ceiling function: out = ceil(x).
     * Rounds each value up to the nearest integer value (if not already an integer)
     *
     * @param name Name of the output variable
     * @param x Input variable
     * @return Output variable
     */
    public SDVariable ceil(String name, SDVariable x) {
        SDVariable ret = f().ceil(x);
        return updateVariableNameAndReference(ret, name);
    }

    /**
     * Element-wise clipping function:<br>
     * out[i] = in[i] if in[i] >= clipValueMin and in[i] <= clipValueMax<br>
     * out[i] = clipValueMin if in[i] < clipValueMin<br>
     * out[i] = clipValueMax if in[i] > clipValueMax<br>
     * @param x            Input variable
     * @param clipValueMin Minimum value for clipping
     * @param clipValueMax Maximum value for clipping
     * @return Output variable
     */
    public SDVariable clipByValue(SDVariable x, double clipValueMin, double clipValueMax) {
        return clipByValue(null, x, clipValueMin, clipValueMax);
    }

    /**
     * Element-wise clipping function:<br>
     * out[i] = in[i] if in[i] >= clipValueMin and in[i] <= clipValueMax<br>
     * out[i] = clipValueMin if in[i] < clipValueMin<br>
     * out[i] = clipValueMax if in[i] > clipValueMax<br>
     *
     * @param name         Name of the output variable
     * @param x            Input variable
     * @param clipValueMin Minimum value for clipping
     * @param clipValueMax Maximum value for clipping
     * @return Output variable
     */
    public SDVariable clipByValue(String name, SDVariable x, double clipValueMin, double clipValueMax) {
        SDVariable ret = f().clipByValue(x, clipValueMin, clipValueMax);
        return updateVariableNameAndReference(ret, name);
    }

    /**
     * Clipping by L2 norm<br>
     * if l2Norm(x) < clipValue, then input is returned unmodifed<br>
     * Otherwise, out[i] = in[i] * clipValue / l2Norm(in)
     *
     * @param x         Input variable
     * @param clipValue Clipping value (maximum l2 norm)
     * @return Output variable
     */
    public SDVariable clipByNorm(SDVariable x, double clipValue) {
        return clipByNorm(null, x, clipValue);
    }

    /**
     * Clipping by L2 norm<br>
     * if l2Norm(x) < clipValue, then input is returned unmodifed<br>
     * Otherwise, out[i] = in[i] * clipValue / l2Norm(in)
     *
     * @param name      Name of the output variable
     * @param x         Input variable
     * @param clipValue Clipping value (maximum l2 norm)
     * @return Output variable
     */
    public SDVariable clipByNorm(String name, SDVariable x, double clipValue) {
        SDVariable ret = f().clipByNorm(x, clipValue);
        return updateVariableNameAndReference(ret, name);
    }

    /**
     * Clipping by L2 norm, optionally along dimension(s)<br>
     * if l2Norm(x,dimension) < clipValue, then input is returned unmodifed<br>
     * Otherwise, out[i] = in[i] * clipValue / l2Norm(in, dimensions) where each value is clipped according
     * to the corresponding l2Norm along the specified dimensions
     *
     * @param x          Input variable
     * @param clipValue  Clipping value (maximum l2 norm)
     * @param dimensions If not specified, all dimensions are used
     * @return Output variable
     */
    public SDVariable clipByNorm(SDVariable x, double clipValue, int... dimensions) {
        return clipByNorm(null, x, clipValue, dimensions);
    }

    /**
     * Clipping by L2 norm, optionally along dimension(s)<br>
     * if l2Norm(x,dimension) < clipValue, then input is returned unmodifed<br>
     * Otherwise, out[i] = in[i] * clipValue / l2Norm(in, dimensions) where each value is clipped according
     * to the corresponding l2Norm along the specified dimensions
     *
     * @param name       Output variable name
     * @param x          Input variable
     * @param clipValue  Clipping value (maximum l2 norm)
     * @param dimensions If not specified, all dimensions are used
     * @return Output variable
     */
    public SDVariable clipByNorm(String name, SDVariable x, double clipValue, int... dimensions) {
        SDVariable ret = f().clipByNorm(x, clipValue, dimensions);
        return updateVariableNameAndReference(ret, name);
    }

    /**
     * Element-wise rectified linear function with specified cutoff:<br>
     * out[i] = in[i] if in[i] >= cutoff
     * out[i] = 0 otherwise
     *
     * @param x     Input variable
     * @param cutoff Cutoff value. Usually 0
     * @return Output variable
     */
    public SDVariable relu(SDVariable x, double cutoff) {
        return relu(null, x, cutoff);
    }

    /**
     * Element-wise rectified linear function with specified cutoff:<br>
     * out[i] = in[i] if in[i] >= cutoff
     * out[i] = 0 otherwise
     *
     * @param name   Output variable name
     * @param x     Input variable
     * @param cutoff Cutoff value. Usually 0
     * @return Output variable
     */
    public SDVariable relu(String name, SDVariable x, double cutoff) {
        SDVariable result = functionFactory.relu(x, cutoff);
        return updateVariableNameAndReference(result, name);
    }

    /**
     * Element-wise "rectified linear 6" function with specified cutoff:<br>
     * out[i] = min(max(in, cutoff), 6)
     *
     * @param x     Input variable
     * @param cutoff Cutoff value. Usually 0
     * @return Output variable
     */
    public SDVariable relu6(SDVariable x, double cutoff) {
        return relu6(null, x, cutoff);
    }

    /**
     * Element-wise "rectified linear 6" function with specified cutoff:<br>
     * out[i] = min(max(in, cutoff), 6)
     *
     * @param name   Output variable name
     * @param x     Input variable
     * @param cutoff Cutoff value. Usually 0
     * @return Output variable
     */
    public SDVariable relu6(String name, SDVariable x, double cutoff) {
        SDVariable result = functionFactory.relu6(x, cutoff);
        return updateVariableNameAndReference(result, name);
    }

    /**
     * Softmax activation
     *
     * @param x Input variable
     * @return Output variable
     */
    public SDVariable softmax(SDVariable x) {
        return softmax(null, x);
    }

    /**
     * Softmax activation
     *
     * @param x Input variable
     * @return Output variable
     */
    public SDVariable softmax(String name, SDVariable x) {
        SDVariable result = functionFactory.softmax(x);
        return updateVariableNameAndReference(result, name);
    }

    /**
     * Log softmax activation
     *
     * @param x Input variable
     * @return Output variable
     */
    public SDVariable logSoftmax(SDVariable x) {
        return logSoftmax(null, x);
    }


    /**
     * Log softmax activation
     *
     * @param name Variable name
     * @param x Input variable
     * @return Output variable
     */
    public SDVariable logSoftmax(String name, SDVariable x) {
        SDVariable ret = f().logSoftmax(x);
        return updateVariableNameAndReference(ret, name);
    }

    /**
     * Element-wise SeLU function - Scaled exponential Lineal Unit: see <a href="https://arxiv.org/abs/1706.02515">Self-Normalizing Neural Networks</a>
     * <br>
     * out[i] = scale * alpha * (exp(in[i])-1) if in[i]>0, or 0 if in[i] <= 0<br>
     * Uses default lcale and alpha values.
     *
     * @param x Input variable
     * @return Output variable
     */
    public SDVariable selu(SDVariable x) {
        return selu(null, x);
    }

    /**
     * Element-wise SeLU function - Scaled exponential Lineal Unit: see <a href="https://arxiv.org/abs/1706.02515">Self-Normalizing Neural Networks</a>
     * <br>
     * out[i] = scale * alpha * (exp(in[i])-1) if in[i]>0, or 0 if in[i] <= 0<br>
     * Uses default lcale and alpha values.
     *
     * @param name Name of the output variable
     * @param x   Input variable
     * @return Output variable
     */
    public SDVariable selu(String name, SDVariable x) {
        SDVariable ret = f().selu(x);
        return updateVariableNameAndReference(ret, name);
    }

    /**
     * Merge add function: merges an arbitrary number of equal shaped arrays using elementwise addition:
     * out = sum_i in[i]
     *
     * @param x Input variables
     * @return Output variable
     */
    public SDVariable mergeAdd(SDVariable... x) {
        return mergeAdd(null, x);
    }

    /**
     * Merge add function: merges an arbitrary number of equal shaped arrays using element-wise addition:
     * out = sum_i in[i]
     *
     * @param name   Name of the output variable
     * @param inputs Input variables
     * @return Output variable
     */
    public SDVariable mergeAdd(String name, SDVariable... inputs) {
        SDVariable ret = f().mergeAdd(inputs);
        return updateVariableNameAndReference(ret, name);
    }

    /**
     * Merge max function: merges an arbitrary number of equal shaped arrays using element-wise maximum operation:
     * out = max_i in[i]
     *
     * @param x Input variables
     * @return Output variable
     */
    public SDVariable mergeMax(SDVariable... x) {
        return mergeMax(null, x);
    }

    /**
     * Merge max function: merges an arbitrary number of equal shaped arrays using element-wise maximum operation:
     * out = max_i in[i]
     *
     * @param inputs Input variables
     * @return Output variable
     */
    public SDVariable mergeMax(String name, SDVariable... inputs) {
        SDVariable ret = f().mergeMax(inputs);
        return updateVariableNameAndReference(ret, name);
    }

    /**
     * Merge average function: merges an arbitrary number of equal shaped arrays using element-wise mean operation:
     * out = mean_i in[i]
     *
     * @param inputs Input variables
     * @return Output variable
     */
    public SDVariable mergeAvg(SDVariable... inputs) {
        return mergeAvg(null, inputs);
    }

    /**
     * Merge average function: merges an arbitrary number of equal shaped arrays using element-wise mean operation:
     * out = mean_i in[i]
     *
     * @param name   Name of the output variable
     * @param inputs Input variables
     * @return Output variable
     */
    public SDVariable mergeAvg(String name, SDVariable... inputs) {
        SDVariable ret = f().mergeAvg(inputs);
        return updateVariableNameAndReference(ret, name);
    }

    /**
     * @see #batchToSpace(String, SDVariable, int[], int[][])
     */
    public SDVariable batchToSpace(SDVariable x, int[] blocks, int[][] crops) {
        return batchToSpace(null, x, blocks, crops);
    }

    /**
     * Convolution 2d layer batch to space operation on 4d input.
     * Reduces input batch dimension by rearranging data into a larger spatial dimensions
     *
     * @param name   Output variable name
     * @param x     Input variable. 4d input
     * @param blocks Block size, in the height/width dimension
     * @param crops  Optional 2d int[] array: values [[crop top, crop bottom], [crop left, crop right]]
     * @return Output variable
     * @see #spaceToBatch(String, SDVariable, int[], int[][])
     */
    public SDVariable batchToSpace(String name, SDVariable x, int[] blocks, int[][] crops) {
        SDVariable ret = f().batchToSpace(x, blocks, crops);
        return updateVariableNameAndReference(ret, name);
    }


    /**
     * Convolution 2d layer batch to space operation on 4d input.<br>
     * Reduces input channels dimension by rearranging data into a larger spatial dimensions<br>
     * Example: if input has shape [mb, 8, 2, 2] and block size is 2, then output size is [mb, 8/(2*2), 2*2, 2*2]
     * = [mb, 2, 4, 4]
     *
     * @param x         the input to depth to space pooling 2d operation - 4d activations in NCHW format
     *                   (shape [minibatch, channels, height, width]) or NHWC format (shape [minibatch, height, width, channels])
     * @param blockSize  Block size, in the height/width dimension
     * @param dataFormat Data format: "NCHW" or "NHWC"
     * @return Output variable
     */
    public SDVariable depthToSpace(SDVariable x, int blockSize, String dataFormat) {
        return depthToSpace(null, x, blockSize, dataFormat);
    }

    /**
     * Convolution 2d layer batch to space operation on 4d input.<br>
     * Reduces input channels dimension by rearranging data into a larger spatial dimensions<br>
     * Example: if input has shape [mb, 8, 2, 2] and block size is 2, then output size is [mb, 8/(2*2), 2*2, 2*2]
     * = [mb, 2, 4, 4]
     *
     * @param name       Output variable name
     * @param x         the input to depth to space pooling 2d operation - 4d activations in NCHW format
     *                   (shape [minibatch, channels, height, width]) or NHWC format (shape [minibatch, height, width, channels])
     * @param blockSize  Block size, in the height/width dimension
     * @param dataFormat Data format: "NCHW" or "NHWC"
     * @return Output variable
     * @see #depthToSpace(String, SDVariable, int, String)
     */
    public SDVariable depthToSpace(String name, SDVariable x, int blockSize, String dataFormat) {
        SDVariable ret = f().depthToSpace(x, blockSize, dataFormat);
        return updateVariableNameAndReference(ret, name);
    }

    /**
     * @see #spaceToBatch(String, SDVariable, int[], int[][])
     */
    public SDVariable spaceToBatch(SDVariable x, int[] blocks, int[][] padding) {
        return spaceToBatch(null, x, blocks, padding);
    }

    /**
     * Convolution 2d layer space to batch operation on 4d input.
     * Increases input batch dimension by rearranging data from spatial dimensions into batch dimension
     *
     * @param name   Output variable name
     * @param x     Input variable. 4d input
     * @param blocks Block size, in the height/width dimension
     * @param padding Optional 2d int[] array for padding the result: values [[pad top, pad bottom], [pad left, pad right]]
     * @return Output variable
     * @see #batchToSpace(String, SDVariable, int[], int[][])
     */
    public SDVariable spaceToBatch(String name, SDVariable x, int[] blocks, int[][] padding) {
        SDVariable ret = f().spaceToBatch(x, blocks, padding);
        return updateVariableNameAndReference(ret, name);
    }

    /**
     * @see #spaceToDepth(String, SDVariable, int, String)
     */
    public SDVariable spaceToDepth(SDVariable x, int blockSize, String dataFormat) {
        return spaceToDepth(null, x, blockSize, dataFormat);
    }

    /**
     * Convolution 2d layer space to depth operation on 4d input.<br>
     * Increases input channels (reduced spatial dimensions) by rearranging data into a larger channels dimension<br>
     * Example: if input has shape [mb, 2, 4, 4] and block size is 2, then output size is [mb, 8/(2*2), 2*2, 2*2]
     * = [mb, 2, 4, 4]
     *
     * @param name       Output variable name
     * @param x         the input to depth to space pooling 2d operation - 4d activations in NCHW format
     *                   (shape [minibatch, channels, height, width]) or NHWC format (shape [minibatch, height, width, channels])
     * @param blockSize  Block size, in the height/width dimension
     * @param dataFormat Data format: "NCHW" or "NHWC"
     * @return Output variable
     * @see #depthToSpace(String, SDVariable, int, String)
     */
    public SDVariable spaceToDepth(String name, SDVariable x, int blockSize, String dataFormat) {
        SDVariable ret = f().spaceToDepth(x, blockSize, dataFormat);
        return updateVariableNameAndReference(ret, name);
    }

    /**
     * @see #dynamicPartition(String[], SDVariable, SDVariable, int)
     */
    public SDVariable[] dynamicPartition(SDVariable x, SDVariable partitions, int numPartitions) {
        return dynamicPartition(null, x, partitions, numPartitions);
    }

    /**
     * Dynamically partition the input variable values into the specified number of paritions, using the indices.<br>
     * Example:<br>
     * <pre>
     * {@code input = [1,2,3,4,5]
     * numPartitions = 2
     * partitions = [1,0,0,1,0]
     * out[0] = [2,3,5]
     * out[1] = [1,4] }
     * </pre>
     *
     * @param name          Names for the output variables. Length must be equal to numPartitions
     * @param x            Input variable
     * @param partitions    1D input with values 0 to numPartitions-1
     * @param numPartitions Number of partitions, >= 1
     * @return Output variables (equal in number to numPartitions)
     */
    public SDVariable[] dynamicPartition(String[] name, SDVariable x, SDVariable partitions, int numPartitions) {
        SDVariable[] ret = f().dynamicPartition(x, partitions, numPartitions);
        return updateVariableNamesAndReferences(ret, name);
    }

    /**
     * @see #dynamicStitch(String, SDVariable[], SDVariable[])
     */
    public SDVariable dynamicStitch(SDVariable[] indices, SDVariable[] x) {
        return dynamicStitch(null, indices, x);
    }

    /**
     * Dynamically merge the specified input arrays into a single array, using the specified indices
     *
     * @param name    Name of the output variable
     * @param indices Indices to use when merging. Must be >= 1, same length as input variables
     * @param x      Input variables.
     * @return Merged output variable
     */
    public SDVariable dynamicStitch(String name, SDVariable[] indices, SDVariable[] x) {
        SDVariable ret = f().dynamicStitch(indices, x);
        return updateVariableNameAndReference(ret, name);
    }

    /**
     * @see #segmentMax(String, SDVariable, SDVariable)
     */
    public SDVariable segmentMax(SDVariable data, SDVariable segmentIds){
        return segmentMax(null, data, segmentIds);
    }

    /**
     * Segment max operation.<br>
     * If data =     [3, 6, 1, 4, 9, 2, 8]<br>
     * segmentIds =  [0, 0, 1, 1, 1, 2, 2]<br>
     * then output = [6, 9, 8] = [max(3,6), max(1,4,9), max(2,8)]<br>
     * Note that the segment IDs must be sorted from smallest to largest segment.
     * See {@link #unsortedSegmentMax(String, SDVariable, SDVariable, int)}
     * for the same op without this sorted requirement
     *
     * @param name       Name of the output variable. May be null
     * @param data       Data to perform segment max on
     * @param segmentIds Variable for the segment IDs
     * @return Segment max output
     */
    public SDVariable segmentMax(String name, SDVariable data, SDVariable segmentIds){
        SDVariable ret = f().segmentMax(data, segmentIds);
        return updateVariableNameAndReference(ret, name);
    }

    /**
     * See {@link #unsortedSegmentMax(String, SDVariable, SDVariable, int)}
     */
    public SDVariable unsortedSegmentMax(SDVariable data, SDVariable segmentIds, int numSegments){
        return unsortedSegmentMax(null, data, segmentIds, numSegments);
    }

    /**
     * Unsorted segment max operation. As per {@link #segmentMax(String, SDVariable, SDVariable)} but without
     * the requirement for the indices to be sorted.<br>
     * If data =     [1, 3, 2, 6, 4, 9, 8]<br>
     * segmentIds =  [1, 0, 2, 0, 1, 1, 2]<br>
     * then output = [6, 9, 8] = [max(3,6), max(1,4,9), max(2,8)]<br>
     *
     * @param name        Name of the output variable
     * @param data        Data (variable) to perform unsorted segment max on
     * @param segmentIds  Variable for the segment IDs
     * @param numSegments Number of segments
     * @return Unsorted segment max output
     */
    public SDVariable unsortedSegmentMax(String name, SDVariable data, SDVariable segmentIds, int numSegments){
        SDVariable ret = f().unsortedSegmentMax(data, segmentIds, numSegments);
        return updateVariableNameAndReference(ret, name);
    }

    /**
     * @see #segmentMin(String, SDVariable, SDVariable)
     */
    public SDVariable segmentMin(SDVariable data, SDVariable segmentIds){
        return segmentMin(null, data, segmentIds);
    }

    /**
     * Segment min operation.<br>
     * If data =     [3, 6, 1, 4, 9, 2, 8]<br>
     * segmentIds =  [0, 0, 1, 1, 1, 2, 2]<br>
     * then output = [3, 1, 2] = [min(3,6), min(1,4,9), min(2,8)]<br>
     * Note that the segment IDs must be sorted from smallest to largest segment.
     * See {@link #unsortedSegmentMin(String, SDVariable, SDVariable, int)} for the same op without this sorted requirement
     *
     * @param name       Name of the output variable. May be null
     * @param data       Data to perform segment max on
     * @param segmentIds Variable for the segment IDs
     * @return Segment min output
     */
    public SDVariable segmentMin(String name, SDVariable data, SDVariable segmentIds){
        SDVariable ret = f().segmentMin(data, segmentIds);
        return updateVariableNameAndReference(ret, name);
    }

    /**
     * See {@link #unsortedSegmentMin(String, SDVariable, SDVariable, int)}
     */
    public SDVariable unsortedSegmentMin(SDVariable data, SDVariable segmentIds, int numSegments){
        return unsortedSegmentMin(null, data, segmentIds, numSegments);
    }

    /**
     * Unsorted segment min operation. As per {@link #segmentMin(String, SDVariable, SDVariable)} but without
     * the requirement for the indices to be sorted.<br>
     * If data =     [1, 3, 2, 6, 4, 9, 8]<br>
     * segmentIds =  [1, 0, 2, 0, 1, 1, 2]<br>
     * then output = [3, 1, 2] = [min(3,6), min(1,4,9), min(2,8)]<br>
     *
     * @param name        Name of the output variable
     * @param data        Data (variable) to perform unsorted segment min on
     * @param segmentIds  Variable for the segment IDs
     * @param numSegments Number of segments
     * @return Unsorted segment min output
     */
    public SDVariable unsortedSegmentMin(String name, SDVariable data, SDVariable segmentIds, int numSegments){
        SDVariable ret = f().unsortedSegmentMin(data, segmentIds, numSegments);
        return updateVariableNameAndReference(ret, name);
    }

    /**
     * @see #segmentMean(String, SDVariable, SDVariable)
     */
    public SDVariable segmentMean(SDVariable data, SDVariable segmentIds){
        return segmentMean(null, data, segmentIds);
    }

    /**
     * Segment mean operation.<br>
     * If data =     [3, 6, 1, 4, 9, 2, 8]<br>
     * segmentIds =  [0, 0, 1, 1, 1, 2, 2]<br>
     * then output = [4.5, 4.666, 5] = [mean(3,6), mean(1,4,9), mean(2,8)]<br>
     * Note that the segment IDs must be sorted from smallest to largest segment.
     * See {@link #unsortedSegmentMean(String, SDVariable, SDVariable, int)} for the same op without this sorted requirement
     *
     * @param name       Name of the output variable. May be null
     * @param data       Data to perform segment max on
     * @param segmentIds Variable for the segment IDs
     * @return Segment mean output
     */
    public SDVariable segmentMean(String name, SDVariable data, SDVariable segmentIds){
        SDVariable ret = f().segmentMean(data, segmentIds);
        return updateVariableNameAndReference(ret, name);
    }

    /**
     * See {@link #unsortedSegmentMean(String, SDVariable, SDVariable, int)}
     */
    public SDVariable unsortedSegmentMean(SDVariable data, SDVariable segmentIds, int numSegments){
        return unsortedSegmentMean(null, data, segmentIds, numSegments);
    }

    /**
     * Unsorted segment mean operation. As per {@link #segmentMean(String, SDVariable, SDVariable)} but without
     * the requirement for the indices to be sorted.<br>
     * If data =     [1, 3, 2, 6, 4, 9, 8]<br>
     * segmentIds =  [1, 0, 2, 0, 1, 1, 2]<br>
     * then output = [4.5, 4.666, 5] = [mean(3,6), mean(1,4,9), mean(2,8)]<br>
     *
     * @param name        Name of the output variable
     * @param data        Data (variable) to perform unsorted segment mean on
     * @param segmentIds  Variable for the segment IDs
     * @param numSegments Number of segments
     * @return Unsorted segment mean output
     */
    public SDVariable unsortedSegmentMean(String name, SDVariable data, SDVariable segmentIds, int numSegments){
        SDVariable ret = f().unsortedSegmentMean(data, segmentIds, numSegments);
        return updateVariableNameAndReference(ret, name);
    }

    /**
     * @see #segmentProd(String, SDVariable, SDVariable)
     */
    public SDVariable segmentProd(SDVariable data, SDVariable segmentIds){
        return segmentProd(null, data, segmentIds);
    }

    /**
     * Segment product operation.<br>
     * If data =     [3, 6, 1, 4, 9, 2, 8]<br>
     * segmentIds =  [0, 0, 1, 1, 1, 2, 2]<br>
     * then output = [18, 36, 16] = [prod(3,6), prod(1,4,9), prod(2,8)]<br>
     * Note that the segment IDs must be sorted from smallest to largest segment.
     * See {@link #unsortedSegmentProd(String, SDVariable, SDVariable, int)} for the same op without this sorted requirement
     *
     * @param name       Name of the output variable. May be null
     * @param data       Data to perform segment max on
     * @param segmentIds Variable for the segment IDs
     * @return Segment product output
     */
    public SDVariable segmentProd(String name, SDVariable data, SDVariable segmentIds){
        SDVariable ret = f().segmentProd(data, segmentIds);
        return updateVariableNameAndReference(ret, name);
    }

    /**
     * See {@link #unsortedSegmentProd(String, SDVariable, SDVariable, int)}
     */
    public SDVariable unsortedSegmentProd(SDVariable data, SDVariable segmentIds, int numSegments){
        return unsortedSegmentProd(null, data, segmentIds, numSegments);
    }

    /**
     * Unsorted segment product operation. As per {@link #segmentProd(String, SDVariable, SDVariable)} but without
     * the requirement for the indices to be sorted.<br>
     * If data =     [1, 3, 2, 6, 4, 9, 8]<br>
     * segmentIds =  [1, 0, 2, 0, 1, 1, 2]<br>
     * then output = [4.5, 4.666, 5] = [mean(3,6), mean(1,4,9), mean(2,8)]<br>
     *
     * @param name       Name of the output variable
     * @param data       Data (variable) to perform unsorted segment product on
     * @param segmentIds Variable for the segment IDs
     * @return Unsorted segment product output
     */
    public SDVariable unsortedSegmentProd(String name, SDVariable data, SDVariable segmentIds, int numSegments){
        SDVariable ret = f().unsortedSegmentProd(data, segmentIds, numSegments);
        return updateVariableNameAndReference(ret, name);
    }

    /**
     * @see #segmentSum(String, SDVariable, SDVariable)
     */
    public SDVariable segmentSum(SDVariable data, SDVariable segmentIds){
        return segmentSum(null, data, segmentIds);
    }

    /**
     * Segment sum operation.<br>
     * If data =     [3, 6, 1, 4, 9, 2, 8]<br>
     * segmentIds =  [0, 0, 1, 1, 1, 2, 2]<br>
     * then output = [9, 14, 10] = [sum(3,6), sum(1,4,9), sum(2,8)]<br>
     * Note that the segment IDs must be sorted from smallest to largest segment.
     * See {@link #unsortedSegmentSum(String, SDVariable, SDVariable, int)} for the same op without this sorted requirement
     *
     * @param name       Name of the output variable. May be null
     * @param data       Data to perform segment max on
     * @param segmentIds Variable for the segment IDs
     * @return Segment sum output
     */
    public SDVariable segmentSum(String name, SDVariable data, SDVariable segmentIds){
        SDVariable ret = f().segmentSum(data, segmentIds);
        return updateVariableNameAndReference(ret, name);
    }

    /**
     * See {@link #unsortedSegmentSum(String, SDVariable, SDVariable, int)}
     */
    public SDVariable unsortedSegmentSum(SDVariable data, SDVariable segmentIds, int numSegments){
        return unsortedSegmentSum(null, data, segmentIds, numSegments);
    }

    /**
     * Unsorted segment sum operation. As per {@link #segmentSum(String, SDVariable, SDVariable)} but without
     * the requirement for the indices to be sorted.<br>
     * If data =     [1, 3, 2, 6, 4, 9, 8]<br>
     * segmentIds =  [1, 0, 2, 0, 1, 1, 2]<br>
     * then output = [9, 14, 10] = [sum(3,6), sum(1,4,9), sum(2,8)]<br>
     *
     * @param name        Name of the output variable
     * @param data        Data (variable) to perform unsorted segment sum on
     * @param segmentIds  Variable for the segment IDs
     * @param numSegments Number of segments
     * @return Unsorted segment sum output
     */
    public SDVariable unsortedSegmentSum(String name, SDVariable data, SDVariable segmentIds, int numSegments){
        SDVariable ret = f().unsortedSegmentSum(data, segmentIds, numSegments);
        return updateVariableNameAndReference(ret, name);
    }

    /**
     * See {@link #unsortedSegmentSqrtN(String, SDVariable, SDVariable, int)}
     */
    public SDVariable unsortedSegmentSqrtN(SDVariable data, SDVariable segmentIds, int numSegments){
        return unsortedSegmentSqrtN(null, data, segmentIds, numSegments);
    }

    /**
     * Unsorted segment sqrtN operation. Simply returns the sqrt of the count of the number of values in each segment<br>
     * If data =     [1, 3, 2, 6, 4, 9, 8]<br>
     * segmentIds =  [1, 0, 2, 0, 1, 1, 2]<br>
     * then output = [1.414, 1.732, 1.414] = [sqrt(2), sqrtN(3), sqrtN(2)]<br>
     *
     * @param name       Name of the output variable
     * @param data       Data (variable) to perform unsorted segment sqrtN on
     * @param segmentIds Variable for the segment IDs
     * @return Unsorted segment sqrtN output
     */
    public SDVariable unsortedSegmentSqrtN(String name, SDVariable data, SDVariable segmentIds, int numSegments){
        SDVariable ret = f().unsortedSegmentSqrtN(data, segmentIds, numSegments);
        return updateVariableNameAndReference(ret, name);
    }


    /**
     * TODO doc string
     *
     * @param df
     * @param weights
     * @param strides
     * @param rates
     * @param isSameMode
     * @return
     */
    public SDVariable dilation2D(SDVariable df, SDVariable weights, int[] strides,
                                 int[] rates, boolean isSameMode) {
        return dilation2D(null, df, weights, strides, rates, isSameMode);
    }

    /**
     * TODO doc string
     *
     * @param name
     * @param df
     * @param weights
     * @param strides
     * @param rates
     * @param isSameMode
     * @return
     */
    public SDVariable dilation2D(String name, SDVariable df, SDVariable weights, int[] strides,
                                 int[] rates, boolean isSameMode) {
        SDVariable ret = f().dilation2D(df, weights, strides, rates, isSameMode);
        return updateVariableNameAndReference(ret, name);
    }

    /**
     * Returns the shape of the specified SDVariable as a 1D SDVariable
     *
     * @param input Input variable
     * @return 1D output variable with contents equal to the shape of the input
     */
    public SDVariable shape(SDVariable input) {
        return shape(null, input);
    }

    /**
     * Returns the shape of the specified SDVariable as a 1D SDVariable
     *
     * @param name  Name of the output variable
     * @param input Input variable
     * @return 1D output variable with contents equal to the shape of the input
     */
    public SDVariable shape(String name, SDVariable input) {
        SDVariable ret = f().shape(input);
        return updateVariableNameAndReference(ret, name);
    }

    /**
     * Returns the size (number of elements, i.e., prod(shape)) of the specified SDVariable as a 0D scalar variable
     *
     * @param in Input variable
     * @return 0D (scalar) output variable with value equal to the number of elements in the specified array
     */
    public SDVariable size(SDVariable in){
        return size(null, in);
    }

    /**
     * Returns the size (number of elements, i.e., prod(shape)) of the specified SDVariable as a 0D scalar variable
     *
     * @param name Name of the output variable
     * @param in   Input variable
     * @return 0D (scalar) output variable with value equal to the number of elements in the specified array
     */
    public SDVariable size(String name, SDVariable in){
        SDVariable ret = f().size(in);
        return updateVariableNameAndReference(ret, name);
    }

    /**
     * Returns the rank (number of dimensions, i.e., length(shape)) of the specified SDVariable as a 0D scalar variable
     *
     * @param in Input variable
     * @return 0D (scalar) output variable with value equal to the rank of the input variable
     */
    public SDVariable rank(SDVariable in) {
        return rank(null, in);
    }

    /**
     * Returns the rank (number of dimensions, i.e., length(shape)) of the specified SDVariable as a 0D scalar variable
     *
     * @param name Name of the output variable
     * @param in   Input variable
     * @return 0D (scalar) output variable with value equal to the rank of the input variable
     */
    public SDVariable rank(String name, SDVariable in) {
        SDVariable ret = f().rank(in);
        return updateVariableNameAndReference(ret, name);
    }

    /**
     * @see #sizeAt(String, SDVariable, int)
     */
    public SDVariable sizeAt(SDVariable in, int dimension){
        return sizeAt(null, in, dimension);
    }

    /**
     * Returns a rank 0 (scalar) variable for the size of the specified dimension.
     * For example, if X has shape [10,20,30] then sizeAt(X,1)=20. Similarly, sizeAt(X,-1)=30
     *
     * @param name      Name of the output variable
     * @param in        Input variable
     * @param dimension Dimension to get size of
     * @return Scalar SDVariable for size at specified variable
     */
    public SDVariable sizeAt(String name, SDVariable in, int dimension){
        SDVariable ret = f().sizeAt(in, dimension);
        return updateVariableNameAndReference(ret, name);
    }

    /**
     * @see #cross(String, SDVariable, SDVariable)
     */
    public SDVariable cross(SDVariable a, SDVariable b) {
        return cross(null, a, b);
    }

    /**
     * Returns the pair-wise cross product of equal size arrays a and b: a x b = ||a||x||b|| sin(theta).
     * Can take rank 1 or above inputs (of equal shapes), but note that the last dimension must have dimension 3
     *
     * @param a First input
     * @param b Second input
     * @return Element-wise cross product
     */
    public SDVariable cross(String name, SDVariable a, SDVariable b) {
        SDVariable ret = f().cross(a, b);
        return updateVariableNameAndReference(ret, name);
    }

    /**
     * @see #gather(String, SDVariable, int[], int)
     */
    public SDVariable gather(SDVariable df, int[] indices, int axis) {
        return gather(null, df, indices, axis);
    }

    /**
     * Gather slices from the input variable where the indices are specified as fixed int[] values.<br>
     * Output shape is same as input shape, except for axis dimension, which has size equal to indices.length.
     *
     * @param name    name of the output variable
     * @param df      Input variable
     * @param indices Indices to get
     * @param axis    Axis that the indices refer to
     * @return Output variable with slices pulled from the specified axis
     */
    public SDVariable gather(String name, SDVariable df, int[] indices, int axis) {
        SDVariable ret = f().gather(df, indices, axis);
        return updateVariableNameAndReference(ret, name);
    }

    /**
     * @see #gather(String, SDVariable, SDVariable, int)
     */
    public SDVariable gather(SDVariable df, SDVariable indices, int axis) {
        return gather(null, df, indices, axis);
    }

    /**
     * Gather slices from the input variable where the indices are specified as dynamic SDVariable values.<br>
     * Output shape is same as input shape, except for axis dimension, which has size equal to indices.length.
     *
     * @param name    name of the output variable
     * @param df      Input variable
     * @param indices Indices to get slices for. Rank 0 or 1 input
     * @param axis    Axis that the indices refer to
     * @return Output variable with slices pulled from the specified axis
     */
    public SDVariable gather(String name, SDVariable df, SDVariable indices, int axis) {
        SDVariable ret = f().gather(df, indices, axis);
        return updateVariableNameAndReference(ret, name);
    }

    /**
     * TODO doc string
     *
     * @param df
     * @param indices
     * @return
     */
    public SDVariable gatherNd(SDVariable df, SDVariable indices) {
        return gatherNd(null, df, indices);
    }

    /**
     * TODO doc string
     *
     * @param name
     * @param df
     * @param indices
     * @return
     */
    public SDVariable gatherNd(String name, SDVariable df, SDVariable indices) {
        SDVariable ret = f().gatherNd(df, indices);
        return updateVariableNameAndReference(ret, name);
    }

    /**
     * @see #repeat(String, SDVariable, int)
     */
    public SDVariable repeat(SDVariable df, int axis) {
        return repeat(null, df, axis);
    }

    /**
     * @see #repeat(String, SDVariable, int)
     */
    public SDVariable repeat(String name, SDVariable df, int axis) {
        SDVariable ret = f().repeat(df, axis);
        return updateVariableNameAndReference(ret, name);
    }

    /**
     * @see #stack(String, int, SDVariable...)
     */
    public SDVariable stack(int axis, SDVariable... values) {
        return stack(null, axis, values);
    }

    /**
     * Stack a set of N SDVariables of rank X into one rank X+1 variable.
     * If inputs have shape [a,b,c] then output has shape:<br>
     * axis = 0: [N,a,b,c]<br>
     * axis = 1: [a,N,b,c]<br>
     * axis = 2: [a,b,N,c]<br>
     * axis = 3: [a,b,c,N]<br>
     *
     * @param name   Name of the output variable
     * @param axis   Axis to stack on
     * @param values Input variables to stack. Must have the same shape for all inputs
     * @return Output variable
     * @see #unstack(String[], SDVariable, int, int)
     */
    public SDVariable stack(String name, int axis, SDVariable... values) {
        SDVariable ret = f().stack(values, axis);
        return updateVariableNameAndReference(ret, name);
    }

    /**
     * @see #stack(String, int, SDVariable...)
     */
    public SDVariable parallel_stack(SDVariable[] values) {
        return parallel_stack(null, values);
    }

    /**
     * @see #stack(String, int, SDVariable...)
     */
    public SDVariable parallel_stack(String name, SDVariable[] values) {
        SDVariable ret = f().parallel_stack(values);
        return updateVariableNameAndReference(ret, name);
    }

    /**
     * @see #unstack(String[], SDVariable, int, int)
     */
    public SDVariable[] unstack(SDVariable value, int axis) {
        return unstack(null, value, axis);
    }

    /**
     * @see #unstack(String[], SDVariable, int, int)
     */
    public SDVariable[] unstack(String[] names, SDVariable value, int axis) {
        SDVariable[] ret = f().unstack(value, axis);
        return updateVariableNamesAndReferences(ret, names);
    }

    /**
     * @see #unstack(String[], SDVariable, int, int)
     */
    public SDVariable[] unstack(SDVariable value, int axis, int num) {
        return unstack(null, value, axis, num);
    }

    /**
     * Unstack a variable of rank X into N rank X-1 variables by taking slices along the specified axis.
     * If input has shape [a,b,c] then output has shape:
     * axis = 0: [b,c]<br>
     * axis = 1: [a,c]<br>
     * axis = 2: [a,b]<br>
     *
     * @param names Output variable names. May be null
     * @param value Input variable to unstack
     * @param axis  Axis to unstack on
     * @param num   Number of output variables
     * @return Output variables
     * @see #stack(String, int, SDVariable...)
     */
    public SDVariable[] unstack(String[] names, SDVariable value, int axis, int num) {
        SDVariable[] ret = f().unstack(value, axis, num);
        return updateVariableNamesAndReferences(ret, names);
    }

    /**
     * Element-wise Gaussian error function - out = erf(in)
     *
     * @param x Input variable
     * @return Output variable
     */
    public SDVariable erf(SDVariable x) {
        return erf(null, x);
    }

    /**
     * Element-wise Gaussian error function - out = erf(in)
     *
     * @param name Output variable name
     * @param x   Input variable
     * @return Output variable
     */
    public SDVariable erf(String name, SDVariable x) {
        SDVariable ret = f().erf(x);
        return updateVariableNameAndReference(ret, name);
    }

    /**
     * Element-wise complementary Gaussian error function - out = erfc(in) = 1 - erf(in)
     *
     * @param x Input variable
     * @return Output variable
     */
    public SDVariable erfc(SDVariable x) {
        return erfc(null, x);
    }

    /**
     * Element-wise complementary Gaussian error function - out = erfc(in) = 1 - erf(in)
     *
     * @param name Name of the output variable
     * @param x   Input variable
     * @return Output variable
     */
    public SDVariable erfc(String name, SDVariable x) {
        SDVariable ret = f().erfc(x);
        return updateVariableNameAndReference(ret, name);
    }

    /**
     * @see #diag(String, SDVariable)
     */
    public SDVariable diag(SDVariable x) {
        return diag(null, x);
    }

    /**
     * Returns an output variable with diagonal values equal to the specified values; off-diagonal values will be set to 0<br>
     * For example, if input = [1,2,3], then output is given by:<br>
     * [ 1, 0, 0]<br>
     * [ 0, 2, 0]<br>
     * [ 0, 0, 3]<br>
     * <br>
     * Higher input ranks are also supported: if input has shape [a,...,R-1] then output[i,...,k,i,...,k] = input[i,...,k].
     * i.e., for input rank R, output has rank 2R
     *
     * @param name Name of the output variable
     * @param x   Input variable
     * @return Output variable
     */
    public SDVariable diag(String name, SDVariable x) {
        SDVariable ret = f().diag(x);
        return updateVariableNameAndReference(ret, name);
    }

    /**
     * @see #diagPart(String, SDVariable)
     */
    public SDVariable diagPart(SDVariable x) {
        return diagPart(null, x);
    }

    /**
     * Extract the diagonal part from the input array.<br>
     * If input is<br>
     * [ 1, 0, 0]<br>
     * [ 0, 2, 0]<br>
     * [ 0, 0, 3]<br>
     * then output is [1, 2, 3].<br>
     * Supports higher dimensions: in general, out[i,...,k] = in[i,...,k,i,...,k]
     *
     * @param x Input variable
     * @return Diagonal part of the input
     * @see #diag(String, SDVariable)
     */
    public SDVariable diagPart(String name, SDVariable x) {
        SDVariable ret = f().diagPart(x);
        return updateVariableNameAndReference(ret, name);
    }

    /**
     * @see #setDiag(String, SDVariable, SDVariable)
     */
    public SDVariable setDiag(SDVariable in, SDVariable diag) {
        return setDiag(null, in, diag);
    }

    /**
     * Set the diagonal value to the specified values<br>
     * If input is<br>
     * [ a, b, c]<br>
     * [ d, e, f]<br>
     * [ g, h, i]<br>
     * and diag = [ 1, 2, 3] then output is<br>
     * [ 1, b, c]<br>
     * [ d, 2, f]<br>
     * [ g, h, 3]<br>
     *
     * @param name Name of the output variable
     * @param in   Input variable
     * @param diag Diagonal
     * @return Output variable
     */
    public SDVariable setDiag(String name, SDVariable in, SDVariable diag) {
        SDVariable ret = f().setDiag(in, diag);
        return updateVariableNameAndReference(ret, name);
    }

    /**
     * @see #oneHot(String, SDVariable, int)
     */
    public SDVariable oneHot(SDVariable indices, int depth) {
        return oneHot(null, indices, depth, -1, 1.00, 0.00);
    }

    /**
     * @see #oneHot(String, SDVariable, int, int, double, double)
     */
    public SDVariable oneHot(SDVariable indices, int depth, int axis, double on, double off) {
        return oneHot(null, indices, depth, axis, on, off);
    }

    /**
     * Convert the array to a one-hot array with walues 0 and 1 for each entry<br>
     * If input has shape [ a, ..., n] then output has shape [ a, ..., n, depth],
     * with out[i, ..., j, in[i,...,j]] = 1 with other values being set to 0
     *
     * @param name    Output variable name
     * @param indices Indices - value 0 to depth-1
     * @param depth   Number of classes
     * @return Output variable
     * @see #oneHot(SDVariable, int, int, double, double)
     */
    public SDVariable oneHot(String name, SDVariable indices, int depth) {
        return oneHot(name, indices, depth, -1, 1.00, 0.00);
    }

    /**
     * Convert the array to a one-hot array with walues {@code on} and {@code off} for each entry<br>
     * If input has shape [ a, ..., n] then output has shape [ a, ..., n, depth],
     * with {@code out[i, ..., j, in[i,...,j]] = on} with other values being set to {@code off}
     *
     * @param name    Output variable name
     * @param indices Indices - value 0 to depth-1
     * @param depth   Number of classes
     * @return Output variable
     */
    public SDVariable oneHot(String name, SDVariable indices, int depth, int axis, double on, double off) {
        SDVariable ret = f().onehot(indices, depth, axis, on, off);
        return updateVariableNameAndReference(ret, name);
    }

    /**
     * Element-wise reciprocal (inverse) function: out[i] = 1 / in[i]
     *
     * @param a Input variable
     * @return Output variable
     */
    public SDVariable reciprocal(SDVariable a) {
        return reciprocal(null, a);
    }

    /**
     * Element-wise reciprocal (inverse) function: out[i] = 1 / in[i]
     *
     * @param name Name of the output variable
     * @param a    Input variable
     * @return Output variable
     */
    public SDVariable reciprocal(String name, SDVariable a) {
        SDVariable ret = f().reciprocal(a);
        return updateVariableNameAndReference(ret, name);
    }

    /**
     * Intended for internal/developer use
     */
    public SDVariable gradientBackwardsMarker(SDVariable x) {
        return gradientBackwardsMarker(generateNewVarName(new GradientBackwardsMarker().opName(), 0), x);
    }

    /**
     * Intended for internal/developer use
     */
    public SDVariable gradientBackwardsMarker(String name, SDVariable x) {
        SDVariable result = functionFactory.gradientBackwardsMarker(x);
        return updateVariableNameAndReference(result, name);
    }

    /**
     * Element-wise hard tanh function:<br>
     * out[i] = -1 if in[i] <= -1<br>
     * out[1] = in[i] if -1 < in[i] < 1<br>
     * out[i] = 1 if in[i] >= 1<br>
     *
     * @param in Input variable
     * @return Output variable
     */
    public SDVariable hardTanh(SDVariable in) {
        return hardTanh(null, in);
    }

    /**
     * Element-wise hard tanh function:<br>
     * out[i] = -1 if in[i] <= -1<br>
     * out[1] = in[i] if -1 < in[i] < 1<br>
     * out[i] = 1 if in[i] >= 1<br>
     *
     * @param name Output variable name
     * @param in   Input variable
     * @return Output variable
     */
    public SDVariable hardTanh(String name, SDVariable in) {
        SDVariable result = functionFactory.hardTanh(in);
        return updateVariableNameAndReference(result, name);
    }

    /**
     * Element-wise hard sigmoid function:<br>
     * out[i] = 0 if in[i] <= -2.5<br>
     * out[1] = 0.2*in[i]+0.5 if -2.5 < in[i] < 2.5<br>
     * out[i] = 1 if in[i] >= 2.5<br>
     *
     * @param in Input variable
     * @return Output variable
     */
    public SDVariable hardSigmoid(SDVariable in) {
        return hardSigmoid(null, in);
    }

    /**
     * Element-wise hard sigmoid function:<br>
     * out[i] = 0 if in[i] <= -2.5<br>
     * out[1] = 0.2*in[i]+0.5 if -2.5 < in[i] < 2.5<br>
     * out[i] = 1 if in[i] >= 2.5<br>
     *
     * @param name Name of the output variable
     * @param in    Input variable
     * @return Output variable
     */
    public SDVariable hardSigmoid(String name, SDVariable in) {
        SDVariable ret = f().hardSigmoid(in);
        return updateVariableNameAndReference(ret, name);
    }

    /**
     * Derivative (dOut/dIn) of the element-wise hard Tanh function - {@link #hardTanh(SDVariable)}
     *
     * @param x Input
     * @return Output variable
     */
    public SDVariable hardTanhDerivative(SDVariable x) {
        return hardTanhDerivative(null, x);
    }

    /**
     * Derivative (dOut/dIn) of the element-wise hard Tanh function - {@link #hardTanh(SDVariable)}
     *
     * @param name Output variable name
     * @param x   Input
     * @return Output variable
     */
    public SDVariable hardTanhDerivative(String name, SDVariable x) {
        SDVariable result = functionFactory.hardTanhDerivative(x);
        return updateVariableNameAndReference(result, name);
    }

    /**
     * Element-wise sigmoid function: out[i] = 1.0/(1+exp(-in[i]))
     *
     * @param x Input Variable
     * @return Output variable
     */
    public SDVariable sigmoid(SDVariable x) {
        return sigmoid(null, x);
    }

    /**
     * Element-wise sigmoid function: out[i] = 1.0/(1+exp(-in[i]))
     *
     * @param name Output variable name
     * @param x   Input Variable
     * @return Output variable
     */
    public SDVariable sigmoid(String name, SDVariable x) {
        SDVariable result = functionFactory.sigmoid(x);
        return updateVariableNameAndReference(result, name);
    }


    /**
     * Element-wise sigmoid function derivative: dL/dIn given input and dL/dOut
     *
     * @param x  Input Variable
     * @param wrt Gradient at the output - dL/dOut. Must have same shape as the input
     * @return Output variable
     */
    public SDVariable sigmoidDerivative(SDVariable x, SDVariable wrt) {
        return sigmoidDerivative(null, x, wrt);
    }

    /**
     * Element-wise sigmoid function derivative: dL/dIn given input and dL/dOut
     *
     * @param name Output variable name
     * @param x   Input Variable
     * @param wrt  Gradient at the output - dL/dOut. Must have same shape as the input
     * @return Output variable
     */
    public SDVariable sigmoidDerivative(String name, SDVariable x, SDVariable wrt) {
        SDVariable result = functionFactory
                .sigmoidDerivative(x, wrt);
        return updateVariableNameAndReference(result, name);
    }

    /**
     * Element-wise sigmoid function: out[i] = log(sigmoid(in[i]))
     *
     * @param x Input Variable
     * @return Output variable
     */
    public SDVariable logSigmoid(SDVariable x) {
        return logSigmoid(null, x);
    }

    /**
     * Element-wise sigmoid function: out[i] = log(sigmoid(in[i]))
     *
     * @param name Name of the output variable
     * @param x   Input Variable
     * @return Output variable
     */
    public SDVariable logSigmoid(String name, SDVariable x) {
        SDVariable ret = f().logSigmoid(x);
        return updateVariableNameAndReference(ret, name);
    }

    /**
     * Element-wise sign (signum) function:<br>
     * out = -1 if in < 0<br>
     * out = 0 if in = 0<br>
     * out = 1 if in > 0
     *
     * @param x Input variable
     * @return Output variable
     */
    public SDVariable sign(SDVariable x) {
        return sign(null, x);
    }

    /**
     * Element-wise sign (signum) function:<br>
     * out = -1 if in < 0<br>
     * out = 0 if in = 0<br>
     * out = 1 if in > 0
     *
     * @param name Output variable name
     * @param x   Input variable
     * @return Output variable
     */
    public SDVariable sign(String name, SDVariable x) {
        SDVariable result = functionFactory.sign(x);
        return updateVariableNameAndReference(result, name);
    }

    /**
     * Element-wise softsign function: out = x / (abs(x) + 1)
     *
     * @param x Input variable
     * @return Output variable
     */
    public SDVariable softsign(SDVariable x) {
        return softsign(null, x);
    }

    /**
     * Element-wise softsign function: out = x / (abs(x) + 1)
     *
     * @param name Output variable name
     * @param x   Input variable
     * @return Output variable
     */
    public SDVariable softsign(String name, SDVariable x) {
        SDVariable result = functionFactory.softsign(x);
        return updateVariableNameAndReference(result, name);
    }

    /**
     * Element-wise derivative (dOut/dIn) of the softsign function {@link #softsign(SDVariable)}
     *
     * @param x Input variable
     * @return Output varible
     */
    public SDVariable softsignDerivative(SDVariable x) {
        return softsignDerivative(null, x);
    }

    /**
     * Element-wise derivative (dOut/dIn) of the softsign function {@link #softsign(SDVariable)}
     *
     * @param name Output variable name
     * @param x   Input variable
     * @return Output varible
     */
    public SDVariable softsignDerivative(String name, SDVariable x) {
        SDVariable result = functionFactory.softsignDerivative(x);
        return updateVariableNameAndReference(result, name);
    }

    /**
     * Element-wise softplus function: out = log(exp(x) + 1)
     *
     * @param x Input variable
     * @return Output variable
     */
    public SDVariable softplus(SDVariable x) {
        return softplus(null, x);
    }

    /**
     * Element-wise softplus function: out = log(exp(x) + 1)
     *
     * @param name Output variable name
     * @param x   Input variable
     * @return Output variable
     */
    public SDVariable softplus(String name, SDVariable x) {
        SDVariable result = functionFactory.softplus(x);
        return updateVariableNameAndReference(result, name);
    }

    /**
     * Element-wise "swish" function: out = x * sigmoid(b*x) with b=1.0<br>
     * See: <a href="https://arxiv.org/abs/1710.05941">https://arxiv.org/abs/1710.05941</a>
     *
     * @param x Input variable
     * @return Output variable
     */
    public SDVariable swish(SDVariable x) {
        return swish(null, x);
    }

    /**
     * Element-wise "swish" function: out = x * sigmoid(b*x) with b=1.0<br>
     * See: <a href="https://arxiv.org/abs/1710.05941">https://arxiv.org/abs/1710.05941</a>
     *
     * @param name Name of the output variable
     * @param x   Input variable
     * @return Output variable
     */
    public SDVariable swish(String name, SDVariable x) {
        SDVariable ret = f().swish(x);
        return updateVariableNameAndReference(ret, name);
    }

    /**
     * Element-wise exponential linear unit (ELU) function:<br>
     * out = x if x > 0<br>
     * out = a * (exp(x) - 1) if x <= 0<br>
     * with constant a = 1.0
     * <p>
     * See: <a href="http://arxiv.org/abs/1511.07289">http://arxiv.org/abs/1511.07289</a>
     *
     * @param x Input variable
     * @return Output variable
     */
    public SDVariable elu(SDVariable x) {
        return elu(null, x);
    }

    /**
     * Element-wise exponential linear unit (ELU) function:<br>
     * out = x if x > 0<br>
     * out = a * (exp(x) - 1) if x <= 0<br>
     * with constant a = 1.0
     * <p>
     * See: <a href="http://arxiv.org/abs/1511.07289">http://arxiv.org/abs/1511.07289</a>
     *
     * @param name Output variable name
     * @param x Input variable
     * @return Output variable
     */
    public SDVariable elu(String name, SDVariable x) {
        SDVariable result = functionFactory.elu(x);
        return updateVariableNameAndReference(result, name);
    }

    /**
     * Element-wise derivative exponential linear unit (ELU) function, dOut/dIn given input.
     * {@link #elu(SDVariable)}
     *
     * @param x Input variable
     * @return Output variable
     */
    public SDVariable eluDerivative(SDVariable x) {
        return eluDerivative(null, x);
    }

    /**
     * Element-wise derivative exponential linear unit (ELU) function, dOut/dIn given input.
     * {@link #elu(SDVariable)}
     *
     * @param name Output variable name
     * @param x   Input variable
     * @return Output variable
     */
    public SDVariable eluDerivative(String name, SDVariable x) {
        SDVariable result = functionFactory.eluDerivative(x);
        return updateVariableNameAndReference(result, name);
    }

    /**
     * Element-wise leaky ReLU function:<br>
     * out = x if x >= 0.0<br>
     * out = alpha * x if x < cutoff<br>
     * Alpha value is most commonly set to 0.01
     *
     * @param x    Input variable
     * @param alpha Cutoff - usually 0.0
     * @return Output variable
     */
    public SDVariable leakyRelu(SDVariable x, double alpha) {
        return leakyRelu(null, x, alpha);
    }

    /**
     * Element-wise leaky ReLU function:<br>
     * out = x if x >= 0.0<br>
     * out = alpha * x if x < cutoff<br>
     * Alpha value is most commonly set to 0.01
     *
     * @param x    Input variable
     * @param alpha Cutoff - usually 0.0
     * @return Output variable
     */
    public SDVariable leakyRelu(String name, SDVariable x, double alpha) {
        SDVariable result = functionFactory.leakyRelu(x, alpha);
        return updateVariableNameAndReference(result, name);
    }

    /**
     * Leaky ReLU derivative: dOut/dIn given input.<br>
     * See {@link #leakyRelu(String, SDVariable, double)}
     *
     * @param x    Input variable
     * @param alpha Alpha value
     * @return Output variable
     */
    public SDVariable leakyReluDerivative(String name, SDVariable x, double alpha) {
        SDVariable result = functionFactory.leakyReluDerivative(x, alpha);
        return updateVariableNameAndReference(result, name);
    }

    /**
     * Full array mean reduction operation
     * @param x Input variable
     * @return Output variable - scalar
     */
    public SDVariable mean(SDVariable x) {
        return mean(null, x);
    }


    /**
     * Mean (average) array reduction operation, optionally along specified dimensions
     *
     * @param x        Input variable
     * @param dimension Dimensions to reduce over. If dimensions are not specified, full array reduction is performed
     * @return Reduced array of rank (input rank - num dimensions)
     */
    public SDVariable mean(SDVariable x, int... dimension) {
        return mean(null, x, dimension);
    }

    /**
     * Mean (average) array reduction operation, optionally along specified dimensions
     *
     * @param name      Output variable name
     * @param x        Input variable
     * @param dimension Dimensions to reduce over. If dimensions are not specified, full array reduction is performed
     * @return Reduced array of rank (input rank - num dimensions)
     */
    public SDVariable mean(String name, SDVariable x, int... dimension) {
        return mean(name, x, false, dimension);
    }

    /**
     * Mean (average) array reduction operation, optionally along specified dimensions<br>
     * Note that if keepDims = true, the output variable has the same rank as the input variable,
     * with the reduced dimensions having size 1. This can be useful for later broadcast operations (such as subtracting
     * the mean along a dimension).<br>
     * Example: if input has shape [a,b,c] and dimensions=[1] then output has shape:
     * keepDims = true: [a,1,c]<br>
     * keepDims = false: [a,c]
     *
     * @param name      Output variable name
     * @param x        Input variable
     * @param keepDims  If true: keep the dimensions that are reduced on (as size 1). False: remove the reduction dimensions
     * @param dimension Dimensions to reduce over. If dimensions are not specified, full array reduction is performed
     * @return Reduced array of rank (input rank - num dimensions)
     */
    public SDVariable mean(String name, SDVariable x, boolean keepDims, int... dimension) {
        SDVariable result = functionFactory.mean(x, keepDims, dimension);
        return updateVariableNameAndReference(result, name);
    }

    /**
     * @see #standardDeviation(String, SDVariable, boolean, int...)
     */
    public SDVariable standardDeviation(SDVariable x, boolean biasCorrected, int... dimensions) {
        return standardDeviation(null, x, biasCorrected, dimensions);
    }

    /**
     * Stardard deviation array reduction operation, optionally along specified dimensions
     *
     * @param name          Output variable name
     * @param x            Input variable
     * @param biasCorrected If true: divide by (N-1) (i.e., sample stdev). If false: divide by N (population stdev)
     * @param dimensions    Dimensions to reduce over. If dimensions are not specified, full array reduction is performed
     * @return Output variable: reduced array of rank (input rank - num dimensions)
     */
    public SDVariable standardDeviation(String name, SDVariable x, boolean biasCorrected, int... dimensions) {
        return standardDeviation(name, x, biasCorrected, false, dimensions);
    }

    /**
     * Stardard deviation array reduction operation, optionally along specified dimensions<br>
     * Note that if keepDims = true, the output variable has the same rank as the input variable,
     * with the reduced dimensions having size 1. This can be useful for later broadcast operations (such as subtracting
     * the mean along a dimension).<br>
     * Example: if input has shape [a,b,c] and dimensions=[1] then output has shape:
     * keepDims = true: [a,1,c]<br>
     * keepDims = false: [a,c]
     *
     * @param x            Input variable
     * @param biasCorrected If true: divide by (N-1) (i.e., sample stdev). If false: divide by N (population stdev)
     * @param keepDims      If true: keep the dimensions that are reduced on (as size 1). False: remove the reduction dimensions
     * @param dimensions    Dimensions to reduce over. If dimensions are not specified, full array reduction is performed
     * @return Output variable: reduced array of rank (input rank - num dimensions)
     */
    public SDVariable standardDeviation(String name, SDVariable x, boolean biasCorrected, boolean keepDims, int... dimensions) {
        SDVariable result = functionFactory.std(x, biasCorrected, keepDims, dimensions);
        return updateVariableNameAndReference(result, name);
    }

    /**
     * @see #variance(String, SDVariable, boolean, int...)
     */
    public SDVariable variance(SDVariable x, boolean biasCorrected, int... dimensions) {
        return variance(null, x, biasCorrected, dimensions);
    }

    /**
     * Variance array reduction operation, optionally along specified dimensions
     *
     * @param name          Output variable name
     * @param x            Input variable
     * @param biasCorrected If true: divide by (N-1) (i.e., sample variable). If false: divide by N (population variance)
     * @param dimensions    Dimensions to reduce over. If dimensions are not specified, full array reduction is performed
     * @return Output variable: reduced array of rank (input rank - num dimensions)
     */
    public SDVariable variance(String name, SDVariable x, boolean biasCorrected, int... dimensions) {
        return variance(name, x, biasCorrected, false, dimensions);
    }

    /**
     * Variance array reduction operation, optionally along specified dimensions<br>
     * Note that if keepDims = true, the output variable has the same rank as the input variable,
     * with the reduced dimensions having size 1. This can be useful for later broadcast operations (such as subtracting
     * the mean along a dimension).<br>
     * Example: if input has shape [a,b,c] and dimensions=[1] then output has shape:
     * keepDims = true: [a,1,c]<br>
     * keepDims = false: [a,c]
     *
     * @param name          Output variable name
     * @param x            Input variable
     * @param biasCorrected If true: divide by (N-1) (i.e., sample variable). If false: divide by N (population variance)
     * @param keepDims      If true: keep the dimensions that are reduced on (as size 1). False: remove the reduction dimensions
     * @param dimensions    Dimensions to reduce over. If dimensions are not specified, full array reduction is performed
     * @return Output variable: reduced array of rank (input rank - num dimensions)
     */
    public SDVariable variance(String name, SDVariable x, boolean biasCorrected, boolean keepDims, int... dimensions) {
        SDVariable result = functionFactory.variance(x, biasCorrected, keepDims, dimensions);
        return updateVariableNameAndReference(result, name);
    }

    /**
     * Entropy reduction: -sum(x * log(x))
     *
     * @param in         Input variable
     * @param dimensions Dimensions to reduce on (null/empty for full array)
     * @return Output variable
     */
    public SDVariable entropy(SDVariable in, int... dimensions) {
        return entropy(null, in, dimensions);
    }

    /**
     * Entropy reduction: -sum(x * log(x))
     *
     * @param name       Name of the output variable
     * @param in         Input variable
     * @param dimensions Dimensions to reduce on (null/empty for full array)
     * @return Output variable: reduced array of rank (input rank - num dimensions)
     */
    public SDVariable entropy(String name, SDVariable in, int... dimensions) {
        SDVariable ret = f().entropy(in, dimensions);
        return updateVariableNameAndReference(ret, name);
    }

    /**
     * Log entropy reduction: log(-sum(x * log(x)))
     *
     * @param in         Input variable
     * @param dimensions Dimensions to reduce on (null for full array)
     * @return Output variable: reduced array of rank (input rank - num dimensions)
     */
    public SDVariable logEntropy(SDVariable in, int... dimensions) {
        return logEntropy(null, in, dimensions);
    }

    /**
     * Log entropy reduction: log(-sum(x * log(x)))
     *
     * @param name       Name of the output variable
     * @param in         Input variable
     * @param dimensions Dimensions to reduce on (null for full array)
     * @return Output variable: reduced array of rank (input rank - num dimensions)
     */
    public SDVariable logEntropy(String name, SDVariable in, int... dimensions) {
        SDVariable ret = f().logEntropy(in, dimensions);
        return updateVariableNameAndReference(ret, name);
    }

    /**
     * Shannon Entropy reduction: -sum(x * log2(x))
     *
     * @param in         Input variable
     * @param dimensions Dimensions to reduce on (null/empty for full array)
     * @return Output variable
     */
    public SDVariable shannonEntropy(SDVariable in, int... dimensions) {
        return shannonEntropy(null, in, dimensions);
    }

    /**
     * Shannon Entropy reduction: -sum(x * log2(x))
     *
     * @param name       Name of the output variable
     * @param in         Input variable
     * @param dimensions Dimensions to reduce on (null/empty for full array)
     * @return Output variable: reduced array of rank (input rank - num dimensions)
     */
    public SDVariable shannonEntropy(String name, SDVariable in, int... dimensions) {
        SDVariable ret = f().shannonEntropy(in, dimensions);
        return updateVariableNameAndReference(ret, name);
    }

    /**
     * Sum array reduction operation, optionally along specified dimensions
     *
     * @param x         Input variable
     * @param dimensions Dimensions to reduce over. If dimensions are not specified, full array reduction is performed
     * @return Output variable: reduced array of rank (input rank - num dimensions)
     */
    public SDVariable sum(SDVariable x, int... dimensions) {
        return sum(null, x, dimensions);
    }

    /**
     * Sum array reduction operation, optionally along specified dimensions
     *
     * @param x         Input variable
     * @param dimensions Dimensions to reduce over. If dimensions are not specified, full array reduction is performed
     * @return Output variable: reduced array of rank (input rank - num dimensions) if keepDims = false, or
     * of rank (input rank) if keepdims = true
     */
    public SDVariable sum(String name, SDVariable x, int... dimensions) {
        return sum(name, x, false, dimensions);
    }

    /**
     * Sum array reduction operation, optionally along specified dimensions.<br>
     * Note that if keepDims = true, the output variable has the same rank as the input variable,
     * with the reduced dimensions having size 1. This can be useful for later broadcast operations (such as subtracting
     * the mean along a dimension).<br>
     * Example: if input has shape [a,b,c] and dimensions=[1] then output has shape:
     * keepDims = true: [a,1,c]<br>
     * keepDims = false: [a,c]
     *
     * @param name       Output variable name
     * @param x         Input variable
     * @param keepDims   If true: keep the dimensions that are reduced on (as length 1). False: remove the reduction dimensions
     * @param dimensions Dimensions to reduce over. If dimensions are not specified, full array reduction is performed
     * @return Output variable: reduced array of rank (input rank - num dimensions) if keepDims = false, or
     * of rank (input rank) if keepdims = true
     */
    public SDVariable sum(String name, SDVariable x, boolean keepDims, int... dimensions) {
        SDVariable result = functionFactory.sum(x, keepDims, dimensions);
        return updateVariableNameAndReference(result, name);
    }

    /**
     * @see #sum(String, SDVariable, boolean, int...)
     */
    public SDVariable sum(SDVariable x, boolean keepDims, int... dimensions) {
        return sum(null, x, keepDims, dimensions);
    }


    /**
     * Product array reduction operation, optionally along specified dimensions
     *
     * @param x         Input variable
     * @param dimensions Dimensions to reduce over. If dimensions are not specified, full array reduction is performed
     * @return Output variable: reduced array of rank (input rank - num dimensions)
     */
    public SDVariable prod(SDVariable x, int... dimensions) {
        return prod(null, x, dimensions);
    }

    /**
     * Product array reduction operation, optionally along specified dimensions
     *
     * @param name       Output variable name
     * @param x         Input variable
     * @param dimensions Dimensions to reduce over. If dimensions are not specified, full array reduction is performed
     * @return Output variable: reduced array of rank (input rank - num dimensions)
     */
    public SDVariable prod(String name, SDVariable x, int... dimensions) {
        return prod(name, x, false, dimensions);
    }

    /**
     * Product array reduction operation, optionally along specified dimensions<br>
     * Note that if keepDims = true, the output variable has the same rank as the input variable,
     * with the reduced dimensions having size 1. This can be useful for later broadcast operations (such as subtracting
     * the mean along a dimension).<br>
     * Example: if input has shape [a,b,c] and dimensions=[1] then output has shape:
     * keepDims = true: [a,1,c]<br>
     * keepDims = false: [a,c]
     *
     * @param name       Output variable name
     * @param x         Input variable
     * @param keepDims   If true: keep the dimensions that are reduced on (as length 1). False: remove the reduction dimensions
     * @param dimensions Dimensions to reduce over. If dimensions are not specified, full array reduction is performed
     * @return Output variable: reduced array of rank (input rank - num dimensions)
     */
    public SDVariable prod(String name, SDVariable x, boolean keepDims, int... dimensions) {
        SDVariable result = functionFactory.prod(x, keepDims, dimensions);
        return updateVariableNameAndReference(result, name);
    }

    /**
     * Element-wise scalar maximum operation: out = max(in, value)
     *
     * @param in    Input variable
     * @param value Scalar value to compare
     * @return Output variable
     */
    public SDVariable scalarMax(SDVariable in, Number value) {
        return scalarMax(null, in, value);
    }

    /**
     * Element-wise scalar maximum operation: out = max(in, value)
     *
     * @param name  Name of the output variable
     * @param in    Input variable
     * @param value Scalar value to compare
     * @return Output variable
     */
    public SDVariable scalarMax(String name, SDVariable in, Number value) {
        SDVariable ret = f().scalarMax(in, value);
        return updateVariableNameAndReference(ret, name);
    }

    /**
     * Element-wise scalar minimum operation: out = min(in, value)
     *
     * @param in    Input variable
     * @param value Scalar value to compare
     * @return Output variable
     */
    public SDVariable scalarMin(SDVariable in, Number value) {
        return scalarMin(null, in, value);
    }

    /**
     * Element-wise scalar minimum operation: out = min(in, value)
     *
     * @param name  Name of the output variable
     * @param in    Input variable
     * @param value Scalar value to compare
     * @return Output variable
     */
    public SDVariable scalarMin(String name, SDVariable in, Number value) {
        SDVariable ret = f().scalarMin(in, value);
        return updateVariableNameAndReference(ret, name);
    }

    /**
     * Element-wise scalar floor modulus operation: out = floorMod(in, value).
     * i.e., returns the remainder after division by 'value'
     *
     * @param in    Input variable
     * @param value Scalar value to compare
     * @return Output variable
     */
    public SDVariable scalarFloorMod(SDVariable in, Number value) {
        return scalarFloorMod(null, in, value);
    }

    /**
     * Element-wise scalar floor modulus operation: out = floorMod(in, value).
     * i.e., returns the remainder after division by 'value'
     *
     * @param name  Name of the output variable
     * @param in    Input variable
     * @param value Scalar value to compare
     * @return Output variable
     */
    public SDVariable scalarFloorMod(String name, SDVariable in, Number value) {
        SDVariable ret = f().scalarFloorMod(in, value);
        return updateVariableNameAndReference(ret, name);
    }

    /**
     * Return an array with equal shape to the input, but all elements set to value 'set'
     *
     * @param in  Input variable
     * @param set Value to set
     * @return Output variable
     */
    public SDVariable scalarSet(SDVariable in, Number set) {
        return scalarSet(null, in, set);
    }

    /**
     * Return an arary with equal shape to the input, but all elements set to value 'set'
     *
     * @param name Name of the output variable
     * @param in   Input variable
     * @param set  Value to set
     * @return Output variable
     */
    public SDVariable scalarSet(String name, SDVariable in, Number set) {
        SDVariable ret = f().scalarSet(in, set);
        return updateVariableNameAndReference(ret, name);
    }


    /**
     * Max array reduction operation, optionally along specified dimensions
     *
     * @param x         Input variable
     * @param dimensions Dimensions to reduce over. If dimensions are not specified, full array reduction is performed
     * @return Reduced array of rank (input rank - num dimensions)
     */
    public SDVariable max(SDVariable x, int... dimensions) {
        return max(null, x, dimensions);
    }

    /**
     * Max array reduction operation, optionally along specified dimensions
     *
     * @param name       Output variable name
     * @param x         Input variable
     * @param dimensions Dimensions to reduce over. If dimensions are not specified, full array reduction is performed
     * @return Reduced array of rank (input rank - num dimensions)
     */
    public SDVariable max(String name, SDVariable x, int... dimensions) {
        return max(name, x, false, dimensions);
    }

    /**
     * Max array reduction operation, optionally along specified dimensions<br>
     * Note that if keepDims = true, the output variable has the same rank as the input variable,
     * with the reduced dimensions having size 1. This can be useful for later broadcast operations (such as subtracting
     * the mean along a dimension).<br>
     * Example: if input has shape [a,b,c] and dimensions=[1] then output has shape:
     * keepDims = true: [a,1,c]<br>
     * keepDims = false: [a,c]
     *
     * @param name       Output variable name
     * @param x         Input variable
     * @param keepDims   If true: keep the dimensions that are reduced on (as size 1). False: remove the reduction dimensions
     * @param dimensions Dimensions to reduce over. If dimensions are not specified, full array reduction is performed
     * @return Reduced array of rank (input rank - num dimensions)
     */
    public SDVariable max(String name, SDVariable x, boolean keepDims, int... dimensions) {
        SDVariable result = functionFactory.max(x, keepDims, dimensions);
        return updateVariableNameAndReference(result, name);
    }

    /**
     * Element-wise maximum operation: out[i] = max(first[i], second[i])<br>
     * Supports broadcasting
     *
     * @param first  First input array
     * @param second Second input array
     * @return Output variable
     */
    public SDVariable max(SDVariable first, SDVariable second) {
        return max(null, first, second);
    }

    /**
     * Element-wise maximum operation: out[i] = max(first[i], second[i])<br>
     * Supports broadcasting
     *
     * @param name   Name of the output variable
     * @param first  First input array
     * @param second Second input array
     * @return Output variable
     */
    public SDVariable max(String name, SDVariable first, SDVariable second) {
        SDVariable result = f().max(first, second);
        return updateVariableNameAndReference(result, name);
    }

    /**
     * Absolute max array reduction operation, optionally along specified dimensions: out = max(abs(x))
     *
     * @param in         Input variable
     * @param dimensions Dimensions to reduce over. If dimensions are not specified, full array reduction is performed
     * @return Reduced array of rank (input rank - num dimensions)
     */
    public SDVariable amax(SDVariable in, int... dimensions) {
        return amax(null, in, dimensions);
    }

    /**
     * Absolute max array reduction operation, optionally along specified dimensions: out = max(abs(x))
     *
     * @param name       Name of the output variable
     * @param in         Input variable
     * @param dimensions Dimensions to reduce over. If dimensions are not specified, full array reduction is performed
     * @return Reduced array of rank (input rank - num dimensions)
     */
    public SDVariable amax(String name, SDVariable in, int... dimensions) {
        SDVariable ret = f().amax(in, dimensions);
        return updateVariableNameAndReference(ret, name);
    }

    /**
     * Absolute min array reduction operation, optionally along specified dimensions: out = min(abs(x))
     *
     * @param in         Input variable
     * @param dimensions Dimensions to reduce over. If dimensions are not specified, full array reduction is performed
     * @return Reduced array of rank (input rank - num dimensions)
     */
    public SDVariable amin(SDVariable in, int... dimensions) {
        return amin(null, in, dimensions);
    }

    /**
     * Absolute min array reduction operation, optionally along specified dimensions: out = min(abs(x))
     *
     * @param name       Name of the output variable
     * @param in         Input variable
     * @param dimensions Dimensions to reduce over. If dimensions are not specified, full array reduction is performed
     * @return Reduced array of rank (input rank - num dimensions)
     */
    public SDVariable amin(String name, SDVariable in, int... dimensions) {
        SDVariable ret = f().amin(in, dimensions);
        return updateVariableNameAndReference(ret, name);
    }

    /**
     * Absolute mean array reduction operation, optionally along specified dimensions: out = mean(abs(x))
     *
     * @param in         Input variable
     * @param dimensions Dimensions to reduce over. If dimensions are not specified, full array reduction is performed
     * @return Reduced array of rank (input rank - num dimensions)
     */
    public SDVariable amean(SDVariable in, int... dimensions) {
        return amean(null, in, dimensions);
    }

    /**
     * Absolute mean array reduction operation, optionally along specified dimensions: out = mean(abs(x))
     *
     * @param name       Name of the output variable
     * @param in         Input variable
     * @param dimensions Dimensions to reduce over. If dimensions are not specified, full array reduction is performed
     * @return Reduced array of rank (input rank - num dimensions)
     */
    public SDVariable amean(String name, SDVariable in, int... dimensions) {
        SDVariable ret = f().amean(in, dimensions);
        return updateVariableNameAndReference(ret, name);
    }

    /**
     * Absolute sum array reduction operation, optionally along specified dimensions: out = sum(abs(x))
     *
     * @param in         Input variable
     * @param dimensions Dimensions to reduce over. If dimensions are not specified, full array reduction is performed
     * @return Reduced array of rank (input rank - num dimensions)
     */
    public SDVariable asum(SDVariable in, int... dimensions) {
        return asum(null, in, dimensions);
    }

    /**
     * Absolute sum array reduction operation, optionally along specified dimensions: out = sum(abs(x))
     *
     * @param name       Name of the output variable
     * @param in         Input variable
     * @param dimensions Dimensions to reduce over. If dimensions are not specified, full array reduction is performed
     * @return Reduced array of rank (input rank - num dimensions)
     */
    public SDVariable asum(String name, SDVariable in, int... dimensions) {
        SDVariable ret = f().asum(in, dimensions);
        return updateVariableNameAndReference(ret, name);
    }

    /**
     * Count zero array reduction operation, optionally along specified dimensions: out = count(x == 0)
     *
     * @param input      Input variable
     * @param dimensions Dimensions to reduce over. If dimensions are not specified, full array reduction is performed
     * @return Reduced array of rank (input rank - num dimensions)
     */
    public SDVariable countZero(SDVariable input, int... dimensions) {
        return countZero(null, input, dimensions);
    }

    /**
     * Count zero array reduction operation, optionally along specified dimensions: out = count(x == 0)
     *
     * @param name       Name of the output variable
     * @param input      Input variable
     * @param dimensions Dimensions to reduce over. If dimensions are not specified, full array reduction is performed
     * @return Reduced array of rank (input rank - num dimensions)
     */
    public SDVariable countZero(String name, SDVariable input, int... dimensions) {
        SDVariable res = f().countZero(input, dimensions);
        return updateVariableNameAndReference(res, name);
    }

    /**
     * Full array zero fraction array reduction operation, optionally along specified dimensions: out = (count(x == 0) / length(x))
     *
     * @param input Input variable
     * @return Reduced array of rank 0 (scalar)
     */
    public SDVariable zeroFraction(SDVariable input) {
        return zeroFraction(null, input);
    }

    /**
     * Full array zero fraction array reduction operation, optionally along specified dimensions: out = (count(x == 0) / length(x))
     *
     * @param name  Name of the output variable
     * @param input Input variable
     * @return Reduced array of rank 0 (scalar)
     */
    public SDVariable zeroFraction(String name, SDVariable input) {
        SDVariable res = f().zeroFraction(input);
        return updateVariableNameAndReference(res, name);
    }

    /**
     * Count non zero array reduction operation, optionally along specified dimensions: out = count(x != 0)
     *
     * @param input      Input variable
     * @param dimensions Dimensions to reduce over. If dimensions are not specified, full array reduction is performed
     * @return Reduced array of rank (input rank - num dimensions)
     */
    public SDVariable countNonZero(SDVariable input, int... dimensions) {
        return countNonZero(null, input, dimensions);
    }

    /**
     * Count non zero array reduction operation, optionally along specified dimensions: out = count(x != 0)
     *
     * @param name       Name of the output variable
     * @param input      Input variable
     * @param dimensions Dimensions to reduce over. If dimensions are not specified, full array reduction is performed
     * @return Reduced array of rank (input rank - num dimensions)
     */
    public SDVariable countNonZero(String name, SDVariable input, int... dimensions) {
        SDVariable res = f().countNonZero(input, dimensions);
        return updateVariableNameAndReference(res, name);
    }

    /**
     * Minimum array reduction operation, optionally along specified dimensions. out = min(in)
     *
     * @param x         Input variable
     * @param dimensions Dimensions to reduce over. If dimensions are not specified, full array reduction is performed
     * @return Reduced array of rank (input rank - num dimensions)
     */
    public SDVariable min(SDVariable x, int... dimensions) {
        return min(null, x, dimensions);
    }

    /**
     * Minimum array reduction operation, optionally along specified dimensions. out = min(in)
     *
     * @param name       Output variable name
     * @param x         Input variable
     * @param dimensions Dimensions to reduce over. If dimensions are not specified, full array reduction is performed
     * @return Reduced array of rank (input rank - num dimensions)
     */
    public SDVariable min(String name, SDVariable x, int... dimensions) {
        return min(name, x, false, dimensions);
    }

    /**
     * Minimum array reduction operation, optionally along specified dimensions. out = min(in)<br>
     * Note that if keepDims = true, the output variable has the same rank as the input variable,
     * with the reduced dimensions having size 1. This can be useful for later broadcast operations (such as subtracting
     * the mean along a dimension).<br>
     * Example: if input has shape [a,b,c] and dimensions=[1] then output has shape:
     * keepDims = true: [a,1,c]<br>
     * keepDims = false: [a,c]
     *
     * @param name       Output variable name
     * @param x         Input variable
     * @param keepDims   If true: keep the dimensions that are reduced on (as size 1). False: remove the reduction dimensions
     * @param dimensions Dimensions to reduce over. If dimensions are not specified, full array reduction is performed
     * @return Reduced array of rank (input rank - num dimensions)
     */
    public SDVariable min(String name, SDVariable x, boolean keepDims, int... dimensions) {
        SDVariable result = functionFactory.min(x, keepDims, dimensions);
        return updateVariableNameAndReference(result, name);

    }

    /**
     * Element-wise minimum operation: out[i] = min(first[i], second[i])<br>
     * Supports broadcasting
     *
     * @param first  First input array
     * @param second Second input array
     * @return Output variable
     */
    public SDVariable min(SDVariable first, SDVariable second) {
        return min(null, first, second);
    }

    /**
     * Element-wise minimum operation: out[i] = min(first[i], second[i])<br>
     * Supports broadcasting
     *
     * @param name   Name of the output variable
     * @param first  First input array
     * @param second Second input array
     * @return Output variable
     */
    public SDVariable min(String name, SDVariable first, SDVariable second) {
        SDVariable result = f().min(first, second);
        return updateVariableNameAndReference(result, name);
    }

    /**
     * Argmax array reduction operation, optionally along specified dimensions.<br>
     * Output values are the index of the maximum value of each slice along the specified dimension
     *
     * @param in         Input variable
     * @param dimensions Dimensions to reduce over. If dimensions are not specified, full array reduction is performed
     * @return Reduced array of rank (input rank - num dimensions)
     */
    public SDVariable argmax(SDVariable in, int... dimensions) {
        return argmax(null, in, false, dimensions);
    }

    /**
     * @see #argmax(String, SDVariable, boolean, int...)
     */
    public SDVariable argmax(SDVariable in, boolean keepDims, int... dimensions) {
        return argmax(null, in, keepDims, dimensions);
    }

    /**
     * Argmax array reduction operation, optionally along specified dimensions.<br>
     * Output values are the index of the maximum value of each slice along the specified dimension
     *
     * @param in         Input variable
     * @param dimensions Dimensions to reduce over. If dimensions are not specified, full array reduction is performed
     * @return Reduced array of rank (input rank - num dimensions)
     */
    public SDVariable argmax(String name, SDVariable in, int... dimensions) {
        return argmax(name, in, false, dimensions);
    }

    /**
     * Argmax array reduction operation, optionally along specified dimensions.<br>
     * Output values are the index of the maximum value of each slice along the specified dimension.<br>
     * <br>
     * Note that if keepDims = true, the output variable has the same rank as the input variable,
     * with the reduced dimensions having size 1. This can be useful for later broadcast operations (such as subtracting
     * the mean along a dimension).<br>
     * Example: if input has shape [a,b,c] and dimensions=[1] then output has shape:
     * keepDims = true: [a,1,c]<br>
     * keepDims = false: [a,c]
     *
     * @param name       Name of the output variable
     * @param in         Input variable
     * @param keepDims   If true: keep the dimensions that are reduced on (as size 1). False: remove the reduction dimensions
     * @param dimensions Dimensions to reduce over. If dimensions are not specified, full array reduction is performed
     * @return Output variable: reduced array of rank (input rank - num dimensions) if keepDims = false, or
     * of rank (input rank) if keepdims = true
     */
    public SDVariable argmax(String name, SDVariable in, boolean keepDims, int... dimensions) {
        SDVariable ret = f().argmax(in, keepDims, dimensions);
        return updateVariableNameAndReference(ret, name);
    }

    /**
     * Argmin array reduction operation, optionally along specified dimensions.<br>
     * Output values are the index of the minimum value of each slice along the specified dimension
     *
     * @param in         Input variable
     * @param dimensions Dimensions to reduce over. If dimensions are not specified, full array reduction is performed
     * @return Reduced array of rank (input rank - num dimensions)
     */
    public SDVariable argmin(SDVariable in, int... dimensions) {
        return argmin(null, in, dimensions);
    }

    /**
     * @see #argmin(String, SDVariable, boolean, int...)
     */
    public SDVariable argmin(SDVariable in, boolean keepDims, int... dimensions) {
        return argmin(null, in, keepDims, dimensions);
    }

    /**
     * Argmin array reduction operation, optionally along specified dimensions.<br>
     * Output values are the index of the minimum value of each slice along the specified dimension
     *
     * @param in         Input variable
     * @param dimensions Dimensions to reduce over. If dimensions are not specified, full array reduction is performed
     * @return Reduced array of rank (input rank - num dimensions)
     */
    public SDVariable argmin(String name, SDVariable in, int... dimensions) {
        return argmin(name, in, false, dimensions);
    }

    /**
     * Argmin array reduction operation, optionally along specified dimensions.<br>
     * Output values are the index of the minimum value of each slice along the specified dimension.<br>
     * <br>
     * Note that if keepDims = true, the output variable has the same rank as the input variable,
     * with the reduced dimensions having size 1. This can be useful for later broadcast operations (such as subtracting
     * the mean along a dimension).<br>
     * Example: if input has shape [a,b,c] and dimensions=[1] then output has shape:
     * keepDims = true: [a,1,c]<br>
     * keepDims = false: [a,c]
     *
     * @param name       Name of the output variable
     * @param in         Input variable
     * @param keepDims   If true: keep the dimensions that are reduced on (as length 1). False: remove the reduction dimensions
     * @param dimensions Dimensions to reduce over. If dimensions are not specified, full array reduction is performed
     * @return Output variable: reduced array of rank (input rank - num dimensions) if keepDims = false, or
     * of rank (input rank) if keepdims = true
     */
    public SDVariable argmin(String name, SDVariable in, boolean keepDims, int... dimensions) {
        SDVariable ret = f().argmin(in, keepDims, dimensions);
        return updateVariableNameAndReference(ret, name);
    }

    /**
     * Index of the max absolute value: argmax(abs(in))
     * @see #argmax(SDVariable, int...)
     */
    public SDVariable iamax(SDVariable in, int... dimensions) {
        return iamax(null, in, dimensions);
    }

    /**
     * Index of the max absolute value: argmax(abs(in))
     * @see #argmax(String, SDVariable, boolean, int...)
     */
    public SDVariable iamax(SDVariable in, boolean keepDims, int... dimensions) {
        return iamax(null, in, keepDims, dimensions);
    }

    /**
     * Index of the max absolute value: argmax(abs(in))
     * @see #argmax(String, SDVariable, boolean, int...)
     */
    public SDVariable iamax(String name, SDVariable in, int... dimensions) {
        return iamax(name, in, false, dimensions);
    }

    /**
     * Index of the max absolute value: argmax(abs(in))
     * @see #argmax(String, SDVariable, boolean, int...)
     */
    public SDVariable iamax(String name, SDVariable in, boolean keepDims, int... dimensions) {
        SDVariable ret = f().iamax(in, keepDims, dimensions);
        return updateVariableNameAndReference(ret, name);
    }

    /**
     * Index of the min absolute value: argmin(abs(in))
     * @see #argmin(String, SDVariable, boolean, int...)
     */
    public SDVariable iamin(SDVariable in, int... dimensions) {
        return iamin(null, in, dimensions);
    }

    /**
     * Index of the min absolute value: argmin(abs(in))
     * @see #argmin(String, SDVariable, boolean, int...)
     */
    public SDVariable iamin(SDVariable in, boolean keepDims, int... dimensions) {
        return iamin(null, in, keepDims, dimensions);
    }

    /**
     * Index of the min absolute value: argmin(abs(in))
     * @see #argmin(String, SDVariable, boolean, int...)
     */
    public SDVariable iamin(String name, SDVariable in, int... dimensions) {
        return iamin(name, in, false, dimensions);
    }

    /**
     * Index of the min absolute value: argmin(abs(in))
     * @see #argmin(String, SDVariable, boolean, int...)
     */
    public SDVariable iamin(String name, SDVariable in, boolean keepDims, int... dimensions) {
        SDVariable ret = f().iamin(in, keepDims, dimensions);
        return updateVariableNameAndReference(ret, name);
    }

    /**
     * @see #firstIndex(String, SDVariable, Condition, int...)
     */
    public SDVariable firstIndex(SDVariable in, Condition condition, int... dimensions) {
        return firstIndex(null, in, condition, dimensions);
    }

    /**
     * @see #firstIndex(String, SDVariable, Condition, boolean, int...)
     */
    public SDVariable firstIndex(SDVariable in, Condition condition, boolean keepDims, int... dimensions){
        return firstIndex(null, in, condition, keepDims, dimensions);
    }

    /**
     * First index reduction operation.<br>
     * Returns a variable that contains the index of the first element that matches the specified condition (for each
     * slice along the specified dimensions)
     *
     * @param name       Name of the output variable
     * @param in         Input variable
     * @param condition  Condition to check on input variable
     * @param dimensions Dimensions to reduce over. If dimensions are not specified, full array reduction is performed
     * @return Reduced array of rank (input rank - num dimensions)
     */
    public SDVariable firstIndex(String name, SDVariable in, Condition condition, int... dimensions) {
        return firstIndex(name, in, condition, false, dimensions);
    }

    /**
     * First index reduction operation.<br>
     * Returns a variable that contains the index of the first element that matches the specified condition (for each
     * slice along the specified dimensions)<br>
     * Note that if keepDims = true, the output variable has the same rank as the input variable,
     * with the reduced dimensions having size 1. This can be useful for later broadcast operations (such as subtracting
     * the mean along a dimension).<br>
     * Example: if input has shape [a,b,c] and dimensions=[1] then output has shape:
     * keepDims = true: [a,1,c]<br>
     * keepDims = false: [a,c]
     *
     * @param name       Name of the output variable
     * @param in         Input variable
     * @param condition  Condition to check on input variable
     * @param keepDims   If true: keep the dimensions that are reduced on (as length 1). False: remove the reduction dimensions
     * @param dimensions Dimensions to reduce over. If dimensions are not specified, full array reduction is performed
     * @return Reduced array of rank (input rank - num dimensions)
     */
    public SDVariable firstIndex(String name, SDVariable in, Condition condition, boolean keepDims, int... dimensions) {
        SDVariable ret = f().firstIndex(in, condition, keepDims, dimensions);
        return updateVariableNameAndReference(ret, name);
    }

    /**
     * @see #lastIndex(String, SDVariable, Condition, int...)
     */
    public SDVariable lastIndex(SDVariable in, Condition condition, int... dimensions) {
        return lastIndex(null, in, condition, dimensions);
    }

    /**
     * @see #lastIndex(String, SDVariable, Condition, boolean, int...)
     */
    public SDVariable lastIndex(SDVariable in, Condition condition, boolean keepDims, int... dimensions){
        return lastIndex(null, in, condition, keepDims, dimensions);
    }

    /**
     * Last index reduction operation.<br>
     * Returns a variable that contains the index of the last element that matches the specified condition (for each
     * slice along the specified dimensions)
     *
     * @param name       Name of the output variable
     * @param in         Input variable
     * @param condition  Condition to check on input variable
     * @param dimensions Dimensions to reduce over. If dimensions are not specified, full array reduction is performed
     * @return Reduced array of rank (input rank - num dimensions)
     */
    public SDVariable lastIndex(String name, SDVariable in, Condition condition, int... dimensions) {
        return lastIndex(name, in, condition, false, dimensions);
    }

    /**
     * Last index reduction operation.<br>
     * Returns a variable that contains the index of the last element that matches the specified condition (for each
     * slice along the specified dimensions)<br>
     * Note that if keepDims = true, the output variable has the same rank as the input variable,
     * with the reduced dimensions having size 1. This can be useful for later broadcast operations (such as subtracting
     * the mean along a dimension).<br>
     * Example: if input has shape [a,b,c] and dimensions=[1] then output has shape:
     * keepDims = true: [a,1,c]<br>
     * keepDims = false: [a,c]
     *
     * @param name       Name of the output variable
     * @param in         Input variable
     * @param condition  Condition to check on input variable
     * @param dimensions Dimensions to reduce over. If dimensions are not specified, full array reduction is performed
     * @return Reduced array of rank (input rank - num dimensions)
     */
    public SDVariable lastIndex(String name, SDVariable in, Condition condition, boolean keepDims, int... dimensions){
        SDVariable ret = f().lastIndex(in, condition, keepDims, dimensions);
        return updateVariableNameAndReference(ret, name);
    }

    /**
     * Returns a count of the number of elements that satisfy the condition
     * @param in        Input
     * @param condition Condition
     * @return          Number of elements that the condition is satisfied for
     */
    public SDVariable matchConditionCount(SDVariable in, Condition condition) {
        return matchConditionCount(null, in, condition);
    }

    /**
     * Returns a count of the number of elements that satisfy the condition
     * @param name      Name of the output variable
     * @param in        Input
     * @param condition Condition
     * @return          Number of elements that the condition is satisfied for
     */
    public SDVariable matchConditionCount(String name, SDVariable in, Condition condition) {
        return matchConditionCount(name, in, condition, false);
    }

    /**
     * Returns a count of the number of elements that satisfy the condition (for each slice along the specified dimensions)<br>
     * Note that if keepDims = true, the output variable has the same rank as the input variable,
     * with the reduced dimensions having size 1. This can be useful for later broadcast operations (such as subtracting
     * the mean along a dimension).<br>
     * Example: if input has shape [a,b,c] and dimensions=[1] then output has shape:
     * keepDims = true: [a,1,c]<br>
     * keepDims = false: [a,c]
     *
     * @param name       Name of the output variable
     * @param in         Input variable
     * @param condition  Condition
     * @param keepDim    If true: keep the dimensions that are reduced on (as size 1). False: remove the reduction dimensions
     * @param dimensions Dimensions to reduce over. If dimensions are not specified, full array reduction is performed
     * @return Number of elements that the condition is satisfied for
     */
    public SDVariable matchConditionCount(String name, SDVariable in, Condition condition, boolean keepDim, int... dimensions) {
        SDVariable ret = f().matchConditionCount(in, condition, keepDim, dimensions);
        return updateVariableNameAndReference(ret, name);
    }

    /**
     * Returns a boolean mask of equal shape to the input, where the condition is satisfied - value 1 where satisfied, 0 otherwise
     *
     * @param in        Input variable
     * @param condition Condition
     * @return Boolean mask mariable
     */
    public SDVariable matchCondition(SDVariable in, Condition condition) {
        return matchCondition(null, in, condition);
    }

    /**
     * Returns a boolean mask of equal shape to the input, where the condition is satisfied - value 1 where satisfied, 0 otherwise
     *
     * @param in        Input
     * @param condition Condition
     * @return Boolean mask
     */
    public SDVariable matchCondition(String name, SDVariable in, Condition condition){
        SDVariable ret = f().matchCondition(in, condition);
        return updateVariableNameAndReference(ret, name);
    }

    /**
     * @see #cumsum(String, SDVariable, boolean, boolean, int...)
     */
    public SDVariable cumsum(SDVariable in, boolean exclusive, boolean reverse, int... axis) {
        return cumsum(null, in, exclusive, reverse, axis);
    }

    /**
     * Cumulative sum operation.<br>
     * For input: [ a, b, c], output is:<br>
     * exclusize=false, reverse=false: [a, a+b, a+b+c]<br>
     * exclusive=true, reverse=false, [0, a, a+b]<br>
     * exclusive=false, reverse=true: [a+b+c, b+c, c]<br>
     * exclusive=true, reverse=true: [b+c, c, 0]<br><br>
     *
     * @param name      Name of the output variable
     * @param in        Input variable
     * @param axis      Scalar axis argument for dimension to perform cumululative sum operations along
     * @param exclusive If true: exclude the first value
     * @param reverse   If true: reverse the direction of the accumulation
     * @return Output variable
     */
    public SDVariable cumsum(String name, SDVariable in, boolean exclusive, boolean reverse, int... axis) {
        SDVariable ret = f().cumsum(in, exclusive, reverse, axis);
        return updateVariableNameAndReference(ret, name);
    }

    /**
     * @see #cumprod(String, SDVariable, boolean, boolean, int...)
     */
    public SDVariable cumprod(SDVariable in, boolean exclusive, boolean reverse, int... axis) {
        return cumprod(null, in, exclusive, reverse, axis);
    }

    /**
     * Cumulative product operation.<br>
     * For input: [ a, b, c], output is:<br>
     * exclusize=false, reverse=false: [a, a*b, a*b*c]<br>
     * exclusive=true, reverse=false, [0, a, a*b]<br>
     * exclusive=false, reverse=true: [a*b*c, b*c, c]<br>
     * exclusive=true, reverse=true: [b*c, c, 0]<br><br>
     *
     * @param name      Name of the output variable
     * @param in        Input variable
     * @param axis      Scalar axis argument for dimension to perform cumululative sum operations along
     * @param exclusive If true: exclude the first value
     * @param reverse   If true: reverse the direction of the accumulation
     * @return Output variable
     */
    public SDVariable cumprod(String name, SDVariable in, boolean exclusive, boolean reverse, int... axis) {
        SDVariable ret = f().cumprod(in, exclusive, reverse, axis);
        return updateVariableNameAndReference(ret, name);
    }

    /**
     * @see #biasAdd(String, SDVariable, SDVariable)
     */
    public SDVariable biasAdd(SDVariable input, SDVariable bias) {
        return biasAdd(null, input, bias);
    }

    /**
     * Bias addition operation: a special case of addition, typically used with CNN 4D activations and a 1D bias vector
     * @param name  Name of the output variable
     * @param input 4d input variable
     * @param bias  1d bias
     * @return Output variable
     */
    public SDVariable biasAdd(String name, SDVariable input, SDVariable bias) {
        SDVariable ret = f().biasAdd(input, bias);
        return updateVariableNameAndReference(ret, name);
    }

    /**
     * Reshape the input variable to the specified (fixed) shape. The output variable will have the same values as the
     * input, but with the specified shape.<br>
     * Note that prod(shape) must match length(input) == prod(input.shape)
     *
     * @param x    Input variable
     * @param shape New shape for variable
     * @return Output variable
     * @see #reshape(SDVariable, SDVariable)
     */
    public SDVariable reshape(SDVariable x, long... shape) {
        return reshape(null, x, shape);
    }

    /**
     * Reshape the input variable to the specified (fixed) shape. The output variable will have the same values as the
     * input, but with the specified shape.<br>
     * Note that prod(shape) must match length(input) == prod(input.shape)
     *
     * @param name  Output variable name
     * @param x    Input variable
     * @param shape New shape for variable
     * @return Output variable
     * @see #reshape(SDVariable, SDVariable)
     */
    public SDVariable reshape(String name, SDVariable x, long... shape) {
        SDVariable result = functionFactory .reshape(x, shape);
        return updateVariableNameAndReference(result, name);
    }

    /**
     * Reshape the input variable to the specified (fixed) shape. The output variable will have the same values as the
     * input, but with the specified shape.<br>
     * Note that prod(shape) must match length(input) == prod(input.shape)
     *
     * @param x    Input variable
     * @param shape New shape for variable
     * @return Output variable
     * @see #reshape(SDVariable, SDVariable)
     */
    public SDVariable reshape(SDVariable x, int... shape) {
        return reshape(null, x, shape);
    }

    /**
     * Reshape the input variable to the specified (fixed) shape. The output variable will have the same values as the
     * input, but with the specified shape.<br>
     * Note that prod(shape) must match length(input) == prod(input.shape)
     *
     * @param name  Output variable name
     * @param x    Input variable
     * @param shape New shape for variable
     * @return Output variable
     * @see #reshape(SDVariable, SDVariable)
     */
    public SDVariable reshape(String name, SDVariable x, int... shape) {
        SDVariable result = functionFactory .reshape(x, shape);
        return updateVariableNameAndReference(result, name);
    }

    /**
     * Reshape the input variable to the specified (dynamic) shape. The output variable will have the same values as the
     * input, but with the specified shape.<br>
     * Note that prod(shape) must match length(input) == prod(input.shape)
     *
     * @param x    Input variable
     * @param shape New shape for variable
     * @return Output variable
     * @see #reshape(SDVariable, int[])
     */
    public SDVariable reshape(SDVariable x, SDVariable shape) {
        return reshape(null, x, shape);
    }

    /**
     * Reshape the input variable to the specified (dynamic) shape. The output variable will have the same values as the
     * input, but with the specified shape.<br>
     * Note that prod(shape) must match length(input) == prod(input.shape)
     *
     * @param name  Output variable name
     * @param x    Input variable
     * @param shape New shape for variable
     * @return Output variable
     * @see #reshape(SDVariable, int[])
     */
    public SDVariable reshape(String name, SDVariable x,SDVariable shape) {
        SDVariable result = functionFactory.reshape(x, shape);
        return updateVariableNameAndReference(result, name);
    }

    /**
     * @see #reverse(String, SDVariable, int...)
     */
    public SDVariable reverse(SDVariable x, int... dimensions) {
        return reverse(null, x, dimensions);
    }

    /**
     * Reverse the values of an array for the specified dimensions<br>
     * If input is:<br>
     * [ 1, 2, 3]<br>
     * [ 4, 5, 6]<br>
     * then<br>
     * reverse(in, 0):<br>
     * [3, 2, 1]<br>
     * [6, 5, 4]<br>
     * reverse(in, 0):<br>
     * [4, 5, 6]<br>
     * [1, 2 3]<br>
     *
     * @param x          Input variable
     * @param dimensions Dimensions
     * @return Output variable
     */
    public SDVariable reverse(String name, SDVariable x, int... dimensions) {
        SDVariable ret = f().reverse(x, dimensions);
        return updateVariableNameAndReference(ret, name);
    }

    /**
     * Reverse sequence op: for each slice along dimension seqDimension, the first seqLength values are reversed
     *
     * @param name        Name of the output variable
     * @param x           Input variable
     * @param seq_lengths Length of the sequences
     * @param seqDim      Sequence dimension
     * @param batchDim    Batch dimension
     * @return Reversed sequences
     */
    public SDVariable reverseSequence(String name, SDVariable x, SDVariable seq_lengths, int seqDim, int batchDim) {
        SDVariable ret = f().reverseSequence(x, seq_lengths, seqDim, batchDim);
        return updateVariableNameAndReference(ret, name);
    }

    /**
     * @see #reverseSequence(String, SDVariable, SDVariable, int, int)
     */
    public SDVariable reverseSequence(String name, SDVariable x, SDVariable seq_lengths) {
        SDVariable ret = f().reverseSequence(x, seq_lengths);
        return updateVariableNameAndReference(ret, name);
    }

    /**
     * @see #reverseSequence(String, SDVariable, SDVariable, int, int)
     */
    public SDVariable reverseSequence(SDVariable x, SDVariable seq_lengths, int seqDim, int batchDim) {
        return reverseSequence(null, x, seq_lengths, seqDim, batchDim);
    }

    /**
     * @see #reverseSequence(String, SDVariable, SDVariable, int, int)
     */
    public SDVariable reverseSequence(SDVariable x, SDVariable seq_lengths) {
        return reverseSequence(null, x, seq_lengths);
    }

    /**
     * Generate a sequence mask (with values 0 or 1) based on the specified lengths<br>
     * Specifically, out[i, ..., k, j] = (j < lengths[i, ..., k] ? 1.0 : 0.0)
     *
     * @param name    Name of the output variable
     * @param lengths Lengths of the sequences
     * @param maxLen  Maximum sequence length
     * @return Output variable
     */
    public SDVariable sequenceMask(String name, SDVariable lengths, SDVariable maxLen) {
        SDVariable ret = f().sequenceMask(lengths, maxLen);
        return updateVariableNameAndReference(ret, name);
    }

    /**
     * @see #sequenceMask(String, SDVariable, SDVariable)
     */
    public SDVariable sequenceMask(SDVariable lengths, SDVariable maxLen) {
        return sequenceMask(null, lengths, maxLen);
    }

    /**
     * @see #sequenceMask(String, SDVariable, SDVariable)
     */
    public SDVariable sequenceMask(String name, SDVariable lengths, int maxLen) {
        SDVariable ret = f().sequenceMask(lengths, maxLen);
        return updateVariableNameAndReference(ret, name);
    }

    /**
     * @see #sequenceMask(String, SDVariable, SDVariable)
     */
    public SDVariable sequenceMask(SDVariable lengths, int maxLen) {
        return sequenceMask(null, lengths, maxLen);
    }

    /**
     * @see #sequenceMask(String, SDVariable, SDVariable)
     */
    public SDVariable sequenceMask(String name, SDVariable lengths) {
        SDVariable ret = f().sequenceMask(lengths);
        return updateVariableNameAndReference(ret, name);
    }

    /**
     * @see #sequenceMask(String, SDVariable, SDVariable)
     */
    public SDVariable sequenceMask(SDVariable lengths) {
        SDVariable ret = f().sequenceMask(lengths);
        return updateVariableNameAndReference(ret, null);
    }

    /**
     * @see #expandDims(String, SDVariable, int)
     */
    public SDVariable expandDims(SDVariable x, int axis) {
        return expandDims(null, x, axis);
    }

    /**
     * Reshape the input by adding a 1 at the specified location.<br>
     * For example, if input has shape [a, b], then output shape is:<br>
     * axis = 0: [1, a, b]<br>
     * axis = 1: [a, 1, b]<br>
     * axis = 2: [a, b, 1]<br>
     *
     * @param name Name of the output variable
     * @param x   Input variable
     * @param axis Axis to expand
     * @return Output variable
     * @see #squeeze(String, SDVariable, int)
     */
    public SDVariable expandDims(String name, SDVariable x, int axis) {
        SDVariable result = f().expandDims(x, axis);
        return updateVariableNameAndReference(result, name);
    }

    /**
     * @see #squeeze(String, SDVariable, int)
     */
    public SDVariable squeeze(SDVariable x, int axis) {
        return squeeze(null, x, axis);
    }

    /**
     * Remove a single dimension of size 1.
     * For example, if input has shape [a,b,1,c] then squeeze(input, 2) returns an array of shape [a,b,c]
     *
     * @param name Name of the output variable
     * @param x   Input variable
     * @param axis Size 1 dimension to remove
     * @return Output variable
     */
    public SDVariable squeeze(String name, SDVariable x, int axis) {
        SDVariable result = f().squeeze(x, axis);
        return updateVariableNameAndReference(result, name);
    }


    /**
     * Assign/copy op: out = x.assign(y). Supports broadcasting
     *
     * @param x Input variable x
     * @param y Input variable y
     * @return Output variable
     */
    public SDVariable assign(SDVariable x, SDVariable y) {
        return assign(null, x, y);
    }

    /**
     * Assign/copy op: out = x.assign(y). Supports broadcasting
     *
     * @param name Name of the output variable
     * @param x    Input variable x
     * @param y    Input variable y
     * @return Output variable
     */
    public SDVariable assign(String name, SDVariable x, SDVariable y) {
        SDVariable ret = f().assign(x, y);
        return updateVariableNameAndReference(ret, name);
    }

    /**
     * Return an array with equal shape to the input, but all elements set to 'value'
     *
     * @param in    Input variable
     * @param value Value to set
     * @return Output variable
     */
    public SDVariable assign(SDVariable in, Number value) {
        return assign(null, in, value);
    }

    /**
     * Return an array with equal shape to the input, but all elements set to 'value'
     *
     * @param name Name of the output variable
     * @param in    Input variable
     * @param value Value to set
     * @return Output variable
     */
    public SDVariable assign(String name, SDVariable in, Number value) {
        SDVariable ret = f().assign(in, value);
        return updateVariableNameAndReference(ret, name);
    }

    /**
     * Matrix transpose operation: If input has shape [a,b] output has shape [b,a]
     *
     * @param x Input variable
     * @return Output variable (transposed input)
     */
    public SDVariable transpose(SDVariable x) {
        return transpose(null, x);
    }

    /**
     * Matrix transpose operation: If input has shape [a,b] output has shape [b,a]
     *
     * @param name Output variable name
     * @param x   Input variable
     * @return Output variable (transposed input)
     */
    public SDVariable transpose(String name, SDVariable x) {
        SDVariable result = functionFactory.transpose(x);
        return updateVariableNameAndReference(result, name);
    }

    /**
     * Array permutation operation: permute the dimensions according to the specified permutation indices.<br>
     * Example: if input has shape [a,b,c] and dimensions = [2,0,1] the output has shape [c,a,b]
     *
     * @param x Input variable
     * @return Output variable (permuted input)
     */
    public SDVariable permute(SDVariable x, int... dimensions) {
        return permute(null, x, dimensions);
    }

    /**
     * Array permutation operation: permute the dimensions according to the specified permutation indices.<br>
     * Example: if input has shape [a,b,c] and dimensions = [2,0,1] the output has shape [c,a,b]
     *
     * @param name Output variable name
     * @param x   Input variable
     * @return Output variable (permuted input)
     */
    public SDVariable permute(String name, SDVariable x, int... dimensions) {
        SDVariable result = functionFactory.permute(x, dimensions);
        return updateVariableNameAndReference(result, name);
    }

    /**
     * @param x
     * @param axis
     * @return
     */
    public SDVariable rollAxis(SDVariable x, int axis) {
        return rollAxis(null, x, axis);
    }

    /**
     * @param x
     * @param axis
     * @return
     */
    public SDVariable rollAxis(String name, SDVariable x, int axis) {
        SDVariable result = functionFactory.rollAxis(x, axis);
        return updateVariableNameAndReference(result, name);
    }

    /**
     * @see #concat(String, int, SDVariable...)
     */
    public SDVariable concat(int dimension, SDVariable... inputs) {
        return concat(null, dimension, inputs);
    }

    /**
     * Concatenate a set of inputs along the specified dimension.<br>
     * Note that inputs must have identical rank and identical dimensions, other than the dimension to stack on.<br>
     * For example, if 2 inputs have shape [a, x, c] and [a, y, c] and dimension = 1, then the output has shape [a, x+y, c]
     *
     * @param name      Name of the output variable
     * @param dimension Dimension to concatenate on
     * @param inputs    Input variables
     * @return Output variable
     * @see #stack(String, int, SDVariable...)
     */
    public SDVariable concat(String name, int dimension, SDVariable... inputs) {
        SDVariable result = functionFactory.concat(dimension, inputs);
        return updateVariableNameAndReference(result, name);
    }

    /**
     * @see #moments(String[], SDVariable, int...)
     */
    public SDVariable[] moments(SDVariable input, int... axes) {
        return moments(null, input, axes);
    }

    /**
     * Calculate the mean and (population) variance for the input variable, for the specified axis
     *
     * @param name  Name of the output variables. Can be null; if non-null, must be length 2
     * @param input Input to calculate moments for
     * @param axes  Dimensions to perform calculation over
     * @return Mean and variance variables
     */
    public SDVariable[] moments(String[] name, SDVariable input, int... axes) {
        SDVariable[] res = f().moments(input, axes);
        return updateVariableNamesAndReferences(res, name);
    }

    /**
     * @see #normalizeMoments(String[], SDVariable, SDVariable, SDVariable, double)
     */
    public SDVariable[] normalizeMoments(SDVariable counts, SDVariable means, SDVariable variances, double shift) {
        return normalizeMoments(null, counts, means, variances, shift);
    }

    /**
     * Calculate the mean and variance from the sufficient statistics
     *
     * @param name      Name of the output variables. Can be null; if non-null, must be length 2
     * @param counts    Rank 0 (scalar) value with the total number of values used to calculate the sufficient statistics
     * @param means     Mean-value sufficient statistics: this is the SUM of all data values
     * @param variances Variaance sufficient statistics: this is the squared sum of all data values
     * @param shift     Shift value, possibly 0, used when calculating the sufficient statistics (for numerical stability)
     * @return Output variables: mean and population variance
     */
    public SDVariable[] normalizeMoments(String[] name, SDVariable counts, SDVariable means, SDVariable variances,
                                         double shift) {
        SDVariable[] res = f().normalizeMoments(counts, means, variances, shift);
        return updateVariableNamesAndReferences(res, name);
    }

    /**
     * @see #matrixDeterminant(String, SDVariable)
     */
    public SDVariable matrixDeterminant(SDVariable in){
        return matrixDeterminant(null, in);
    }

    /**
     * Matrix determinant op. For 2D input, this returns the standard matrix determinant.
     * For higher dimensional input with shape [..., m, m] the matrix determinant is returned for each
     * shape [m,m] sub-matrix.
     * @param name Name of the output variable
     * @param in   Input
     * @return Matrix determinant variable
     */
    public SDVariable matrixDeterminant(String name, SDVariable in){
        SDVariable ret = f().matrixDeterminant(in);
        return updateVariableNameAndReference(ret, name);
    }

    /**
     * @see #matrixInverse(String, SDVariable)
     */
    public SDVariable matrixInverse(SDVariable in){
        return matrixInverse(null, in);
    }

    /**
     * Matrix inverse op. For 2D input, this returns the standard matrix inverse.
     * For higher dimensional input with shape [..., m, m] the matrix inverse is returned for each
     * shape [m,m] sub-matrix.
     * @param name Name of the output variable
     * @param in   Input
     * @return Matrix inverse variable
     */
    public SDVariable matrixInverse(String name, SDVariable in){
        SDVariable ret = f().matrixInverse(in);
        return updateVariableNameAndReference(ret, name);
    }

    /**
     * @see #confusionMatrix(String, SDVariable, SDVariable)
     */
    public SDVariable confusionMatrix(SDVariable labels, SDVariable predictions) {
        return confusionMatrix((String) null, labels, predictions);
    }

    /**
     * Compute the 2d confusion matrix of size [numClasses, numClasses] from a pair of labels and predictions, both of
     * which are represented as integer values. This version assumes the number of classes is 1 + max(max(labels), max(pred))<br>
     * For example, if labels = [0, 1, 1] and predicted = [0, 2, 1] then output is:<br>
     * [1, 0, 0]<br>
     * [0, 1, 1]<br>
     * [0, 0, 0]<br>
     *
     * @param name   Name of the output variable
     * @param labels Labels - 1D array of integer values representing label values
     * @param pred   Predictions - 1D array of integer values representing predictions. Same length as labels
     * @return Output variable (2D, shape [numClasses, numClasses})
     */
    public SDVariable confusionMatrix(String name, SDVariable labels, SDVariable pred) {
        SDVariable result = f().confusionMatrix(labels, pred);
        return updateVariableNameAndReference(result, name);
    }

    /**
     * @see #confusionMatrix(String, SDVariable, SDVariable, Integer)
     */
    public SDVariable confusionMatrix(SDVariable labels, SDVariable pred, Integer numClasses) {
        return confusionMatrix(null, labels, pred, numClasses);
    }

    /**
     * Compute the 2d confusion matrix of size [numClasses, numClasses] from a pair of labels and predictions, both of
     * which are represented as integer values.<br>
     * For example, if labels = [0, 1, 1], predicted = [0, 2, 1], and numClasses=4 then output is:<br>
     * [1, 0, 0, 0]<br>
     * [0, 1, 1, 0]<br>
     * [0, 0, 0, 0]<br>
     * [0, 0, 0, 0]<br>
     *
     * @param name       Name of the output variable
     * @param labels     Labels - 1D array of integer values representing label values
     * @param pred       Predictions - 1D array of integer values representing predictions. Same length as labels
     * @param numClasses Number of classes
     * @return Output variable (2D, shape [numClasses, numClasses})
     */
    public SDVariable confusionMatrix(String name, SDVariable labels, SDVariable pred, Integer numClasses) {
        SDVariable result = f().confusionMatrix(labels, pred, numClasses);
        return updateVariableNameAndReference(result, name);
    }

    /**
     * @see #confusionMatrix(String, SDVariable, SDVariable, SDVariable)
     */
    public SDVariable confusionMatrix(SDVariable labels, SDVariable pred, SDVariable weights) {
        return confusionMatrix(null, labels, pred, weights);
    }

    /**
     * Compute the 2d confusion matrix of size [numClasses, numClasses] from a pair of labels and predictions, both of
     * which are represented as integer values. This version assumes the number of classes is 1 + max(max(labels), max(pred))<br>
     * For example, if labels = [0, 1, 1], predicted = [0, 2, 1] and weights = [1, 2, 3]
     * [1, 0, 0]<br>
     * [0, 3, 2]<br>
     * [0, 0, 0]<br>
     *
     * @param name    Name of the output variable
     * @param labels  Labels - 1D array of integer values representing label values
     * @param pred    Predictions - 1D array of integer values representing predictions. Same length as labels
     * @param weights Weights - 1D array of values (may be real/decimal) representing the weight/contribution of
     *                each prediction. Must be same length as both labels and predictions arrays
     * @return Output variable (2D, shape [numClasses, numClasses})
     */
    public SDVariable confusionMatrix(String name, SDVariable labels, SDVariable pred, SDVariable weights) {
        SDVariable result = f().confusionMatrix(labels, pred, weights);
        return updateVariableNameAndReference(result, name);
    }


    /**
     * @see #confusionMatrix(String, SDVariable, SDVariable, Integer, SDVariable)
     */
    public SDVariable confusionMatrix(SDVariable labels, SDVariable pred, Integer numClasses, SDVariable weights) {
        return confusionMatrix(null, labels, pred, numClasses, weights);
    }

    /**
     * Compute the 2d confusion matrix of size [numClasses, numClasses] from a pair of labels and predictions, both of
     * which are represented as integer values.<br>
     * For example, if labels = [0, 1, 1], predicted = [0, 2, 1], numClasses = 4, and weights = [1, 2, 3]
     * [1, 0, 0, 0]<br>
     * [0, 3, 2, 0]<br>
     * [0, 0, 0, 0]<br>
     * [0, 0, 0, 0]<br>
     *
     * @param name    Name of the output variable
     * @param labels  Labels - 1D array of integer values representing label values
     * @param pred    Predictions - 1D array of integer values representing predictions. Same length as labels
     * @param weights Weights - 1D array of values (may be real/decimal) representing the weight/contribution of
     *                each prediction. Must be same length as both labels and predictions arrays
     * @return Output variable (2D, shape [numClasses, numClasses})
     */
    public SDVariable confusionMatrix(String name, SDVariable labels, SDVariable pred, Integer numClasses, SDVariable weights) {
        SDVariable result = f().confusionMatrix(labels, pred, numClasses, weights);
        return updateVariableNameAndReference(result, name);
    }

    /**
     * @see #tile(String, SDVariable, int[])
     */
    public SDVariable tile(SDVariable x, int[] repeat) {
        return tile(null, x, repeat);
    }

    /**
     * Repeat (tile) the input tensor the specified number of times.<br>
     * For example, if input is<br>
     * [1, 2]<br>
     * [3, 4]<br>
     * and repeat is [2, 3]<br>
     * then output is<br>
     * [1, 2, 1, 2, 1, 2]<br>
     * [3, 4, 3, 4, 3, 4]<br>
     * [1, 2, 1, 2, 1, 2]<br>
     * [3, 4, 3, 4, 3, 4]<br>
     * <br>
     *
     * @param name   Output variable name
     * @param x     Input variable
     * @param repeat Number of times to repeat in each axis. Must have length equal to the rank of the input array
     * @return Output variable
     */
    public SDVariable tile(String name, SDVariable x, int[] repeat) {
        SDVariable result = functionFactory.tile(x, repeat);
        return updateVariableNameAndReference(result, name);
    }

    /**
     * Generate an output variable with the specified (dynamic) shape with all elements set to the specified value
     *
     * @param shape Shape: must be a 1D array/variable
     * @param value Value to set all elements to
     * @return Output variable
     */
    public SDVariable fill(SDVariable shape, double value) {
        return fill(null, shape, value);
    }

    /**
     * Generate an output variable with the specified (dynamic) shape with all elements set to the specified value
     *
     * @param name  Name of the output variable
     * @param shape Shape: must be a 1D array/variable
     * @param value Value to set all elements to
     * @return Output variable
     */
    public SDVariable fill(String name, SDVariable shape, double value) {
        SDVariable result = functionFactory.fill(shape, value);
        return updateVariableNameAndReference(result, name);
    }


    /**
     *
     * @param input                  Input
     * @param inputRetainProbability Probability of retaining an input (set to 0 with probability 1-p)
     * @return
     */
    public SDVariable dropout(SDVariable input, double inputRetainProbability) {
        return dropout(null, input, inputRetainProbability);
    }

    /**
     *
     * @param input                  Input
     * @param inputRetainProbability Probability of retaining an input (set to 0 with probability 1-p)
     * @return
     */
    public SDVariable dropout(String name, SDVariable input, double inputRetainProbability) {
        SDVariable res = f().dropout(input, inputRetainProbability);
        return updateVariableNameAndReference(res, name);
    }

    /**
     * @see #linear(String, SDVariable, SDVariable, SDVariable)
     */
    public SDVariable linear(SDVariable input, SDVariable weights, SDVariable bias) {
        return linear(null, input, weights, bias);
    }

    /**
     * Linear layer operation: out = mmul(in,w) + bias<br>
     * Note that bias array is optional
     *
     * @param name    Name of the output variable
     * @param input   Input data
     * @param weights Weights variable
     * @param bias    Optional bias variable (may be null)
     * @return Output variable
     */
    public SDVariable linear(String name, SDVariable input, SDVariable weights, SDVariable bias) {
        SDVariable res = f().xwPlusB(input, weights, bias);
        return updateVariableNameAndReference(res, name);
    }

    /**
     * @see #reluLayer(String, SDVariable, SDVariable, SDVariable)
     */
    public SDVariable reluLayer(SDVariable input, SDVariable weights, SDVariable bias) {
        return reluLayer(null, input, weights, bias);
    }

    /**
     * ReLU (Rectified Linear Unit) layer operation: out = relu(mmul(in,w) + bias)<br>
     * Note that bias array is optional
     *
     * @param name    Name of the output variable
     * @param input   Input data
     * @param weights Weights variable
     * @param bias    Optional bias variable (may be null)
     * @return Output variable
     */
    public SDVariable reluLayer(String name, SDVariable input, SDVariable weights, SDVariable bias) {
        SDVariable res = f().reluLayer(input, weights, bias);
        return updateVariableNameAndReference(res, name);
    }

    /**
     * Matrix multiplication: out = mmul(x,y)<br>
     * Supports specifying a {@link MMulTranspose} argument to perform operation such as mmul(a^T, b), etc.
     *
     * @param x         First input variable
     * @param y         Second input variable
     * @param transpose Transpose arguments
     * @return Output variable
     */
    public SDVariable mmul(SDVariable x, SDVariable y, MMulTranspose transpose) {
        return mmul(null, x, y, transpose);

    }

    /**
     * Matrix multiplication: out = mmul(x,y)
     *
     * @param x First input variable
     * @param y Second input variable
     * @return Output variable
     */
    public SDVariable mmul(SDVariable x, SDVariable y) {
        return mmul(null, x, y);
    }

    /**
     * Matrix multiplication: out = mmul(x,y)<br>
     * Supports specifying a {@link MMulTranspose} argument to perform operation such as mmul(a^T, b), etc.
     *
     * @param name      Output variable name
     * @param x         First input variable
     * @param y         Second input variable
     * @param transpose Transpose arguments
     * @return Output variable
     */
    public SDVariable mmul(String name, SDVariable x, SDVariable y, MMulTranspose transpose) {
        SDVariable result = functionFactory.mmul(x, y, transpose);
        return updateVariableNameAndReference(result, name);

    }

    /**
     * Matrix multiplication: out = mmul(x,y)
     *
     * @param name Output variable name
     * @param x    First input variable
     * @param y    Second input variable
     * @return Output variable
     */
    public SDVariable mmul(String name, SDVariable x, SDVariable y) {
        return mmul(name, x, y, MMulTranspose.allFalse());
    }

    /**
     * Matrix multiply a batch of matrices. matricesA and matricesB have to be arrays of same
     * length and each pair taken from these sets has to have dimensions (M, N) and (N, K),
     * respectively. If transposeA is true, matrices from matricesA will have shape (N, M) instead.
     * Likewise, if transposeB is true, matrices from matricesB will have shape (K, N).
     *
     *
     * The result of this operation will be a batch of multiplied matrices. The
     * result has the same length as both input batches and each output matrix is of shape (M, K).
     *
     * @param matricesA First array of input matrices, all of shape (M, N) or (N, M)
     * @param matricesB Second array of input matrices, all of shape (N, K) or (K, N)
     * @param transposeA whether first batch of matrices is transposed.
     * @param transposeB whether second batch of matrices is transposed.
     * @param names names for all provided SDVariables
     *
     * @return Array of multiplied SDVariables of shape (M, K)
     */
    public SDVariable[] batchMmul(String[] names, SDVariable[] matricesA, SDVariable[] matricesB,
                                boolean transposeA, boolean transposeB) {
        SDVariable[] result = functionFactory.batchMmul(matricesA, matricesB, transposeA, transposeB);
        return updateVariableNamesAndReferences(result, names);
    }


    /**
     * Matrix multiply a batch of matrices. matricesA and matricesB have to be arrays of same
     * length and each pair taken from these sets has to have dimensions (M, N) and (N, K),
     * respectively. If transposeA is true, matrices from matricesA will have shape (N, M) instead.
     * Likewise, if transposeB is true, matrices from matricesB will have shape (K, N).
     *
     *
     * The result of this operation will be a batch of multiplied matrices. The
     * result has the same length as both input batches and each output matrix is of shape (M, K).
     *
     * @param matricesA First array of input matrices, all of shape (M, N) or (N, M)
     * @param matricesB Second array of input matrices, all of shape (N, K) or (K, N)
     * @param transposeA whether first batch of matrices is transposed.
     * @param transposeB whether second batch of matrices is transposed.
     *
     * @return Array of multiplied SDVariables of shape (M, K)
     */
    public SDVariable[] batchMmul(SDVariable[] matricesA, SDVariable[] matricesB,
                                  boolean transposeA, boolean transposeB) {
        return batchMmul(null, matricesA, matricesB, transposeA, transposeB);
    }

    /**
     * Matrix multiply a batch of matrices. matricesA and matricesB have to be arrays of same
     * length and each pair taken from these sets has to have dimensions (M, N) and (N, K),
     * respectively. The result of this operation will be a batch of multiplied matrices. The
     * result has the same length as both input batches and each output matrix is of shape (M, K).
     *
     * @param matricesA First array of input matrices, all of shape (M, N)
     * @param matricesB Second array of input matrices, all of shape (N, K)
     * @return Array of multiplied SDVariables of shape (M, K)
     */
    public SDVariable[] batchMmul(SDVariable[] matricesA, SDVariable[] matricesB) {
        return batchMmul(null, matricesA, matricesB, false, false);
    }


    /**
     * @param x
     * @param y
     * @param dimensions
     * @return
     */
    public SDVariable tensorMmul(SDVariable x,
                                 SDVariable y,
                                 int[][] dimensions) {
        return tensorMmul(null, x, y, dimensions);
    }


    /**
     * TODO doc string
     *
     * @param x
     * @param y
     * @param dimensions
     * @return
     */
    public SDVariable dot(SDVariable x, SDVariable y, int... dimensions) {
        return dot(null, x, y, dimensions);
    }

    /**
     * TODO doc string
     *
     * @param name
     * @param x
     * @param y
     * @param dimensions
     * @return
     */
    public SDVariable dot(String name, SDVariable x, SDVariable y, int... dimensions) {
        SDVariable ret = f().dot(x, y, dimensions);
        return updateVariableNameAndReference(ret, name);
    }

    /**
     * Norm1 (L1 norm) reduction operation: The output contains the L1 norm for each tensor/subset along the specified dimensions:<br>
     * out = sum_i abs(x[i])
     *
     * @param name       Output variable name
     * @param x         Input variable
     * @param dimensions dimensions to reduce over
     * @return Output variable
     */
    public SDVariable norm1(String name, SDVariable x, int... dimensions) {
        return norm1(name, x, false, dimensions);
    }

    /**
     * Norm1 (L1 norm) reduction operation: The output contains the L1 norm for each tensor/subset along the specified dimensions:<br>
     * out = sum_i abs(x[i])<br>
     * Note that if keepDims = true, the output variable has the same rank as the input variable,
     * with the reduced dimensions having size 1. This can be useful for later broadcast operations (such as subtracting
     * the mean along a dimension).<br>
     * Example: if input has shape [a,b,c] and dimensions=[1] then output has shape:
     * keepDims = true: [a,1,c]<br>
     * keepDims = false: [a,c]
     *
     * @param name       Output variable name
     * @param x         Input variable
     * @param keepDims   If true: keep the dimensions that are reduced on (as size 1). False: remove the reduction dimensions
     * @param dimensions dimensions to reduce over
     * @return Output variable
     */
    public SDVariable norm1(String name, SDVariable x, boolean keepDims, int... dimensions) {
        SDVariable result = f().norm1(x, keepDims, dimensions);
        return updateVariableNameAndReference(result, name);
    }

    /**
     * Norm2 (L2 norm) reduction operation: The output contains the L2 norm for each tensor/subset along the specified dimensions:<br>
     * out = sqrt(sum_i x[i]^2)
     *
     * @param name       Output variable name
     * @param x         Input variable
     * @param dimensions dimensions to reduce over
     * @return Output variable
     */
    public SDVariable norm2(String name, SDVariable x, int... dimensions) {
        return norm2(name, x, false, dimensions);
    }

    /**
     * Norm2 (L2 norm) reduction operation: The output contains the L2 norm for each tensor/subset along the specified dimensions:<br>
     * out = sqrt(sum_i x[i]^2)<br>
     * Note that if keepDims = true, the output variable has the same rank as the input variable,
     * with the reduced dimensions having size 1. This can be useful for later broadcast operations (such as subtracting
     * the mean along a dimension).<br>
     * Example: if input has shape [a,b,c] and dimensions=[1] then output has shape:
     * keepDims = true: [a,1,c]<br>
     * keepDims = false: [a,c]
     *
     * @param name       Output variable name
     * @param x         Input variable
     * @param keepDims   If true: keep the dimensions that are reduced on (as size 1). False: remove the reduction dimensions
     * @param dimensions dimensions to reduce over
     * @return Output variable
     */
    public SDVariable norm2(String name, SDVariable x, boolean keepDims, int... dimensions) {
        SDVariable result = f().norm2(x, keepDims, dimensions);
        return updateVariableNameAndReference(result, name);
    }

    /**
     * Squared L2 norm: see {@link #norm2(String, SDVariable, int...)}
     */
    public SDVariable squaredNorm(SDVariable x, int... dimensions) {
        return squaredNorm(null, x, false, dimensions);
    }

    /**
     * Squared L2 norm: see {@link #norm2(String, SDVariable, int...)}
     */
    public SDVariable squaredNorm(String name, SDVariable x, int... dimensions) {
        return squaredNorm(name, x, false, dimensions);
    }

    /**
     * Squared L2 norm: see {@link #norm2(String, SDVariable, boolean, int...)}
     */
    public SDVariable squaredNorm(SDVariable x, boolean keepDims, int... dimensions) {
        return squaredNorm(null, x, keepDims, dimensions);
    }

    /**
     * Squared L2 norm: see {@link #norm2(String, SDVariable, boolean, int...)}
     */
    public SDVariable squaredNorm(String name, SDVariable x, boolean keepDims, int... dimensions) {
        SDVariable result = f().squaredNorm(x, keepDims, dimensions);
        return updateVariableNameAndReference(result, name);
    }

    /**
     * Max norm (infinity norm) reduction operation: The output contains the max norm for each tensor/subset along the
     * specified dimensions
     *
     * @param name       Output variable name
     * @param x         Input variable
     * @param dimensions dimensions to reduce over
     * @return Output variable
     */
    public SDVariable normmax(String name, SDVariable x, int... dimensions) {
        return normmax(name, x, false, dimensions);
    }

    /**
     * Max norm (infinity norm) reduction operation: The output contains the max norm for each tensor/subset along the
     * specified dimensions:<br>
     * out = max(abs(x[i]))<br>
     * Note that if keepDims = true, the output variable has the same rank as the input variable,
     * with the reduced dimensions having size 1. This can be useful for later broadcast operations (such as subtracting
     * the mean along a dimension).<br>
     * Example: if input has shape [a,b,c] and dimensions=[1] then output has shape:
     * keepDims = true: [a,1,c]<br>
     * keepDims = false: [a,c]
     *
     * @param name       Output variable name
     * @param x         Input variable
     * @param keepDims   If true: keep the dimensions that are reduced on (as size 1). False: remove the reduction dimensions
     * @param dimensions dimensions to reduce over
     * @return Output variable
     */
    public SDVariable normmax(String name, SDVariable x, boolean keepDims, int... dimensions) {
        SDVariable result = f().normmax(x, keepDims, dimensions);
        return updateVariableNameAndReference(result, name);
    }


    /**
     * @see #cosineSimilarity(String, SDVariable, SDVariable, int...)
     */
    public SDVariable cosineSimilarity(SDVariable x, SDVariable y, int... dimensions) {
        return cosineSimilarity(generateNewVarName(CosineSimilarity.OP_NAME, 0), x, y, dimensions);
    }

    /**
     * Cosine similarity pairwise reduction operation. The output contains the cosine similarity for each tensor/subset
     * along the specified dimensions:<br>
     * out = (sum_i x[i] * y[i]) / ( sqrt(sum_i x[i]^2) * sqrt(sum_i y[i]^2)
     *
     * @param x          Input variable x
     * @param y          Input variable y
     * @param dimensions Dimensions to calculate cosine similarity over
     * @return Output variable
     */
    public SDVariable cosineSimilarity(String name, SDVariable x, SDVariable y, int... dimensions) {
        SDVariable cosim = functionFactory.cosineSimilarity(x, y, dimensions);
        return updateVariableNameAndReference(cosim, name);
    }

    /**
     * @see #euclideanDistance(String, SDVariable, SDVariable, int...)
     */
    public SDVariable euclideanDistance(SDVariable x, SDVariable y, int... dimensions) {
        return euclideanDistance(generateNewVarName(EuclideanDistance.OP_NAME, 0), x, y, dimensions);
    }

    /**
     * Euclidean distance (l2 norm, l2 distance) reduction operation. The output contains the Euclidean distance for each
     * tensor/subset along the specified dimensions:<br>
     * out = sqrt( sum_i (x[i] - y[i])^2 )
     *
     * @param x          Input variable x
     * @param y          Input variable y
     * @param dimensions Dimensions to calculate cosine similarity over
     * @return Output variable
     */
    public SDVariable euclideanDistance(String name, SDVariable x, SDVariable y, int... dimensions) {
        SDVariable result = functionFactory.euclideanDistance(x, y, dimensions);
        return updateVariableNameAndReference(result, name);
    }

    /**
     * @see #manhattanDistance(String, SDVariable, SDVariable, int...)
     */
    public SDVariable manhattanDistance(SDVariable x, SDVariable y, int... dimensions) {
        return manhattanDistance(generateNewVarName(ManhattanDistance.OP_NAME, 0), x, y, dimensions);
    }

    /**
     * Manhattan distance (l1 norm, l1 distance) reduction operation. The output contains the Manhattan distance for each
     * tensor/subset along the specified dimensions:<br>
     * out = sum_i abs(x[i]-y[i])
     *
     * @param name       Name of the output variable
     * @param x          Input variable x
     * @param y          Input variable y
     * @param dimensions Dimensions to calculate cosine similarity over
     * @return Output variable
     */
    public SDVariable manhattanDistance(String name, SDVariable x, SDVariable y, int... dimensions) {
        SDVariable result = functionFactory.manhattanDistance(x, y, dimensions);
        return updateVariableNameAndReference(result, name);
    }

    /**
     * @see #cosineDistance(String, SDVariable, SDVariable, int...)
     */
    public SDVariable cosineDistance(SDVariable x, SDVariable y, int... dimensions) {
        return cosineDistance(null, x, y, dimensions);
    }

    /**
     * Cosine distance reduction operation. The output contains the cosine distance for each
     * tensor/subset along the specified dimensions:<br>
     * out = 1.0 - cosineSimilarity(x,y)<br>
     * See {@link #cosineSimilarity(String, SDVariable, SDVariable, int...)}
     *
     * @param name       Name of the output variable
     * @param x          Input variable x
     * @param y          Input variable y
     * @param dimensions Dimensions to calculate cosine similarity over
     * @return Output variable
     */
    public SDVariable cosineDistance(String name, SDVariable x, SDVariable y, int... dimensions) {
        SDVariable result = functionFactory.cosineDistance(x, y, dimensions);
        return updateVariableNameAndReference(result, name);
    }

    /**
     * @see #hammingDistance(String, SDVariable, SDVariable, int...)
     */
    public SDVariable hammingDistance(SDVariable x, SDVariable y, int... dimensions) {
        return hammingDistance(null, x, y, dimensions);
    }

    /**
     * Hamming distance reduction operation. The output contains the cosine distance for each
     * tensor/subset along the specified dimensions:<br>
     * out = count( x[i] != y[i] )
     *
     * @param name       Name of the output variable
     * @param x          Input variable x
     * @param y          Input variable y
     * @param dimensions Dimensions to calculate cosine similarity over
     * @return Output variable
     */
    public SDVariable hammingDistance(String name, SDVariable x, SDVariable y, int... dimensions) {
        SDVariable result = functionFactory.hammingDistance(x, y, dimensions);
        return updateVariableNameAndReference(result, name);
    }

    /**
     * Jaccard similarity reduction operation. The output contains the Jaccard distance for each
     * tensor along the the specified dimensions.
     *
     * @param x          Input variable x
     * @param y          Input variable y
     * @param dimensions Dimensions to calculate Jaccard similarity over
     * @return Output variable
     */
    public SDVariable jaccardDistance(SDVariable x, SDVariable y, int... dimensions) {
        return jaccardDistance(null, x, y, dimensions);
    }

    /**
     * Jaccard similarity reduction operation. The output contains the Jaccard distance for each
     * tensor along the the specified dimensions.
     *
     * @param name       Name of the output variable
     * @param x          Input variable x
     * @param y          Input variable y
     * @param dimensions Dimensions to calculate Jaccard similarity over
     * @return Output variable
     */
    public SDVariable jaccardDistance(String name, SDVariable x, SDVariable y, int... dimensions) {
        SDVariable result = functionFactory.jaccardDistance(x, y, dimensions);
        return updateVariableNameAndReference(result, name);
    }

    /**
     * @param x
     * @return
     */
    public SDVariable softmaxDerivative(String name, SDVariable x, SDVariable wrt) {
        return softmaxDerivative(name, x, wrt, null);
    }

    public SDVariable softmaxDerivative(String name, SDVariable x, SDVariable wrt, Integer dimension) {
        SDVariable result = functionFactory.softmaxDerivative(x, wrt, dimension);
        return updateVariableNameAndReference(result, name);
    }

    /**
     * @param x          Input variable x
     * @param y          Input variable y
     * @param dimensions dimensions
     * @return Output variable
     */
    public SDVariable tensorMmul(String name,
                                 SDVariable x,
                                 SDVariable y,
                                 int[][] dimensions) {
        SDVariable result = functionFactory.tensorMmul(x, y, dimensions);
        return updateVariableNameAndReference(result, name);
    }

    /**
     * See {@link #lossAbsoluteDifference(String, SDVariable, SDVariable, SDVariable, LossReduce)}.
     */
    public SDVariable lossAbsoluteDifference(String name, @NonNull SDVariable label, @NonNull SDVariable predictions) {
        return lossAbsoluteDifference(name, label, predictions, null, LossReduce.MEAN_BY_NONZERO_WEIGHT_COUNT);
    }

    /**
     * See {@link #lossAbsoluteDifference(String, SDVariable, SDVariable, SDVariable, LossReduce)}.
     */
    public SDVariable lossAbsoluteDifference(String name, @NonNull SDVariable label, @NonNull SDVariable predictions, @NonNull LossReduce lossReduce) {
        return lossAbsoluteDifference(name, label, predictions, null, lossReduce);
    }

    /**
     * Absolute difference loss: {@code sum_i abs( label[i] - predictions[i] )
     *
     * @param name        Name of the operation
     * @param label       Label array
     * @param predictions Predictions array
     * @param weights     Weights array. May be null. If null, a weight of 1.0 is used
     * @param lossReduce  Reduction type for the loss. See {@link LossReduce} for more details. Default: {@link LossReduce#MEAN_BY_NONZERO_WEIGHT_COUNT}
     * @return Loss variable
     */
    public SDVariable lossAbsoluteDifference(String name, @NonNull SDVariable label, @NonNull SDVariable predictions,
                                             SDVariable weights, @NonNull LossReduce lossReduce) {
        if(weights == null)
            weights = this.scalar(null, 1.0);
        SDVariable result = functionFactory.lossAbsoluteDifference(label, predictions, weights, lossReduce);
        return updateVariableNameAndReference(result, name);
    }


    /**
     * See {@link #lossCosineDistance(String, SDVariable, SDVariable, SDVariable, LossReduce, int)}.
     */
    public SDVariable lossCosineDistance(String name, @NonNull SDVariable label, @NonNull SDVariable predictions, int dimension) {
        return lossCosineDistance(name, label, predictions, null, LossReduce.MEAN_BY_NONZERO_WEIGHT_COUNT, dimension);
    }

    /**
     * See {@link #lossCosineDistance(String, SDVariable, SDVariable, SDVariable, LossReduce, int)}.
     */
    public SDVariable lossCosineDistance(String name, @NonNull SDVariable label, @NonNull SDVariable predictions,
                                         @NonNull LossReduce lossReduce, int dimension) {
        return lossCosineDistance(name, label, predictions, null, lossReduce, dimension);
    }

    /**
     *
     * Cosine distance loss: {@code 1 - cosineSimilarity(x,y)} or {@code 1 - sum_i label[i] * prediction[i]}, which is
     * equivalent to cosine distance when both the predictions and labels are normalized.<br>
     * <b>Note</b>: This loss function assumes that both the predictions and labels are normalized to have unit l2 norm.
     * If this is not the case, you should normalize them first by dividing by {@link #norm2(String, SDVariable, boolean, int...)}
     * along the cosine distance dimension (with keepDims=true).
     *
     * @param name        Name of the operation
     * @param label       Label array
     * @param predictions Predictions array
     * @param weights     Weights array. May be null. If null, a weight of 1.0 is used
     * @param lossReduce  Reduction type for the loss. See {@link LossReduce} for more details. Default: {@link LossReduce#MEAN_BY_NONZERO_WEIGHT_COUNT}
     * @param dimension   Dimension to perform the cosine distance over
     * @return Cosine distance loss variable
     */
    public SDVariable lossCosineDistance(String name, @NonNull SDVariable label, @NonNull SDVariable predictions,
                                             SDVariable weights, @NonNull LossReduce lossReduce, int dimension) {
        if(weights == null)
            weights = this.scalar(null, 1.0);
        SDVariable result = functionFactory.lossCosineDistance(label, predictions, weights, lossReduce, dimension);
        return updateVariableNameAndReference(result, name);
    }

    /**
     * See {@link #lossHinge(String, SDVariable, SDVariable, SDVariable, LossReduce)}.
     */
    public SDVariable lossHinge(String name, @NonNull SDVariable label, @NonNull SDVariable predictions) {
        return lossHinge(name, label, predictions, null, LossReduce.MEAN_BY_NONZERO_WEIGHT_COUNT);
    }

    /**
     * See {@link #lossHinge(String, SDVariable, SDVariable, SDVariable, LossReduce)}.
     */
    public SDVariable lossHinge(String name, @NonNull SDVariable label, @NonNull SDVariable predictions, @NonNull LossReduce lossReduce) {
        return lossHinge(name, label, predictions, null, lossReduce);
    }

    /**
     * Hinge loss: a loss function used for training classifiers.
     * Implements {@code L = max(0, 1 - t * predictions)} where t is the label values after internally converting to {-1,1}
     * from the user specified {0,1}. Note that Labels should be provided with values {0,1}.
     *
     * @param name        Name of the operation
     * @param label       Label array. Each value should be 0.0 or 1.0 (internally -1 to 1 is used)
     * @param predictions Predictions array
     * @param weights     Weights array. May be null. If null, a weight of 1.0 is used
     * @param lossReduce  Reduction type for the loss. See {@link LossReduce} for more details. Default: {@link LossReduce#MEAN_BY_NONZERO_WEIGHT_COUNT}
     * @return Loss variable
     */
    public SDVariable lossHinge(String name, @NonNull SDVariable label, @NonNull SDVariable predictions,
                                             SDVariable weights, @NonNull LossReduce lossReduce) {
        if(weights == null)
            weights = this.scalar(null, 1.0);
        SDVariable result = functionFactory.lossHinge(label, predictions, weights, lossReduce);
        return updateVariableNameAndReference(result, name);
    }


    /**
     * See {@link #lossHuber(String, SDVariable, SDVariable, SDVariable, LossReduce, double)}.
     */
    public SDVariable lossHuber(String name, @NonNull SDVariable label, @NonNull SDVariable predictions, double delta) {
        return lossHuber(name, label, predictions, null, LossReduce.MEAN_BY_NONZERO_WEIGHT_COUNT, delta);
    }

    /**
     * See {@link #lossHuber(String, SDVariable, SDVariable, SDVariable, LossReduce, double)}.
     */
    public SDVariable lossHuber(String name, @NonNull SDVariable label, @NonNull SDVariable predictions, @NonNull LossReduce lossReduce, double delta) {
        return lossHuber(name, label, predictions, null, lossReduce, delta);
    }

    /**
     * Huber loss function, used for robust regression. It is similar both squared error loss and absolute difference loss,
     * though is less sensitive to outliers than squared error.<br>
     * Huber loss implements:
     * <pre>
     *{@code L = 0.5 * (label[i] - predictions[i])^2 if abs(label[i] - predictions[i]) < delta
     *  L = delta * abs(label[i] - predictions[i]) - 0.5 * delta^2 otherwise
     *     }
     * </pre>
     *
     * @param name        Name of the operation
     * @param label       Label array
     * @param predictions Predictions array
     * @param weights     Weights array. May be null. If null, a weight of 1.0 is used
     * @param lossReduce  Reduction type for the loss. See {@link LossReduce} for more details. Default: {@link LossReduce#MEAN_BY_NONZERO_WEIGHT_COUNT}
     * @param delta       Loss function delta value
     * @return Huber loss variable
     */
    public SDVariable lossHuber(String name, @NonNull SDVariable label, @NonNull SDVariable predictions,
                                             SDVariable weights, @NonNull LossReduce lossReduce, double delta) {
        if(weights == null)
            weights = this.scalar(null, 1.0);
        SDVariable result = functionFactory.lossHuber(label, predictions, weights, lossReduce, delta);
        return updateVariableNameAndReference(result, name);
    }


    /**
     * See {@link #lossLog(String, SDVariable, SDVariable, SDVariable, LossReduce, double)}.
     */
    public SDVariable lossLog(String name, @NonNull SDVariable label, @NonNull SDVariable predictions) {
        return lossLog(name, label, predictions, null, LossReduce.MEAN_BY_NONZERO_WEIGHT_COUNT, LogLoss.DEFAULT_EPSILON);
    }

    /**
     * See {@link #lossLog(String, SDVariable, SDVariable, SDVariable, LossReduce, double)}.
     */
    public SDVariable lossLog(String name, @NonNull SDVariable label, @NonNull SDVariable predictions, @NonNull LossReduce lossReduce) {
        return lossLog(name, label, predictions, null, lossReduce, LogLoss.DEFAULT_EPSILON);
    }

    /**
     * Log loss, i.e., binary cross entropy loss, usually used for binary multi-label classification. Implements:
     * {@code -1/numExamples * sum_i (labels[i] * log(predictions[i] + epsilon) + (1-labels[i]) * log(1-predictions[i] + epsilon))}
     *
     * @param name        Name of the operation
     * @param label       Label array
     * @param predictions Predictions array
     * @param weights     Weights array. May be null. If null, a weight of 1.0 is used
     * @param lossReduce  Reduction type for the loss. See {@link LossReduce} for more details. Default: {@link LossReduce#MEAN_BY_NONZERO_WEIGHT_COUNT}
     * @return Log loss variable
     */
    public SDVariable lossLog(String name, @NonNull SDVariable label, @NonNull SDVariable predictions,
                                             SDVariable weights, @NonNull LossReduce lossReduce, double epsilon) {
        if(weights == null)
            weights = this.scalar(null, 1.0);
        SDVariable result = functionFactory.lossLog(label, predictions, weights, lossReduce, epsilon);
        return updateVariableNameAndReference(result, name);
    }

    /**
     * See {@link #lossMeanPairwiseSquaredError(String, SDVariable, SDVariable, SDVariable)}.
     */
    public SDVariable lossMeanPairwiseSquaredError(String name, @NonNull SDVariable label, @NonNull SDVariable predictions) {
        return lossMeanPairwiseSquaredError(name, label, predictions, null);
    }

    /**
     * Mean pairwise squared error.<br>
     * MPWSE loss calculates the difference between pairs of consecutive elements in the predictions and labels arrays.
     * For example, if predictions = [p0, p1, p2] and labels are [l0, l1, l2] then MPWSE is:
     * {@code [((p0-p1) - (l0-l1))^2 + ((p0-p2) - (l0-l2))^2 + ((p1-p2) - (l1-l2))^2] / 3}<br>
     *
     * @param name        Name of the operation
     * @param label       Label array
     * @param predictions Predictions array
     * @param weights     Weights array. May be null. If null, a weight of 1.0 is used. Must be either null, scalar, or have shape [batchSize]
     * @return Loss variable, scalar output
     */
    public SDVariable lossMeanPairwiseSquaredError(String name, @NonNull SDVariable label, @NonNull SDVariable predictions, SDVariable weights) {
        if(weights == null)
            weights = this.scalar(null, 1.0);
        SDVariable result = functionFactory.lossMeanPairwiseSquaredError(label, predictions, weights);
        return updateVariableNameAndReference(result, name);
    }

    /**
     * See {@link #lossMeanSquaredError(String, SDVariable, SDVariable, SDVariable, LossReduce)}.
     */
    public SDVariable lossMeanSquaredError(String name, @NonNull SDVariable label, @NonNull SDVariable predictions) {
        return lossMeanSquaredError(name, label, predictions, null, LossReduce.MEAN_BY_NONZERO_WEIGHT_COUNT);
    }

    /**
     * See {@link #lossMeanSquaredError(String, SDVariable, SDVariable, SDVariable, LossReduce)}.
     */
    public SDVariable lossMeanSquaredError(String name, @NonNull SDVariable label, @NonNull SDVariable predictions, @NonNull LossReduce lossReduce) {
        return lossMeanSquaredError(name, label, predictions, null, lossReduce);
    }

    /**
     * Mean squared error loss function. Implements {@code (label[i] - prediction[i])^2} - i.e., squared error on a per-element basis.
     * When averaged (using {@link LossReduce#MEAN_BY_WEIGHT} or {@link LossReduce#MEAN_BY_NONZERO_WEIGHT_COUNT} (the default))
     * this is the mean squared error loss function.
     * @param name        Name of the operation
     * @param label       Label array
     * @param predictions Predictions array
     * @param weights     Weights array. May be null. If null, a weight of 1.0 is used
     * @param lossReduce  Reduction type for the loss. See {@link LossReduce} for more details. Default: {@link LossReduce#MEAN_BY_NONZERO_WEIGHT_COUNT}
     * @return Loss variable
     */
    public SDVariable lossMeanSquaredError(String name, @NonNull SDVariable label, @NonNull SDVariable predictions,
                                             SDVariable weights, @NonNull LossReduce lossReduce) {
        if(weights == null)
            weights = this.scalar(null, 1.0);
        SDVariable result = functionFactory.lossMeanSquaredError(label, predictions, weights, lossReduce);
        return updateVariableNameAndReference(result, name);
    }

    /**
     * See {@link #lossSigmoidCrossEntropy(String, SDVariable, SDVariable, SDVariable, LossReduce, double)}.
     */
    public SDVariable lossSigmoidCrossEntropy(String name, @NonNull SDVariable label, @NonNull SDVariable predictions) {
        return lossSigmoidCrossEntropy(name, label, predictions, null, LossReduce.MEAN_BY_NONZERO_WEIGHT_COUNT, SigmoidCrossEntropyLoss.DEFAULT_LABEL_SMOOTHING);
    }

    /**
     * See {@link #lossSigmoidCrossEntropy(String, SDVariable, SDVariable, SDVariable, LossReduce, double)}.
     */
    public SDVariable lossSigmoidCrossEntropy(String name, @NonNull SDVariable label, @NonNull SDVariable predictions, @NonNull LossReduce lossReduce) {
        return lossSigmoidCrossEntropy(name, label, predictions, null, lossReduce, SigmoidCrossEntropyLoss.DEFAULT_LABEL_SMOOTHING);
    }

    /**
     * Sigmoid cross entropy: applies the sigmoid activation function on the input logits (input "pre-sigmoid preductions")
     * and implements the binary cross entropy loss function. This implementation is numerically more stable than using
     * standard (but separate) sigmoid activation function and log loss (binary cross entropy) loss function.<br>
     * Implements:
     * {@code -1/numExamples * sum_i (labels[i] * log(sigmoid(logits[i])) + (1-labels[i]) * log(1-sigmoid(logits[i])))}
     * though this is done in a mathematically equivalent but more numerical stable form.<br>
     * <br>
     * When label smoothing is > 0, the following label smoothing is used:<br>
     * <pre>
     * {@code numClasses = labels.size(1);
     * label = (1.0 - labelSmoothing) * label + 0.5 * labelSmoothing}
     * </pre>
     *
     * @param name        Name of the operation
     * @param label       Label array
     * @param predictionLogits Predictions array
     * @param weights     Weights array. May be null. If null, a weight of 1.0 is used
     * @param lossReduce  Reduction type for the loss. See {@link LossReduce} for more details. Default: {@link LossReduce#MEAN_BY_NONZERO_WEIGHT_COUNT}
     * @return Loss variable
     */
    public SDVariable lossSigmoidCrossEntropy(String name, @NonNull SDVariable label, @NonNull SDVariable predictionLogits,
                                             SDVariable weights, @NonNull LossReduce lossReduce, double labelSmoothing) {
        if(weights == null)
            weights = this.scalar(null, 1.0);
        SDVariable result = functionFactory.lossSigmoidCrossEntropy(label, predictionLogits, weights, lossReduce, labelSmoothing);
        return updateVariableNameAndReference(result, name);
    }

    /**
     * See {@link #lossSoftmaxCrossEntropy(String, SDVariable, SDVariable, SDVariable, LossReduce, double)}.
     */
    public SDVariable lossSoftmaxCrossEntropy(String name, @NonNull SDVariable label, @NonNull SDVariable predictions) {
        return lossSoftmaxCrossEntropy(name, label, predictions, null, LossReduce.MEAN_BY_NONZERO_WEIGHT_COUNT, SoftmaxCrossEntropyLoss.DEFAULT_LABEL_SMOOTHING);
    }

    /**
     * See {@link #lossSoftmaxCrossEntropy(String, SDVariable, SDVariable, SDVariable, LossReduce, double)}.
     */
    public SDVariable lossSoftmaxCrossEntropy(String name, @NonNull SDVariable label, @NonNull SDVariable predictions, @NonNull LossReduce lossReduce) {
        return lossSoftmaxCrossEntropy(name, label, predictions, null, lossReduce, SoftmaxCrossEntropyLoss.DEFAULT_LABEL_SMOOTHING);
    }

    /**
     * Applies the softmax activation function to the input, then implement multi-class cross entropy:<br>
     * {@code -sum_classes label[i] * log(p[c])} where {@code p = softmax(logits)}<br>
     * If {@link LossReduce#NONE} is used, returned shape is [numExamples] out for [numExamples, numClasses] predicitons/labels;
     * otherwise, the output is a scalar.<br>
     * <p>
     * When label smoothing is > 0, the following label smoothing is used:<br>
     * <pre>
     * {@code numClasses = labels.size(1);
     * oneHotLabel = (1.0 - labelSmoothing) * oneHotLabels + labelSmoothing/numClasses}
     * </pre>
     *
     * @param name             Name of the operation
     * @param oneHotLabels     Label array. Should be one-hot per example and same shape as predictions (for example, [mb, nOut])
     * @param logitPreductions Predictions array (pre-softmax)
     * @param weights          Weights array. May be null. If null, a weight of 1.0 is used
     * @param lossReduce       Reduction type for the loss. See {@link LossReduce} for more details. Default: {@link LossReduce#MEAN_BY_NONZERO_WEIGHT_COUNT}
     * @param labelSmoothing   Label smoothing value. Default value: 0
     * @return Loss variable
     */
    public SDVariable lossSoftmaxCrossEntropy(String name, @NonNull SDVariable oneHotLabels, @NonNull SDVariable logitPreductions,
                                             SDVariable weights, @NonNull LossReduce lossReduce, double labelSmoothing) {
        if(weights == null)
            weights = this.scalar(null, 1.0);
        SDVariable result = functionFactory.lossSoftmaxCrossEntropy(oneHotLabels, logitPreductions, weights, lossReduce, labelSmoothing);
        return updateVariableNameAndReference(result, name);
    }

    /**
     * TODO
     *
     * @param targets
     * @param inputs
     * @param weights
     * @return
     */
    public SDVariable weightedCrossEntropyWithLogits(SDVariable targets, SDVariable inputs,
                                                     SDVariable weights) {
        return weightedCrossEntropyWithLogits(null, targets, inputs, weights);
    }

    /**
     * TODO
     *
     * @param name
     * @param targets
     * @param inputs
     * @param weights
     * @return
     */
    public SDVariable weightedCrossEntropyWithLogits(String name, SDVariable targets, SDVariable inputs,
                                                     SDVariable weights) {
        SDVariable res = f().weightedCrossEntropyWithLogits(targets, inputs, weights);
        return updateVariableNameAndReference(res, name);
    }

    /**
     * Add the specified variable to this SameDiff instance
     * @param variable Variable to add
     */
    public void addVariable(SDVariable variable) {
        if (variableMap == null)
            variableMap = new HashMap<>();

        Preconditions.checkState(variable.getSameDiff() == this, "Samediff instance must be the same.");


        /**
         * Of note here:
         * We don't validate based on vertex id because more than one input can have the same
         * vertex id as a result.
         *
         * We validate based on variable opName instead which takes in to account function names as well
         * as input ids
         */
        if (variableMap.containsKey(variable.getVarName()) && !variableMap.get(variable.getVarName()).equals(variable)) {
            throw new IllegalArgumentException("Variable already found with variable opName " + variable.getVarName());
        }

        Preconditions.checkState(variable.getSameDiff() == this, "Same diff instance for variable must be the same!");
        variableMap.put(variable.getVarName(), variable);
    }


    /**
     * Generate a new variable name based on the uniqueness of the base name and arg index<br>
     * For example, if baseName = "X" will return:<br>
     * "X" if "X" does not already exist, or "X:argIndex" if argIndex > 0<br>
     * "X_1" if "X" already exists, or "X_1:argIndex" if argIndex > 0<br>
     * "X_2" if "X" and "X_1" already exists, or "X_2:argIndex" if argIndex > 0<br>
     * And so on, until an unused name is found
     *
     * @param baseName the base name to use (use function.opName() where function is a {@link DifferentialFunction}
     * @param argIndex the arg index
     * @return the new generated name
     */
    public String generateNewVarName(String baseName, int argIndex) {
        if (getVariable(baseName) == null && argIndex == 0) {
            return baseName;
        }

        //need to find a new name
        int count = 0;
        String name = baseName + (count == 0 ? "" : "_" + count) + (argIndex > 0 ? ":" + argIndex : "");
        while (getVariable(name) != null) {
            name = baseName + "_" + (++count) + (argIndex > 0 ? ":" + argIndex : "");
        }

        if (getVariable(name) != null) {
            throw new ND4JIllegalStateException("Converged on already generated variable!");
        }
        return name;
    }


    /**
     * LSTM unit
     *
     * @param baseName      the base name for outputs
     * @param configuration the configuration to use
     * @return
     */
    public SDVariable lstm(String baseName, LSTMCellConfiguration configuration) {
        return new LSTMCell(this, configuration).outputVariables(baseName)[0];
    }


    /**
     * An sru cell
     *
     * @param configuration the configuration for the sru cell
     * @return
     */
    public SDVariable sruCell(SRUCellConfiguration configuration) {
        return new SRUCell(this, configuration).outputVariables()[0];
    }


    /**
     * Simple recurrent unit
     *
     * @param configuration the configuration for the sru
     * @return
     */
    public SDVariable sru(SRUConfiguration configuration) {
        return new SRU(this, configuration).outputVariables()[0];
    }

    /**
     * The gru cell
     *
     * @param configuration teh configuration to use
     * @return
     */
    public SDVariable gru(GRUCellConfiguration configuration) {
        return new GRUCell(this, configuration).outputVariables()[0];
    }


    /**
     * An sru cell
     *
     * @param baseName      the base name to  use for the output variables
     * @param configuration the configuration for the sru cell
     * @return
     */
    public SDVariable sruCell(String baseName, SRUCellConfiguration configuration) {
        return new SRUCell(this, configuration).outputVariables(baseName)[0];
    }


    /**
     * Simiple recurrent unit
     *
     * @param baseName      the base name to use for output variables
     * @param configuration the configuration for the sru
     * @return
     */
    public SDVariable sru(String baseName, SRUConfiguration configuration) {
        return new SRU(this, configuration).outputVariables(baseName)[0];
    }

    /**
     * The gru cell
     *
     * @param baseName      the base name for the gru cell
     * @param configuration teh configuration to use
     * @return
     */
    public SDVariable gru(String baseName, GRUCellConfiguration configuration) {
        return new GRUCell(this, configuration).outputVariables(baseName)[0];
    }

    /**
     * @see #slice(String, SDVariable, int[], int[])
     */
    public SDVariable slice(SDVariable input, int[] begin, int[] size) {
        return slice(null, input, begin, size);
    }

    /**
     * Get a subset of the specified input, by specifying the first element and the size of the array.<br>
     * For example, if input is:<br>
     * [a, b, c]<br>
     * [d, e, f]<br>
     * then slice(input, begin=[0,1], size=[2,1] will return:<br>
     * [b]<br>
     * [e]<br>
     * <br>
     * Note that for each dimension i, begin[i] + size[i] <= input.size(i)
     *
     * @param name  Output variable name
     * @param input Variable to get subset of
     * @param begin Beginning index. Must be same length as rank of input array
     * @param size  Size of the output array. Must be same length as rank of input array
     * @return Subset of the input
     */
    public SDVariable slice(String name, SDVariable input, int[] begin, int[] size) {
        SDVariable ret = f().slice(input, begin, size);
        return updateVariableNameAndReference(ret, name);
    }

    /**
     * @see #stridedSlice(String, SDVariable, long[], long[], long[])
     */
    public SDVariable stridedSlice(SDVariable input, int[] begin, int[] end, int[] strides) {
        return stridedSlice(null, input, begin, end, strides);
    }

    /**
     * @see #stridedSlice(String, SDVariable, long[], long[], long[])
     */
    public SDVariable stridedSlice(String name, SDVariable input, int[] begin, int[] end, int[] strides) {
        return stridedSlice(name, input, begin, end, strides, 0, 0, 0, 0, 0);
    }

    /**
     * @see #stridedSlice(String, SDVariable, long[], long[], long[])
     */
    public SDVariable stridedSlice(SDVariable input, long[] begin, long[] end, long[] strides) {
        return stridedSlice(null, input, begin, end, strides);
    }

    /**
     * Get a subset of the specified input, by specifying the first element, last element, and the strides.<br>
     * For example, if input is:<br>
     * [a, b, c]<br>
     * [d, e, f]<br>
     * [g, h, i]<br>
     * then stridedSlice(input, begin=[0,1], end=[2,2], strides=[2,1]) will return:<br>
     * [b, c]<br>
     * [h, i]<br>
     * <br>
     *
     * @param name    Output variable name
     * @param input   Variable to get subset of
     * @param begin   Beginning index. Must be same length as rank of input array
     * @param end     End index. Must be same length as the rank of the array
     * @param strides Stride ("step size") for each dimension. Must be same length as the rank of the array. For example,
     *                stride of 2 means take every second element.
     * @return Subset of the input
     */
    public SDVariable stridedSlice(String name, SDVariable input, long[] begin, long[] end, long[] strides) {
        return stridedSlice(name, input, begin, end, strides, 0, 0, 0, 0, 0);
    }

    /**
     * Get a subset of the specified input, by specifying the first element, last element, and the strides.<br>
     * Operates as described in {@link #stridedSlice(SDVariable, long[], long[], long[])} with some extra mask arrays
     * as described below.
     *
     * @param name           Output variable name
     * @param in             Variable to get subset of
     * @param begin          Beginning index
     * @param end            End index
     * @param strides        Stride ("step size") for each dimension. For example,
     *                       stride of 2 means take every second element.
     * @param beginMask      Bit mask: If the ith bit is set to 1, then the value in the begin long[] is ignored,
     *                       and a value of 0 is used instead for the beginning index for that dimension
     * @param endMask        Bit mask: If the ith bit is set to 1, then the value in the end long[] is ignored,
     *                       and a value of size(i)-1 is used instead for the end index for that dimension
     * @param ellipsisMask   Bit mask: only one non-zero value is allowed here. If a non-zero value is set, then other
     *                       dimensions are inserted as required at the specified position
     * @param newAxisMask    Bit mask: if the ith bit is set to 1, then the begin/end/stride values are ignored, and
     *                       a size 1 dimension is inserted at this point
     * @param shrinkAxisMask Bit mask: if the ith bit is set to 1, then the begin/end/stride values are ignored, and
     *                       a size 1 dimension is removed at this point. Note that begin/end/stride values must
     *                       result in a size 1 output for these dimensions
     * @return A subset of the input array
     */
    public SDVariable stridedSlice(String name, SDVariable in, long[] begin, long[] end, long[] strides, int beginMask,
                                   int endMask, int ellipsisMask, int newAxisMask, int shrinkAxisMask) {
        SDVariable ret = f().stridedSlice(in, begin, end, strides, beginMask, endMask, ellipsisMask, newAxisMask, shrinkAxisMask);
        return updateVariableNameAndReference(ret, name);
    }

    /**
     * @see #stridedSlice(String, SDVariable, long[], long[], long[], int, int, int, int, int)
     */
    public SDVariable stridedSlice(SDVariable in, int[] begin, int[] end, int[] strides, int beginMask,
                                   int endMask, int ellipsisMask, int newAxisMask, int shrinkAxisMask) {
        return stridedSlice(null, in, begin, end, strides, beginMask, endMask, ellipsisMask, newAxisMask, shrinkAxisMask);
    }

    /**
     * @see #stridedSlice(String, SDVariable, long[], long[], long[], int, int, int, int, int)
     */
    public SDVariable stridedSlice(String name, SDVariable in, int[] begin, int[] end, int[] strides, int beginMask,
                                   int endMask, int ellipsisMask, int newAxisMask, int shrinkAxisMask) {
        SDVariable ret = f().stridedSlice(in, begin, end, strides, beginMask, endMask, ellipsisMask, newAxisMask, shrinkAxisMask);
        return updateVariableNameAndReference(ret, name);
    }

    /**
     * @see #stridedSlice(String, SDVariable, long[], long[], long[], int, int, int, int, int)
     */
    public SDVariable stridedSlice(SDVariable in, long[] begin, long[] end, long[] strides, int beginMask,
                                   int endMask, int ellipsisMask, int newAxisMask, int shrinkAxisMask) {
        return stridedSlice(null, in, begin, end, strides, beginMask, endMask, ellipsisMask, newAxisMask, shrinkAxisMask);
    }

    /**
     * @see #scatterAdd(String, SDVariable, SDVariable, SDVariable)
     */
    public SDVariable scatterAdd(SDVariable ref, SDVariable indices, SDVariable updates) {
        return scatterAdd(null, ref, indices, updates);
    }

    /**
     * Scatter addition operation.<br>
     * If indices is rank 0 (a scalar), then out[index, ...] += updates[...]<br>
     * If indices is rank 1 (a vector), then for each position i, out[indices[i], ...] += updates[i, ...]<br>
     * If indices is rank 2+, then for each position (i,...,k), out[indices[i], ..., indices[k], ...] += updates[i, ..., k, ...]<br>
     * Note that if multiple indices refer to the same location, the contributions from each is handled correctly.
     *
     * @param name    Name of the output variable
     * @param ref     Initial/source variable
     * @param indices Indices array
     * @param updates Updates to add to the initial/source array
     * @return The updated variable
     */
    public SDVariable scatterAdd(String name, SDVariable ref, SDVariable indices, SDVariable updates) {
        SDVariable ret = f().scatterAdd(ref, indices, updates);
        return updateVariableNameAndReference(ret, name);
    }

    /**
     * @see #scatterMul(String, SDVariable, SDVariable, SDVariable)
     */
    public SDVariable scatterMul(SDVariable ref, SDVariable indices, SDVariable updates) {
        return scatterMul(null, ref, indices, updates);
    }

    /**
     * Scatter multiplication operation.<br>
     * If indices is rank 0 (a scalar), then out[index, ...] *= updates[...]<br>
     * If indices is rank 1 (a vector), then for each position i, out[indices[i], ...] *= updates[i, ...]<br>
     * If indices is rank 2+, then for each position (i,...,k), out[indices[i], ..., indices[k], ...] *= updates[i, ..., k, ...]<br>
     * Note that if multiple indices refer to the same location, the contributions from each is handled correctly.
     *
     * @param name    Name of the output variable
     * @param ref     Initial/source variable
     * @param indices Indices array
     * @param updates Updates to add to the initial/source array
     * @return The updated variable
     */
    public SDVariable scatterMul(String name, SDVariable ref, SDVariable indices, SDVariable updates) {
        SDVariable ret = f().scatterMul(ref, indices, updates);
        return updateVariableNameAndReference(ret, name);
    }

    /**
     * @see #scatterSub(String, SDVariable, SDVariable, SDVariable)
     */
    public SDVariable scatterSub(SDVariable ref, SDVariable indices, SDVariable updates) {
        return scatterSub(null, ref, indices, updates);
    }

    /**
     * Scatter subtraction operation.<br>
     * If indices is rank 0 (a scalar), then out[index, ...] -= updates[...]<br>
     * If indices is rank 1 (a vector), then for each position i, out[indices[i], ...] -= updates[i, ...]<br>
     * If indices is rank 2+, then for each position (i,...,k), out[indices[i], ..., indices[k], ...] -= updates[i, ..., k, ...]<br>
     * Note that if multiple indices refer to the same location, the contributions from each is handled correctly.
     *
     * @param name    Name of the output variable
     * @param ref     Initial/source variable
     * @param indices Indices array
     * @param updates Updates to add to the initial/source array
     * @return The updated variable
     */
    public SDVariable scatterSub(String name, SDVariable ref, SDVariable indices, SDVariable updates) {
        SDVariable ret = f().scatterSub(ref, indices, updates);
        return updateVariableNameAndReference(ret, name);
    }

    /**
     * @see #scatterDiv(String, SDVariable, SDVariable, SDVariable)
     */
    public SDVariable scatterDiv(SDVariable ref, SDVariable indices, SDVariable updates) {
        return scatterDiv(null, ref, indices, updates);
    }

    /**
     * Scatter division operation.<br>
     * If indices is rank 0 (a scalar), then out[index, ...] /= updates[...]<br>
     * If indices is rank 1 (a vector), then for each position i, out[indices[i], ...] /= updates[i, ...]<br>
     * If indices is rank 2+, then for each position (i,...,k), out[indices[i], ..., indices[k], ...] /= updates[i, ..., k, ...]<br>
     * Note that if multiple indices refer to the same location, the contributions from each is handled correctly.
     *
     * @param name    Name of the output variable
     * @param ref     Initial/source variable
     * @param indices Indices array
     * @param updates Updates to add to the initial/source array
     * @return The updated variable
     */
    public SDVariable scatterDiv(String name, SDVariable ref, SDVariable indices, SDVariable updates) {
        SDVariable ret = f().scatterDiv(ref, indices, updates);
        return updateVariableNameAndReference(ret, name);
    }

    /**
     * @see #scatterMax(String, SDVariable, SDVariable, SDVariable)
     */
    public SDVariable scatterMax(SDVariable ref, SDVariable indices, SDVariable updates) {
        return scatterMax(null, ref, indices, updates);
    }

    /**
     * Scatter max operation.<br>
     * If indices is rank 0 (a scalar), then out[index, ...] = max(updates[...], in[index,...])<br>
     * If indices is rank 1 (a vector), then for each position i, out[indices[i], ...] = max(updates[i,...], in[indices[i],...])<br>
     * If indices is rank 2+, then for each position (i,...,k), out[indices[i], ..., indices[k], ...] = max(updates[i, ..., k, ...], in[indices[i], ..., indices[k], ...]<br>
     * Note that if multiple indices refer to the same location, the contributions from each is handled correctly.
     *
     * @param name    Name of the output variable
     * @param ref     Initial/source variable
     * @param indices Indices array
     * @param updates Updates to add to the initial/source array
     * @return The updated variable
     */
    public SDVariable scatterMax(String name, SDVariable ref, SDVariable indices, SDVariable updates) {
        SDVariable ret = f().scatterMax(ref, indices, updates);
        return updateVariableNameAndReference(ret, name);
    }

    /**
     * @see #scatterMin(String, SDVariable, SDVariable, SDVariable)
     */
    public SDVariable scatterMin(SDVariable ref, SDVariable indices, SDVariable updates) {
        return scatterMin(null, ref, indices, updates);
    }

    /**
     * Scatter min operation.<br>
     * If indices is rank 0 (a scalar), then out[index, ...] = min(updates[...], in[index,...])<br>
     * If indices is rank 1 (a vector), then for each position i, out[indices[i], ...] = min(updates[i,...], in[indices[i],...])<br>
     * If indices is rank 2+, then for each position (i,...,k), out[indices[i], ..., indices[k], ...] = min(updates[i, ..., k, ...], in[indices[i], ..., indices[k], ...]<br>
     * Note that if multiple indices refer to the same location, the contributions from each is handled correctly.
     *
     * @param name    Name of the output variable
     * @param ref     Initial/source variable
     * @param indices Indices array
     * @param updates Updates to add to the initial/source array
     * @return The updated variable
     */
    public SDVariable scatterMin(String name, SDVariable ref, SDVariable indices, SDVariable updates) {
        SDVariable ret = f().scatterMin(ref, indices, updates);
        return updateVariableNameAndReference(ret, name);
    }

    /**
     * @see #scatterUpdate(String, SDVariable, SDVariable, SDVariable)
     */
    public SDVariable scatterUpdate(SDVariable ref, SDVariable indices, SDVariable updates) {
        return scatterUpdate(null, ref, indices, updates);
    }

    /**
     * Scatter update operation.<br>
     * If indices is rank 0 (a scalar), then out[index, ...] = updates[...]<br>
     * If indices is rank 1 (a vector), then for each position i, out[indices[i], ...] = updates[i, ...]<br>
     * If indices is rank 2+, then for each position (i,...,k), out[indices[i], ..., indices[k], ...] = updates[i, ..., k, ...]<br>
     * Note that if multiple indices refer to the same location, the output at those locations is undefined - different
     * updates may occur in different orders
     *
     * @param name    Name of the output variable
     * @param ref     Initial/source variable
     * @param indices Indices array
     * @param updates Updates to add to the initial/source array
     * @return The updated variable
     */
    public SDVariable scatterUpdate(String name, SDVariable ref, SDVariable indices, SDVariable updates) {
        SDVariable ret = f().scatterUpdate(ref, indices, updates);
        return updateVariableNameAndReference(ret, name);
    }

    /**
     * @see #trace(String, SDVariable)
     */
    public SDVariable trace(SDVariable in){
        return trace(null, in);
    }

    /**
     * Matrix trace operation
     * For rank 2 matrices, the output is a scalar vith the trace - i.e., sum of the main diagonal.<br>
     * For higher rank inputs, output[a,b,c] = trace(in[a,b,c,:,:])
     *
     * @param name Name of the output variable. May be null.
     * @param in   Input variable
     * @return Trace
     */
    public SDVariable trace(String name, SDVariable in){
        SDVariable ret = f().trace(in);
        return updateVariableNameAndReference(ret, name);
    }


    /**
     * Generate the variables based on the given input op and return the output variable names.
     *
     * @param function the function to generate the output
     *                 variable names for
     * @return the set of names generated for each output of the function.
     */
    public SDVariable[] generateOutputVariableForOp(DifferentialFunction function, String baseName) {
        //xyz ops only have 1 output
        //if there is already a base name defined, use that
        if (baseName == null || baseName.isEmpty() && getBaseNameForFunction(function) != null)
            baseName = getBaseNameForFunction(function);

        if (baseName == null)
            baseName = function.opName();

        val outputShape = function.calculateOutputShape();
        if (outputShape == null || outputShape.isEmpty()) {
            if (function instanceof CustomOp) {
                CustomOp customOp = (CustomOp) function;
                //can't guess number of outputs, variable
                int num_outputs = function.getNumOutputs(); //Use this in preference - if set. Descriptor might specify 2, but it can sometimes be 2+
                if (num_outputs <= 0) {
                    val descriptor = customOp.getDescriptor();
                    if (descriptor != null) {
                        num_outputs = descriptor.getNumOutputs();
                    }
                    if (num_outputs <= 0) {
                        throw new ND4UnresolvedOutputVariables("Could not determine number of output variables for op "
                                + function.getOwnName() + " - " + function.getClass().getSimpleName() + ". Ops can override" +
                                " getNumOutputs() to specify number of outputs if required");
                    }
                }
                char ordering = 'c';
                SDVariable[] args = function.args();
                if (args != null && args.length > 0 && args[0].getArr() != null) {  //Args may be null or length 0 for some ops, like eye
                    ordering = function.args()[0].getArr().ordering();
                }
                SDVariable[] ret = new SDVariable[num_outputs];

                //dynamic shapes
                //When importing from TF: convention seem to be names like "unstack", "unstack:1", "unstack:2", ...
                //TODO validate this!
                for (int i = 0; i < ret.length; i++) {
                    SDVariable var = (i == 0 ? getVariable(baseName) : getVariable(baseName + ":" + i));
                    if (var == null) {
                        //Generate new variable name if one with the specified name doesn't exist
                        var = var(generateNewVarName(baseName, i), null, new ZeroInitScheme(ordering));
                    }
                    var.setOutputIndex(i);
                    var.setCreator(function);
                    ret[i] = var;
                }

                //Update the internal state: outgoing variables for function
                if (getOutputsForFunction(function) == null)
                    addOutgoingFor(ret, function);

                return ret;
            }

            //this is for unresolved shapes, we know xyz is always 1 output
            else if (function instanceof BaseOp && outputShape.isEmpty()) {
                SDVariable[] ret = new SDVariable[1];
                SDVariable checkGet = getVariable(baseName);
                char ordering = 'c';
                SDVariable[] args = function.args();
                if (args != null && args.length > 0 && function.args()[0].getArr() != null) { //Args may be null or length 0 for some ops, like eye
                    ordering = function.args()[0].getArr().ordering();
                }
                if (checkGet == null) {
                    checkGet = var(baseName, null, new ZeroInitScheme(ordering));
                } else if (!importedVarName.contains(baseName)) {
                    //need to find a new name
                    String newName = generateNewVarName(baseName, 0);
                    checkGet = var(newName, null, new ZeroInitScheme(ordering));
                }


                if (checkGet == null) {
                    checkGet = var(baseName, null, new ZeroInitScheme(ordering));
                }

                checkGet.setOutputIndex(0);
                checkGet.setCreator(function);
                ret[0] = checkGet;


                //Update the internal state: outgoing variables for function
                if (getOutputsForFunction(function) == null)
                    addOutgoingFor(ret, function);

                return ret;
            }
        }


        char ordering = 'c';
        if (function.args() != null && function.args().length > 0 && function.args()[0].getArr() != null) {
            ordering = function.args()[0].getArr().ordering();
        }

        SDVariable[] ret = new SDVariable[outputShape.size()];

        // ownName/baseName will be used to get variables names
        val ownName = function.getOwnName();
        val rootName = baseName;
        for (int i = 0; i < ret.length; i++) {
            val shape = outputShape.get(i);
            // it should be: rootName:index. i.e.: split:1, split:2, split:3, split:4 etc
            baseName = rootName + (i > 0 ? ":" + i : "");
            SDVariable checkGet = getVariable(baseName);
            if (checkGet == null) {
                // obviously - there's no such var, just add it
                checkGet = var(baseName, shape, new ZeroInitScheme(ordering));
            } else if (shape != null && !shapeAlreadyExistsForVarName(checkGet.getVarName())) {
                // var exists, let's update its shape
                putShapeForVarName(checkGet.getVarName(), shape);
            } else if (shape != null && shapeAlreadyExistsForVarName(checkGet.getVarName())) {
                // no-op.
                // TODO: maybe we should check shapes equality here?
                // it's either var that already exist, or something bad happening
            } else if (!importedVarName.contains(baseName)) {
                // FIXME: dead end.  it's impossible to get here with null as shape
                //need to find a new name
                int count = 1;
                String name = baseName + "_" + count + (i > 0 ? ":" + i : "");
                while (getVariable(name) != null) {
                    count++;
                    name = baseName + "_" + count + (i > 0 ? ":" + i : "");
                }

                if (getVariable(name) != null) {
                    throw new ND4JIllegalStateException("Converged on already generated variable!");
                }

                checkGet = var(name, shape, new ZeroInitScheme(ordering));
            }

            if (checkGet == null) {
                checkGet = var(baseName + (i > 0 ? ":" + i : ""), shape, new ZeroInitScheme(ordering));
            }

            checkGet.setOutputIndex(i);
            checkGet.setCreator(function);
            ret[i] = checkGet;
        }

        return ret;
    }

    /**
     * Generate the variables based on the given input op
     * and return the output variable names.
     *
     * @param function the function to generate the output
     *                 variable names for
     * @return the set of names generated for each output of the function.
     */
    public SDVariable[] generateOutputVariableForOp(DifferentialFunction function) {
        return generateOutputVariableForOp(function, function.opName());
    }


    /**
     * Get a SameDiff function instance given the name of the function
     *
     * @param functionName the name of the function
     * @return the same diff function instance defined for the given name
     */
    public SameDiff getFunction(String functionName) {
        return sameDiffFunctionInstances.get(functionName);
    }


    /**
     * Execute the specified ops and return the output of the last one
     *
     * @param ops Ops to execute
     * @return Output (or first output) of the final op in the list, after execution
     */
    public INDArray execAndEndResult(List<DifferentialFunction> ops) {
        List<DifferentialFunction> exec = exec(ops);
        Op op = (Op) exec.get(exec.size() - 1);
        return op.z();
    }

    /**
     * Execute the graph using the current arrays/state and return the array for the final variable in the graph.<br>
     * After execution, the arrays for other variables can be obtained using {@link #getArrForVarName(String)}
     * or {@link SDVariable#getArr()}<br>
     * <p>
     * Note: If the final operation has multiple output variables, use {@link #execAndEndResults()} instead
     *
     * @return The output of the final operation in the graph after execution
     */
    public INDArray execAndEndResult() {
        List<DifferentialFunction> exec = exec().getRight();
        val finalOp = exec.get(exec.size() - 1);
        val output = finalOp.outputVariables();
        if (output.length > 1) {
            throw new ND4JIllegalStateException(finalOp.opName() + " has multiple outputs. Use execAndEndResults instead.");
        }
        return output[0].getArr();
    }

    /**
     * Execute the graph using the current arrays/state and return the array(s) for the final variable in the graph.<br>
     * After execution, the arrays for other variables can be obtained using {@link #getArrForVarName(String)}
     * or {@link SDVariable#getArr()}<br>
     *
     * @return The outputs of the final operation in the graph, after execution
     */
    public INDArray[] execAndEndResults() {
        List<DifferentialFunction> exec = exec().getRight();
        val finalOp = exec.get(exec.size() - 1);
        val output = finalOp.outputVariables();
        INDArray outArrays[] = new INDArray[output.length];
        for (int i = 0; i < outArrays.length; i++) {
            outArrays[i] = output[i].getArr();
        }
        return outArrays;
    }

    /**
     * Execute the graph using the current arrays/state and return the (first, and possibly only) array for the specified
     * variable in the graph.<br>
     * After execution, the arrays for other variables can be obtained using {@link #getArrForVarName(String)}
     * or {@link SDVariable#getArr()}
     *
     * @return The output of the final operation in the graph
     */
    public INDArray execAndEndResult(int outputIndex) {
        List<DifferentialFunction> exec = exec().getRight();
        val output = exec.get(exec.size() - 1).outputVariables()[outputIndex];
        return output.getArr();
    }


    public INDArray yetAnotherExecMethod(@NonNull Map<String, INDArray> inputs) {
        if (!wasRegistered.get()) {
            synchronized (this) {
                if (!wasRegistered.get()) {
                    val bb = asFlatBuffers();
                    val ptr = new BytePointer(bb);

                    Nd4j.getExecutioner().registerGraph(this.hashCode(), ptr);

                    wasRegistered.set(true);
                }
            }
        }

        val newMap = new LinkedHashMap<String, INDArray>();
        val keySet = inputs.keySet();

        for (val key : keySet) {
            val vx = variableMap.get(key);
            newMap.put(vx.getVarName(), inputs.get(key));
        }

        val result = Nd4j.getExecutioner().executeGraph(this.hashCode(), newMap, this.reverseMap);
        if (result.size() == 0)
            throw new ND4JIllegalStateException("Execution failed");

        val list = new ArrayList<INDArray>(result.values());

        return list.get(list.size() - 1);
    }


    /**
     * Executes the list of operations.
     * This exec method is for only invoking operations rather than creating them
     *
     * @param ops the list of already created ops
     * @return the passes in list
     */
    public List<DifferentialFunction> exec(List<DifferentialFunction> ops) {
        for (int i = 0; i < ops.size(); i++) {
            Op op = (Op) ops.get(i);
            Nd4j.getExecutioner().exec(op);
        }
        return ops;
    }

    public TensorList getListByName(@NonNull String name) {
        return lists.get(name);
    }

    public void putListByName(@NonNull String name, TensorList list) {
        lists.put(name, list);
    }


    /**
     * Creates a while statement
     *
     * @param sameDiffConditional
     * @param loopBody
     * @return
     */
    public While whileStatement(SameDiffConditional sameDiffConditional,
                                SameDiffFunctionDefinition conditionBody,
                                SameDiffFunctionDefinition loopBody
            , SDVariable[] inputVars) {
        return While.builder()
                .inputVars(inputVars)
                .condition(conditionBody)
                .predicate(sameDiffConditional)
                .trueBody(loopBody)
                .parent(this)
                .blockName("while-" + UUID.randomUUID().toString())
                .build();
    }

    /**
     * @param conditional
     * @param trueBody
     * @param falseBody
     * @return
     */
    public If ifStatement(SameDiffConditional conditional,
                          SameDiffFunctionDefinition conditionBody,
                          SameDiffFunctionDefinition trueBody,
                          SameDiffFunctionDefinition falseBody
            , SDVariable[] inputVars) {
        return If.builder()
                .conditionBody(conditionBody)
                .falseBody(falseBody)
                .trueBody(trueBody)
                .predicate(conditional)
                .inputVars(inputVars)
                .parent(this)
                .blockName("if-" + UUID.randomUUID().toString())
                .build();
    }


    public TensorArrayV3 tensorArray() {
        return new TensorArrayV3(this);
    }

    /**
     * @param functionName
     * @param with
     */

    public SDVariable invokeFunctionOn(String functionName, SameDiff with) {
        SameDiff instance = sameDiffFunctionInstances.get(functionName);
        SDVariable ret = instance.invokeGraphOn(with);

        return ret;
    }


    /**
     * @param function
     */
    public SameDiff defineFunction(String function, SameDiffFunctionDefinition functionDefinition, SDVariable[] variables) {
        if (!sameDiffFunctionInstances.containsKey(function)) {
            SameDiff sub = SameDiff.create();
            sub.workspace = (workspace);
            this.child = sub;
            sub.parent = this;
            //setup subgraph
            //re execute to populate subgraph
            SDVariable[] ret = new SDVariable[variables.length];
            for (int i = 0; i < ret.length; i++) {
                ret[i] = sub.var(variables[i]);
            }

            sub.inputs = ret;
            sub.outputs = functionDefinition.define(sub, null, ret);

            sameDiffFunctionInstances.put(function, sub);
        }
        this.child = null;
        return sameDiffFunctionInstances.get(function);
    }


    /**
     * @param function
     */
    public void defineFunction(String function, SameDiffFunctionDefinition functionDefinition) {
        defineFunction(function, functionDefinition, new LinkedHashMap<String, INDArray>());
    }

    /**
     * @param function
     * @param functionDefinition
     * @param inputs
     */
    public void defineFunction(String function,
                               SameDiffFunctionDefinition functionDefinition,
                               Map<String, INDArray> inputs) {
        if (!sameDiffFunctionInstances.containsKey(function)) {
            SameDiff sub = SameDiff.create();
            sub.workspace = (workspace);
            //setup subgraph
            //re execute to populate subgraph
            functionDefinition.define(sub, inputs, null);

            sameDiffFunctionInstances.put(function, sub);
        }

    }


    /**
     * Exec a given SameDiff function instance
     *
     * @param functionName the name of the SameDiff function instance to invoke
     * @return Output of the final variable after execution
     */
    public INDArray execAndEndResult(String functionName) {
        return sameDiffFunctionInstances.get(functionName).execAndEndResult();
    }


    /**
     * Execute the specified SameDiff function instance
     *
     * @param functionName the name of the SameDiff function instance to invoke
     * @return
     */
    public Pair<Map<SDVariable, DifferentialFunction>, List<DifferentialFunction>> exec(String functionName) {
        Pair<Map<SDVariable, DifferentialFunction>, List<DifferentialFunction>> ret;
        if (debugMode) {
            ret = sameDiffFunctionInstances.get(functionName).enableDebugMode().exec();
        } else
            ret = sameDiffFunctionInstances.get(functionName).exec();

        //Ensure all variables are associated with this SameDiff instance after possible execBackwards() etc
        associateSameDiffWithOpsAndVariables();

        return ret;
    }

    /**
     * Exec the given function given the ops
     *
     * @param functionName the opName of the function to
     *                     exec
     * @param cachedOps    the cached operations
     * @return
     */
    public List<DifferentialFunction> exec(String functionName, List<DifferentialFunction> cachedOps) {
        return sameDiffFunctionInstances.get(functionName).exec(cachedOps);
    }


    /**
     * Execute the gradient (backward pass) function on this graph.<br>
     * Constructs a backwards graph (differentiating the defined graph) if it does not already exist, and the executes
     * the operations on that graph, calculating gradients for all variables.<br>
     * Note that after execBackwards() has completed, the gradient arrays for a each variable can be accessed using
     * {@link SDVariable#getGradient()} followed by  {@link SDVariable#getArr()} or by using {@link #getGradForVariable(String)}
     *
     * @return Result of execution
     */
    public Pair<Map<SDVariable, DifferentialFunction>, List<DifferentialFunction>> execBackwards() {
        if (getFunction("grad") == null) {
            createGradFunction();
        }


        if (log.isTraceEnabled()) {
            log.trace("About to execute backward function");
        }
        Pair<Map<SDVariable, DifferentialFunction>, List<DifferentialFunction>> forward = exec("grad");
        SameDiff grad = getFunction("grad");
        if (grad.isDebugMode()) {
            //ensure all gradients are present for all variables
            for (SDVariable sdVariable : grad.variables()) {
                sdVariable.gradient();
            }
        }

        return forward;
    }

    /**
     * Create the gradient function (for calculating gradients via {@link #execBackwards()}) if it is not already defined.
     * Users do not usually need to call this function manually, as it is called as required in the aforementioned method.
     * <br><br>
     * If the gradient function already exists, this method is a no-op.<br>
     * After this method returns, the SameDiff function instance for the gradient can be accessed using {@link #getFunction(String)}
     * with name "grad" as the argument.
     */
    public void createGradFunction() {
        if (log.isTraceEnabled()) {
            log.trace("Defining function \"grad\"");
        }

        //First thing: check that there's only one output... throw an exception if so
        //A variable is an output if it's eithen an input, or if it's the output of a function, but not an input
        Set<String> variablesNotAsFunctionInput = new HashSet<>();
        for(SDVariable s : variables()){
            variablesNotAsFunctionInput.add(s.getVarName());
        }
        for(String[] fnInputs : incomingArgsReverse.values()){
            for(String s : fnInputs) {
                variablesNotAsFunctionInput.remove(s);
            }
        }
        if(variablesNotAsFunctionInput.size() > 1){
            List<String> outputs = new ArrayList<>(variablesNotAsFunctionInput);
            Collections.sort(outputs);
            throw new IllegalStateException("Cannot create gradient function for graph with multiple outputs.\n" +
                    "Gradient calculation assumes a single output which defines a scalar loss function value.\n" +
                    "An output is any variable that is not used as the input to a function in the graph.\n" +
                    "In the case of multiple outputs that are components of an additive loss function, simply add the" +
                    "component variables to create a scalar output.\nAll outputs for graph: "
                    + outputs);
        }

        final SameDiff outer = this;
        defineFunction("grad", new SameDiffFunctionDefinition() {

            @Override
            public SDVariable[] define(SameDiff sameDiff, Map<String, INDArray> inputs, SDVariable[] variableInputs) {
                //propagate graph to this samediff instance
                //which will also contain the backward
                if (SameDiff.this.debugMode) {
                    sameDiff.enableDebugMode();
                }

                outer.invokeGraphOn(sameDiff);
                if (debugMode) {
                    //Expect incoming args and outgoing args to be the same
                    Preconditions.checkState(sameDiff.incomingArgsReverse.keySet().equals(incomingArgsReverse.keySet()), "incomingArgsReverse keysets not equal");
                    Preconditions.checkState(sameDiff.outgoingArgsReverse.keySet().equals(outgoingArgsReverse.keySet()), "outgoingArgsReverse keysets not equal");
                }

                List<DifferentialFunction> allFunctions = new ArrayList<>(sameDiff.functionInstancesById.values());
                if (allFunctions.isEmpty()) {
                    throw new ND4JIllegalStateException("No ops found!");
                }


                for (val func : allFunctions) {
                    if (func instanceof SDVariable) {
                        continue;
                    }

                    val args = func.args();
                    for (val arg : args)
                        arg.setSameDiff(sameDiff);
                    val outputs = func.outputVariables();
                    for (val output : outputs)
                        output.setSameDiff(sameDiff);
                    func.setSameDiff(sameDiff);
                }

                val initialOuts = allFunctions.get(allFunctions.size() - 1).outputVariables();
                val firstBackward = initialOuts[0];

                if (log.isTraceEnabled()) {
                    String[] initialOutputsStr = allFunctions.get(allFunctions.size() - 1).outputVariablesNames();
                    String s = initialOutputsStr == null ? "null" : Arrays.toString(initialOutputsStr);
                    log.trace("Defining backward function: initial outputs {}", s);
                }

                //start with scalar backprop
                SDVariable initialGrad = sameDiff.var("one-var", Nd4j.trueScalar(1.0));
                sameDiff.forwardVarForGrad.put(firstBackward.getVarName(), initialGrad);
                sameDiff.gradients.put(firstBackward.getVarName(), initialGrad);

                SDVariable gradientBackwardsMarker = sameDiff.gradientBackwardsMarker(firstBackward);

                //reinitialize list with all declared variables
                allFunctions = new ArrayList<>(sameDiff.functionInstancesById.values());
                Collections.reverse(allFunctions);


                for (int i = 0; i < allFunctions.size(); i++) {
                    DifferentialFunction action = allFunctions.get(i);
                    if (log.isTraceEnabled()) {
                        log.trace("Defining backward function step {} of {}: {} ({}) - {}", (i + 1), allFunctions.size(),
                                action.opName(), action.getOwnName(), action.getClass().getName());
                    }

                    if (action instanceof GradientBackwardsMarker) {
                        continue;
                    }

                    DifferentialFunction currFunction = action;
                    Preconditions.checkState(currFunction.getSameDiff() == sameDiff, "Wrong samediff instance found!");
                    //Preconditions.checkNotNull("Gradient for " + currFunction.opName() + " was null ! " + sameDiff.getVariableForVertexId(currFunction.getVertexId()).getGradient());
                    val args = currFunction.outputVariables();
                    for (val arg : args) {
                        if (arg.getSameDiff() != sameDiff) {
                            arg.setSameDiff(sameDiff);
                        }
                    }


                    List<SDVariable> grads = new ArrayList<>();
                    for (val varToGrad : args) {
                        val grad = varToGrad.gradient();
                        if (grad == null)
                            throw new ND4JIllegalStateException("No gradient found for " + varToGrad.getVarName());
                        grads.add(grad);
                    }

                    List<SDVariable> currFnGrads = currFunction.diff(grads);

                    if (log.isTraceEnabled()) {
                        log.trace("Finished Defining backward function step {} of {}: {} ({}) - {}", (i + 1), allFunctions.size(),
                                action.opName(), action.getOwnName(), action.getClass().getName());
                    }

                    if (debugMode) {
                        //Expect incoming args and outgoing args to be the same
                        Preconditions.checkState(sameDiff.incomingArgsReverse.keySet().equals(sameDiff.outgoingArgsReverse.keySet()),
                                "incomingArgsReverse and outgoingArgsReverse keysets not equal after backprop of function %s of %s: %s (%s)",
                                (i + 1), allFunctions.size(), action.getOwnName(), action.getClass().getName());
                    }
                }


                if (sameDiff.isDebugMode()) {
                    //ensure all gradients are present for all variables
                    for (SDVariable sdVariable : variables()) {
                        sdVariable.gradient();
                    }
                }

                if (log.isTraceEnabled()) {
                    log.trace("Defining backward function complete");
                }

                return new SDVariable[]{sameDiff.var("grad", new int[]{1, 1})};
            }
        });
    }


    /**
     * Exec a backwards operation and return the end result
     *
     * @return
     */
    public INDArray execBackwardAndEndResult() {
        List<DifferentialFunction> backwards = execBackwards().getRight();
        DifferentialFunction df = backwards.get(backwards.size() - 1);
        if (df instanceof Op) {
            return ((Op) df).z();
        } else if (df instanceof DynamicCustomOp) {
            return ((DynamicCustomOp) df).getOutputArgument(0);
        } else {
            return null;
        }
    }


    /**
     * Creates and executes a list of operations
     *
     * @return
     */
    public INDArray execWithPlaceHolderAndEndResult(Map<String, INDArray> inputs) {
        resolveVariablesWith(inputs);
        return execAndEndResult();
    }


    /**
     * Set the original shape for a given place holder.<br>
     * This is used to track original shapes of place holder variables.<br>
     * The reason we track original shapes is to validate possible candidate arrays coming in (especially with -1
     * as the expected shapes).
     * <p>
     * Note that if {@link #isPlaceHolder(String)}
     * returns false for the passed in vertex id,
     * a {@link ND4JIllegalStateException} is thrown.
     * <p>
     * A vertex id must be added first. You can
     * do this with {@link #addAsPlaceHolder(String)}
     *
     * @param variableName the vertex id for the original shape
     * @param shape        the shape of the place holder
     */
    public void setOriginalPlaceHolderShape(String variableName, long[] shape) {
        if (!isPlaceHolder(variableName)) {
            throw new ND4JIllegalStateException("Vertex id " + variableName + " does not appear to be a place holder. Did you forget to call addPlaceHolder?");
        }

        if (shape == null) {
            throw new ND4JIllegalStateException("Null and 0 length shape arrays not allowed");
        }


        if (placeHolderOriginalShapes.containsKey(variableName) && !Arrays.equals(placeHolderOriginalShapes.get(variableName), shape)) {
            throw new ND4JIllegalStateException("Unable to add a new shape for vertex id " + variableName);
        }

        //after validation now only set once
        placeHolderOriginalShapes.put(variableName, shape);

    }


    /**
     * Get the original shape for the vertex id if one was set (other wise returns null).<br>
     * This is mainly for use in validating passed in arrays as arguments to {@link #resolveVariablesWith(Map)}
     * usually when executing using {@link #execWithPlaceHolder(Map)}
     *
     * @param varName the vertex id to get the original shape for.
     * @return the set vertex
     */
    public long[] getOriginalShapeForPlaceHolder(String varName) {
        return placeHolderOriginalShapes.get(varName);
    }

    /**
     * Returns true if this vertex id is a place holder variable or not<br>
     * A place holder variable is one where the array shape(s) are currently known and can't yet be calculated
     *
     * @param varName the vertex id to test
     * @return True if the variable is a placeholder, false otherwise
     */
    public boolean isPlaceHolder(String varName) {
        return placeHolderVarNames.contains(varName);
    }


    /**
     * Add  this vertex id as a place holder
     *
     * @param varName the vertex id to add
     */
    public void addAsPlaceHolder(String varName) {
        placeHolderVarNames.add(varName);
        if (getVariable(varName) != null && getVariable(varName).getShape() != null) {
            placeHolderOriginalShapes.put(varName, getVariable(varName).getShape());
        }
    }

    /**
     * Undo an {@link #addAsPlaceHolder(String)} call - i.e., the variable will still be present in the SameDiff
     * graph, but it will no longer be marked as a placeholder. If the variable was not marked as a placeholder
     * initially, this operation will be a no-op.
     * Note that this function should not generally be used by users - it is intended for developer/internal use.
     *
     * @param varName Variable name
     */
    public void removeAsPlaceholder(String varName) {
        placeHolderVarNames.remove(varName);
        placeHolderOriginalShapes.remove(varName);
    }


    /**
     * Resolve all ndarrays by updating the variables for each array specified in the given map.
     * An {@link IllegalStateException} will be thrown if not all arrays are specified for resolution.
     *
     * @param arrays the arrays to resolve.
     */
    public void resolveVariablesWith(Map<String, INDArray> arrays) {
        for (val arrayEntry : arrays.entrySet()) {
            val varForName = getVariable(arrayEntry.getKey());
            if (varForName == null) {
                throw new ND4JIllegalStateException("No variable name found for " + arrayEntry.getKey());
            }

            if (placeHolderOriginalShapes.containsKey(arrayEntry.getKey())) {
                val originalShape = placeHolderOriginalShapes.get(arrayEntry.getKey());
                if (originalShape.length == arrayEntry.getValue().rank()) {
                    for (int i = 0; i < originalShape.length; i++) {
                        if (originalShape[i] != arrayEntry.getValue().shape()[i] && originalShape[i] >= 1) {
                            throw new ND4JIllegalStateException("Incompatible shape passed for variable. " + Arrays.toString(arrayEntry.getValue().shape()));
                        }
                    }
                }
            }
        }


        for (val entry : arrays.entrySet()) {
            if (!placeHolderVarNames.contains(entry.getKey())) {
                throw new ND4JIllegalStateException("Illegal variable " + entry.getKey() + " passed in. Variable found not to be a place holder variable");
            }

            val specifiedShape = getOriginalShapeForPlaceHolder(entry.getKey());
            //whole shape was specified: validate whether the input array shape is equal
            if (!Shape.isPlaceholderShape(specifiedShape)) {
                if (!Shape.shapeEquals(specifiedShape, entry.getValue().shape())) {
                    throw new ND4JIllegalStateException("Place holder shape specified was " + Arrays.toString(specifiedShape) + " but array shape was " + Arrays.toString(entry.getValue().shape()));
                }
            }


            updateShapeForVarName(entry.getKey(), entry.getValue().shape());
            associateArrayWithVariable(entry.getValue(), getVariable(entry.getKey()));
            updateArrayForVarName(entry.getKey(), entry.getValue());
        }


        for (val funcName : propertiesToResolve.keySet()) {
            val func = functionInstancesById.get(funcName);
            if (!functionInstancesById.containsKey(funcName)) {
                throw new ND4JIllegalStateException("Unable to resolve function name " + funcName);
            }

            if (func instanceof CustomOp) {
                CustomOp customOp = (CustomOp) func;
                customOp.populateInputsAndOutputsFromSameDiff();
            }
        }

        //declare resolved
        resolvedVariables = true;
    }

    /**
     * Returns true if all place holder variables are resolved.<br>
     * A place holder variable is resolved when {@link #getVariable(String)} getArr() does not return null and
     * the shape is properly resolved.
     *
     * @return true if all place holder variables are resolved.
     */
    public boolean allPlaceHolderVariablesResolved() {
        for (val vertexId : placeHolderVarNames) {
            val var = getVariable(vertexId);
            if (var.getArr() == null) {
                return false;
            }
        }

        return true;
    }

    /**
     * Add one or or more place holder variables for the given vertex id.
     * <p>
     * Note that if a vertex id in placeHolderVariables isn't present in this samediff instance anyways,
     * an {@link ND4JIllegalStateException} is thrown
     *
     * @param varName              the vertex id to add place holders for
     * @param placeHolderVariables the place holder variables
     */
    public void putPlaceHolderForVariable(String varName, String... placeHolderVariables) {
        for (val placeHolderVariable : placeHolderVariables) {
            if (!variableMap.containsKey(placeHolderVariable)) {
                throw new ND4JIllegalStateException("No variable found for " + placeHolderVariable);
            }
        }

        List<String[]> placeHolders = placeHolderMap.get(varName);
        if (placeHolders == null) {
            placeHolders = new ArrayList<>();
            placeHolderMap.put(varName, placeHolders);
        }

        placeHolders.add(placeHolderVariables);
    }


    /**
     * Returns true if the given vertex id has any placeholder variables
     *
     * @param vertexId the vertex id to check for
     * @return true if this vertex has any place holder variables or not
     */
    public boolean hasPlaceHolderVariables(String vertexId) {
        return placeHolderMap.containsKey(vertexId);
    }

    /**
     * Get the place holders for a given vertex id. May return null.
     * <p>
     * Consider using {@link #hasPlaceHolderVariables(String)}
     *
     * @param varName the vertex id to get the place holders for
     * @return the place holder variables for the given vertex id or null
     */
    public List<String[]> getPlaceHoldersFor(String varName) {
        return placeHolderMap.get(varName);
    }


    /**
     * Creates and executes a list of operations based on the given variables passed in.<br>
     * {@link #resolveVariablesWith(Map)} is called
     *
     * @return
     */
    public Pair<Map<SDVariable, DifferentialFunction>, List<DifferentialFunction>> execWithPlaceHolder(Map<String, INDArray> inputs) {
        resolveVariablesWith(inputs);
        return exec();
    }

    /**
     * Get the {@link SDVariable} associated with each function based on the
     * {@link DifferentialFunction#outputVariables()} ()}
     *
     * @param functions the functions to get the variables for
     * @return the list of variables associated with the given {@link DifferentialFunction}
     */
    public List<SDVariable> getVariablesAssociatedWithFunctions(List<DifferentialFunction> functions) {
        List<SDVariable> ret = new ArrayList<>(functions.size());
        for (DifferentialFunction function : functions) {
            ret.addAll(Arrays.asList(function.outputVariables()));
        }

        return ret;
    }


    /**
     * Updates the variable name property on the passed in variable, the reference in samediff, and returns the variable.
     * <p>
     * Note that if null for the new variable is passed in, it will just return the original input variable.
     *
     * @param varToUpdate the variable to update
     * @param newVarName  the new variable name
     * @return the passed in variable
     */
    public SDVariable updateVariableNameAndReference(SDVariable varToUpdate, String newVarName) {
        if (varToUpdate == null) {
            throw new NullPointerException("Null input: No variable found for updating!");
        }

        if(newVarName != null && variableMap.containsKey(newVarName) && varToUpdate != variableMap.get(newVarName)){
            throw new IllegalStateException("Variable name \"" + newVarName + "\" already exists for a different SDVariable");
        }

        if (newVarName == null && variableMap.containsKey(varToUpdate.getVarName())) {
            //Edge case: suppose we do m1=sd.mean(in), m2=sd.mean(m1) -> both initially have the name
            // "mean" and consequently a new variable name needs to be generated
            newVarName = generateNewVarName(varToUpdate.getVarName(), 0);
        }

        if (newVarName == null || varToUpdate.getVarName().equals(newVarName)) {
            return varToUpdate;
        }

        val oldVarName = varToUpdate.getVarName();
        varToUpdate.setVarName(newVarName);
        updateVariableName(oldVarName, newVarName);
        return varToUpdate;
    }


    /**
     * Updates the variable name property on the passed in variables, its reference in samediff, and returns the variable.
     *
     * @param variablesToUpdate the variable to update
     * @param newVariableNames  the new variable name
     * @return the updated, passed in variables
     */
    public SDVariable[] updateVariableNamesAndReferences(SDVariable[] variablesToUpdate, String[] newVariableNames) {

        int numVariables = variablesToUpdate.length;
        SDVariable[] updatedVariables = new SDVariable[numVariables];

        for (int i = 0; i < numVariables; i++) {
            SDVariable varToUpdate = variablesToUpdate[i];
            String name = newVariableNames == null ? null : newVariableNames[i];
            updatedVariables[i] = updateVariableNameAndReference(varToUpdate, name);
        }

        return updatedVariables;
    }

    /**
     * Associate the current SameDiff instance with all ops and variables.
     * This is necessary to ensure that when dealing with shared state (usually with a SameDiff function such
     * as "grad" - the backward function) we have the correct SameDiff instance set for all ops/SDVariables.<br>
     * If this is not done, arrays and shapes could be fetched from the incorrect SameDiff instance for some methods
     */
    protected void associateSameDiffWithOpsAndVariables(){
        for(DifferentialFunction df : functionInstancesById.values()){
            df.setSameDiff(this);

            //TODO: This is ugly but seemingly necessary
            //Finally, also set the SDVariable for each op
            //Otherwise: could have an op pointing to this SameDiff instance, but op's SDVariable's sameDiff field pointing
            // to another SameDiff instance. At which point, they could fetch shapes and arrays from some other instance
            // (i.e., not from this one that is currently executing)
            SDVariable[] args = df.args();
            if(args != null){
                for(SDVariable arg : args){
                    arg.setSameDiff(this);
                }
            }

            SDVariable[] outputs = df.outputVariables();
            if(outputs != null){
                for(SDVariable out : outputs){
                    out.setSameDiff(this);
                }
            }
        }
        for(SDVariable var : variableMap.values()){
            var.setSameDiff(this);
        }
    }


    // required for loops
    private SDVariable[] outputs;
    private SDVariable[] inputs;


    private Pair<Map<SDVariable, DifferentialFunction>, List<DifferentialFunction>> exec_cache;

    /**
     * Clear the execution cache, if it is present
     */
    public void clearExecutionCache(){
        exec_cache = null;
    }

    /**
     * Execute the SameDiff instance using the current state<br>
     * After execution, the arrays for variables can be obtained using {@link #getArrForVarName(String)} or
     * {@link SDVariable#getArr()}<br>
     * @return Execution results
     */
    public Pair<Map<SDVariable, DifferentialFunction>, List<DifferentialFunction>> exec() {

        /*
        if (exec_cache != null){
            return exec_cache;
        }
        */

        if (log.isTraceEnabled()) {
            log.trace("Starting execution: {} functions", functionInstancesById.size());
        }


        if (!resolvedVariables)
            resolveVariablesWith(new LinkedHashMap<String, INDArray>());

        List<DifferentialFunction> ops = new ArrayList<>();

        // we don't care if this thread had any other FlowPath objects attached. we'll just create new one
        localFlowPath.set(new FlowPath());

        val flowPath = localFlowPath.get();

        Map<SDVariable, DifferentialFunction> opMap = new HashMap<>();
        val funcs = new ArrayList<DifferentialFunction>(functionInstancesById.values());
        List<String> funcNames = new ArrayList<>(functionInstancesById.keySet());       //LinkedHashMap, so order for both these vars should be identical
        boolean onBackward = false;


        // dequeue for Frames (nested, probably)
        val frames = new ArrayDeque<String>();

        // simple flag, set true if within frame
        boolean inFrame = false;

        // yet another flag, to remove LastFrame once we really left last frame
        boolean frameLeft = false;

        //If true: this execution includes gradient functions...
        boolean isExecBackwards = functionInstancesById.containsKey(GradientBackwardsMarker.OP_NAME);

        //Before execution: set the SameDiff instance
        //This is necessary, because the one op could be shared by both forward and backward samediff instances
        //If the SameDiff instance isn't set, they might use wrong shapes or arrays as part of their ops
        //And, set the SameDiff instance on all variables, for exactly the same reason
        associateSameDiffWithOpsAndVariables();



        int i = 0;
        int exec_counter = 0;
        for (; i < funcs.size(); i++) {
            ++exec_counter;

            if (log.isTraceEnabled()) {
                val f = funcs.get(i);
                String[] argNames = f.argNames();
                String[] outNames = f.outputVariablesNames();
                log.trace("Starting execution of step {} of {}: Function {} (ownName={}) - {}", exec_counter, funcs.size(),
                        f.opName(), f.getOwnName(), f.getClass().getName());
                log.trace("Function inputs: {} - Function outputs: {}", (argNames == null ? "(none)" : Arrays.toString(argNames)),
                        (outNames == null ? "(none)" : Arrays.toString(outNames)));
                SDVariable[] args = f.args();
                for (int arg = 0; arg < args.length; arg++) {
                    if (args[arg] == null) {
                        log.trace("--> arg {} - {}: argument is null!", arg, argNames[arg]);
                    } else {
                        INDArray arr = args[arg].getArr();
                        String arrShape = (arr == null ? "<array not present>" : Arrays.toString(arr.shape()));
                        log.trace("--> arg {} - {}: array shape: {}", arg, argNames[arg], arrShape);
                    }

                }
            }

            val opName = funcs.get(i).opName();
            if (!onBackward && GradientBackwardsMarker.OP_NAME.equals(opName)) {
                onBackward = true;
            }

            if (GradientBackwardsMarker.OP_NAME.equals(opName))
                continue;

            DifferentialFunction differentialFunction = funcs.get(i);

            if((differentialFunction instanceof ExternalErrorsFunction)) {
                if(isExecBackwards)
                    ((ExternalErrorsFunction) differentialFunction).updateBeforeExecution();

                continue;
            }

            val ownName = differentialFunction.getOwnName();

            // just registering function for this pass
            flowPath.ensureNodeStateExists(differentialFunction.getOwnName());

            if (differentialFunction instanceof SDVariable) {
                if (log.isTraceEnabled()) {
                    log.trace("Skipping differentialFunction that is instanceof SDVariable: {}", opName);
                }
                continue;
            }

            val args = getInputsForFunction(differentialFunction);

            log.debug("Step: {}; Executing op [{}] for node [{}]", exec_counter, opName, ownName);

            // check if inputs are active nodes. skip step otherwise
            // please note: Exit node can't be skipped, because it's either rewind point or exit loop point
            boolean shouldSkip = false;
            if (differentialFunction instanceof Merge) {
                val arg0 = args[0];
                val arg1 = args[1];

                if (!flowPath.isActive(arg0) && !flowPath.isActive(arg1))
                    shouldSkip = true;
            } else {
                if (!(differentialFunction instanceof Exit)) {

                    // if we've left Exit nodes, we can finally delete last frame name
                    if (frameLeft) {
                        frameLeft = false;

                        val frame_name = frames.removeLast();
                        flowPath.activateFrame(frame_name, false);
                        flowPath.forgetFrame(frame_name);
                    }

                    // we must check, if there's inactive nodes used as inputs for this node
                    for (val input : args) {
                        if (!flowPath.isActive(input)) {
                            // propagate inactivity
                            flowPath.markActive(differentialFunction.getOwnName(), false);
                            shouldSkip = true;
                            break;
                        }
                    }
                }
            }

            if (shouldSkip) {
                if (log.isTraceEnabled()) {
                    log.trace("Skipping function {}: shouldSkip = true", opName);
                }
                continue;
            }

            differentialFunction.resolvePropertiesFromSameDiffBeforeExecution();
            flowPath.markActive(differentialFunction.getOwnName(), true);

            /**
             * This set of operations (Enter/Exit/NextIteration/Exit/Switch) are special snowflakes: they modify graph execution order, and basically used here to replicate TF logic.
             * Since SameDiff itself has own logic for loops and conditionals using Scopes
             */
            if (differentialFunction instanceof LoopCond) {
                if (log.isTraceEnabled())
                    log.trace("Starting execution of LoopCond op");

                // this node just passes single input forward, for future evaluation
                val inputs = getInputVariablesForFunction(differentialFunction);

                val array = inputs[0].getArr();
                variableNameToArr.put(differentialFunction.getOwnName(), array.dup(array.ordering()));

                flowPath.markExecuted(differentialFunction.getOwnName(), true);

                if ((int) array.getDouble(0) == 1) {
                    val frameName = frames.getLast();
                    // incrementing number of cycles for THIS frame, only if LoopCond is true
                    flowPath.incrementNumberOfCycles(frameName);
                }
            } else if (differentialFunction instanceof Enter) {
                if (log.isTraceEnabled())
                    log.trace("Starting execution of Enter op");

                //  if (flowPath.wasExecuted(differentialFunction.getOwnName()))
                //      continue;

                val inputs = getInputVariablesForFunction(differentialFunction);

                val array = inputs[0].getArr();
                val name = inputs[0].getVarName();

                if (array != null)
                    variableNameToArr.put(differentialFunction.getOwnName(), array.dup(array.ordering()));
                else {
                    val cleansed = name.replaceAll(":.*","");
                    val list = lists.get(cleansed);
                    if (list != null)
                        lists.put(ownName, list);
                }

                flowPath.markExecuted(differentialFunction.getOwnName(), true);

                // frame_name MUST be non-null here
                val frame_name = ((Enter) differentialFunction).getFrameName();
                if (!flowPath.isRegisteredFrame(frame_name)) {
                    flowPath.registerFrame(frame_name);
                    frames.addLast(frame_name);
                    inFrame = true;
                }


            } else if (differentialFunction instanceof Exit) {
                if (log.isTraceEnabled())
                    log.trace("Starting execution of Exit op");

                // this is just exit point of graph: it maps own input to own output or rewinds graph to specific position planned at first NextIteration node

                val frame_name = frames.getLast();

                // saving frame_name for backward pass
                ((Exit) differentialFunction).setFrameName(frame_name);

                if (!flowPath.isFrameActive(frame_name)) {
                    flowPath.markActive(differentialFunction.getOwnName(), false);

                    // if frame is inactive, lets remove it from queue as well
                    frameLeft = true;
                    continue;
                }

                // Exit node is called in any way, doesn't matters if body was executed or not
                // so, we're checking if rewind was planned (so, NextIteration was executed before Exit)
                // and if it's TRUE - we're setting applying rewind by setting loop idx and calling continue
                if (flowPath.isRewindPlanned(frame_name)) {
                    // just reset loop
                    flowPath.planRewind(frame_name, false);
                    val currentPosition = i;
                    i = flowPath.getRewindPosition(frame_name);
                    val startPosition = i + 1;
                    flowPath.setRewindPosition(frame_name, -1);

                    continue;
                }

                val inputs = getInputVariablesForFunction(differentialFunction);

                val array = inputs[0].getArr();
                val name = inputs[0].getVarName();

                if (array != null)
                    variableNameToArr.put(differentialFunction.getOwnName(), array.dup(array.ordering()));
                else {
                    val cleansed = name.replaceAll(":.*","");
                    val list = lists.get(cleansed);
                    if (list != null)
                        lists.put(ownName, list);
                }

                flowPath.markExecuted(differentialFunction.getOwnName(), true);

                // now it's safe to remove LastFrame
                frameLeft = true;

            } else if (differentialFunction instanceof NextIteration) {
                if (log.isTraceEnabled())
                    log.trace("Starting execution of NextIteration op");

                // this operations merges own input, and schedules rewind to specific Merge node
                val inputs = getInputVariablesForFunction(differentialFunction);
                val frame_name = frames.getLast();

                val array = inputs[0].getArr();
                val name = inputs[0].getVarName();

                if (array != null)
                    variableNameToArr.put(differentialFunction.getOwnName(), array.dup(array.ordering()));
                else {
                    val cleansed = name.replaceAll(":.*","");
                    val list = lists.get(cleansed);
                    if (list != null)
                        lists.put(ownName, list);
                }

                flowPath.markExecuted(differentialFunction.getOwnName(), true);

                // if NextIteration wasn't skipped with inactive branch, we'll plan rewind for this frame. obviously, only once
                if (!flowPath.isRewindPlanned(frame_name)) {
                    flowPath.planRewind(frame_name, true);

                    continue;
                }

            } else if (differentialFunction instanceof Merge) {
                if (log.isTraceEnabled())
                    log.trace("Starting execution of Merge op");

                // merge operation takes two inputs, and saves one of them as own output.
                // if SDVariable exists for second input - we use it. First input used otherwise
                val inputs = getInputVariablesForFunction(differentialFunction);

                val frame_name = frames.size() > 0 ? frames.getLast() : null;

                if (frame_name != null)
                    flowPath.activateFrame(frame_name, true);

                // frame_name can be null if this merge node is used for something that's not loop. i.e. switch/merge pair
                if (frame_name != null)
                    flowPath.setRewindPositionOnce(frame_name, i - 1);

                // NextIteration can have NO frame_name defined. so let's propagate it
                if (inputs.length == 2) {
                    val secondArg = functionInstancesById.get(inputs[1].getVarName());

                    if (secondArg != null && secondArg instanceof NextIteration) {
                        ((NextIteration) secondArg).setFrameName(frame_name);
                    }
                }

                // we must check second input first here
                if (flowPath.wasExecuted(inputs[1].getVarName())) {
                    // propagate second input
                    val array = inputs[1].getArr();
                    val name = inputs[1].getVarName();

                    if (array != null)
                        variableNameToArr.put(differentialFunction.getOwnName(), array.dup(array.ordering()));
                    else {
                        val cleansed = name.replaceAll(":.*","");
                        val list = lists.get(cleansed);
                        if (list != null)
                            lists.put(ownName, list);
                    }

                    // nullify executed mark
                    flowPath.markExecuted(inputs[1].getVarName(), false);
                } else {
                    // propagate first input
                    val array = inputs[0].getArr();
                    val name = inputs[0].getVarName();

                    if (array != null)
                        variableNameToArr.put(differentialFunction.getOwnName(), array.dup(array.ordering()));
                    else {
                        val cleansed = name.replaceAll(":.*","");
                        val list = lists.get(cleansed);
                        if (list != null)
                            lists.put(ownName, list);
                    }
                }

                flowPath.markExecuted(differentialFunction.getOwnName(), true);
            } else if (differentialFunction instanceof Switch) {
                if (log.isTraceEnabled())
                    log.trace("Starting execution of Switch op");

                // switch takes 2 inputs: actual input and boolean scalar. If scalar is false, input is saved as output:0, if scalar is true, input is saved as output:1
                ((CustomOp) differentialFunction).populateInputsAndOutputsFromSameDiff();

                val inputs = getInputVariablesForFunction(differentialFunction);

                val input = inputs[0].getArr();
                val bool = inputs[1].getArr();
                val name = inputs[0].getVarName();

                // basically we're setting one of the graph branches inactive. branch 0 for false, branch 1 for true
                if ((int) bool.getDouble(0) == 0) {
                    // false step, we'll propagate output:0 here
                    flowPath.setActiveBranch(differentialFunction.getOwnName(), 0);
                    flowPath.markActive(differentialFunction.getOwnName(), true);
                    flowPath.markActive(differentialFunction.getOwnName() + ":1", false);

                    if (input != null)
                        variableNameToArr.put(differentialFunction.getOwnName(), input.dup(input.ordering()));
                    else {
                        val cleansed = name.replaceAll(":.*","");
                        val list = lists.get(cleansed);
                        if (list != null)
                            lists.put(ownName, list);
                    }
                } else {
                    // true step, we'll propagate output:1 here
                    flowPath.setActiveBranch(differentialFunction.getOwnName(), 1);

                    if (input != null)
                        variableNameToArr.put(differentialFunction.getOwnName() + ":1", input.dup(input.ordering()));
                    else {
                        val cleansed = name.replaceAll(":.*","");
                        val list = lists.get(cleansed);
                        if (list != null)
                            lists.put(ownName, list);
                    }

                    flowPath.markActive(differentialFunction.getOwnName(), false);
                    flowPath.markActive(differentialFunction.getOwnName() + ":1", true);
                }

                flowPath.markExecuted(differentialFunction.getOwnName(), true);
            } else if (differentialFunction instanceof BaseTensorOp) {
                //if(log.isTraceEnabled())
                log.info("Starting execution of Tensor op [{}]", opName);

                // we just pull actual code out of
                val list = ((BaseTensorOp) differentialFunction).execute(this);

                if (!lists.containsKey(list.getName()))
                    lists.put(list.getName(), list);

                ops.add(differentialFunction);
            } else if (differentialFunction instanceof If) {
                if (log.isTraceEnabled())
                    log.trace("Starting execution of If op");

                If ifOp = (If) differentialFunction;
                if (!onBackward) {
                    ifOp.getPredicateExecution().exec();
                    //depending on the block add the proper graph body to this for persistence
                    //and possible later processing.
                    if (ifOp.getTargetBoolean().getArr().sumNumber().doubleValue() > 0) {
                        ifOp.getLoopBodyExecution().exec();
                        ifOp.exectedTrueOrFalse(true);
                    } else {
                        ifOp.getFalseBodyExecution().exec();
                        ifOp.exectedTrueOrFalse(false);

                    }
                } else {
                    if (ifOp.getTrueBodyExecuted() != null) {
                        Pair<Map<SDVariable, DifferentialFunction>, List<DifferentialFunction>> execBackwards = null;
                        List<SDVariable> variablesForFunctions = null;
                        if (ifOp.getTrueBodyExecuted()) {
                            execBackwards = ifOp.getLoopBodyExecution().execBackwards();

                            variablesForFunctions = ifOp.getLoopBodyExecution().getVariablesAssociatedWithFunctions(execBackwards.getRight());
                        } else {
                            execBackwards = ifOp.getFalseBodyExecution().execBackwards();
                            variablesForFunctions = ifOp.getFalseBodyExecution().getVariablesAssociatedWithFunctions(execBackwards.getRight());
                        }

                        /**
                         * Maps the variables from the child namespace body to
                         * the parent. This allows access to the underlying ndarray
                         * and returning a valid variable reference for autodiff.
                         */
                        for (SDVariable variable : variablesForFunctions) {
                            SDVariable proxyVar = var(variable);
                        }


                    } else
                        throw new ND4JIllegalStateException("No body was run.");

                }

                flowPath.markExecuted(differentialFunction.getOwnName(), true);

                ops.add(differentialFunction);

            } else if (differentialFunction instanceof While) {
                if (log.isTraceEnabled())
                    log.trace("Starting execution of While op");

                While whileOp = (While) differentialFunction;

                if (!onBackward) {
                    SameDiff execBody = whileOp.getLoopBodyExecution();
                    //depending on the block add the proper graph body to this for persistence
                    //and possible later processing.
                    //note that we need to update the graph predicate by running the execution


                    whileOp.getPredicateExecution().exec();
                    if (execBody.outputs == null) {
                        // No explicit inputs/outputs provided.
                        //Op was probably created by tensorflow import.
                        // Non-inplace ops not supported.
                        while (whileOp.getTargetBoolean().getArr().sumNumber().doubleValue() > 0) {
                            //run the body
                            execBody.exec();
                            whileOp.getPredicateExecution().exec();
                            whileOp.incrementLoopCounter();
                        }
                    } else {
                        if (whileOp.getTargetBoolean().getSameDiff().inputs == null) {
                            whileOp.getTargetBoolean().getSameDiff().inputs = new SDVariable[whileOp.getInputVars().length];
                            for (int e = 0; e < whileOp.getInputVars().length; e++) {
                                whileOp.getTargetBoolean().getSameDiff().inputs[i] = whileOp.getTargetBoolean().getSameDiff().variables().get(i);
                            }
                        }
                        while (whileOp.getTargetBoolean().getArr().sumNumber().doubleValue() > 0) {
                            //run the body
                            execBody.exec();
                            val outputs = execBody.outputs;

                            int cnt = 0;
                            for (val out : execBody.outputs) {
                                execBody.associateArrayWithVariable(out.getArr(), execBody.inputs[cnt]);
                                whileOp.getTargetBoolean().getSameDiff().associateArrayWithVariable(out.getArr(),
                                        whileOp.getTargetBoolean().getSameDiff().inputs[cnt++]);
                            }
                            //update the predicate
                            whileOp.getPredicateExecution().exec();
                            whileOp.incrementLoopCounter();

                        }
                    }

                    List<SDVariable> outputs = new ArrayList<>();
                    val outputFuncArgs = new ArrayList<>(execBody.functionInstancesById.values()).get(execBody.functionInstancesById.values().size() - 1).outputVariables();
                    outputs.addAll(Arrays.asList(outputFuncArgs));

                    whileOp.setOutputVars(outputs.toArray(new SDVariable[outputs.size()]));
                    ops.add(differentialFunction);
                } else {
                    /**
                     * Note: Need to accumulate gradients.
                     * Multiply each value by the number of times looped.
                     * This approximates accumulating the gradient
                     * across a number of loop cycles.
                     * We only compute the gradient for the internal loop once
                     * and from that we multiply the gradient by 5.
                     *
                     */
                    Pair<Map<SDVariable, DifferentialFunction>, List<DifferentialFunction>> mapListPair = whileOp.getLoopBodyExecution().execBackwards();
                    for (SDVariable variable : mapListPair.getFirst().keySet()) {
                        variable.getArr().muli(whileOp.getNumLooped());
                    }


                }

                flowPath.markExecuted(differentialFunction.getOwnName(), true);

            } else if (differentialFunction instanceof CustomOp) {
                if (log.isTraceEnabled())
                    log.trace("Starting execution of CustomOp op");


                DynamicCustomOp customOp = (DynamicCustomOp) differentialFunction;

                if (customOp.opName().equalsIgnoreCase("identity")) {
                    val cleansed = args[0].replaceAll(":.*","");
                    val list = lists.get(cleansed);
                    if (list != null) {
                        lists.put(ownName, list);

                        flowPath.markExecuted(differentialFunction.getOwnName(), true);

                        ops.add(customOp);

                        continue;
                    }
                }

                try {
                    customOp.populateInputsAndOutputsFromSameDiff();
                } catch (Throwable t) {
                    throw new RuntimeException("Error populating inputs and outputs for function \"" + differentialFunction.getOwnName()
                            + "\" of type " + differentialFunction.getClass().getName(), t);
                }
                customOp.assertValidForExecution();

                Nd4j.getExecutioner().exec(customOp);

                /*
                if (customOp instanceof LessThanOrEqual) {
                    log.info("Step: {}; InnerCondition: {} <= {} = {}", exec_counter, customOp.getInputArgument(0), customOp.getInputArgument(1), customOp.getOutputArgument(0));
                } else if (customOp instanceof LessThan) {
                    log.info("Step: {}; OuterCondition: {} <= {} = {}", exec_counter, customOp.getInputArgument(0), customOp.getInputArgument(1), customOp.getOutputArgument(0));
                }
                */

                flowPath.markExecuted(differentialFunction.getOwnName(), true);

                ops.add(customOp);
            } else if (differentialFunction instanceof Op) {
                if (log.isTraceEnabled())
                    log.trace("Starting execution of Op op");

                val inputs = getInputVariablesForFunction(differentialFunction);

                Op op = (Op) differentialFunction;
                String outVarName = ((BaseOp) op).outputVariable().getVarName();

                // ops in differential function might have stale NDArrays used. we should renew them
                if(inputs != null && inputs.length > 0) {
                    op.setX(inputs[0].getArr());
                    if (inputs.length == 2)
                        op.setY(inputs[1].getArr());
                }

                //Check output shape; allocate a new Z if required
                //For example, if minibatch size has changed since last op execution
                List<long[]> outputShape = ((BaseOp)op).calculateOutputShape();
                Preconditions.checkState(outputShape != null && outputShape.size() == 1, "Could not calculate output shape for op: %s", op.getClass());
                //Update shape. DynamicCustomOp does this in populateInputsAndOutputsFromSameDiff(); for legacy ops, we'll do it here
                putOrUpdateShapeForVarName(outVarName, outputShape.get(0), true);
                INDArray z = op.z();
                Preconditions.checkNotNull(z, "Could not get output array for op: %s", op.getClass());
                if(!Arrays.equals(outputShape.get(0), z.shape())){
                    if(log.isTraceEnabled()){
                        log.trace("Existing op result (z) array shape for op {} was {}, allocating new array of shape {}",
                                op.getClass().getSimpleName(), Arrays.toString(z.shape()), Arrays.toString(outputShape.get(0)));
                    }
                    //Get output variable:
                    String fnName = funcNames.get(i);
                    String outputName = outgoingArgsReverse.get(fnName)[0];
                    SDVariable outputVar = getVariable(outputName);

                    putOrUpdateShapeForVarName(outputName, outputShape.get(0), true);
                    z = outputVar.storeAndAllocateNewArray();
                    op.setZ(z);
                }
                if(getArrForVarName(outVarName) != z){  //Also handles null case
                    putOrUpdateArrayForVarName(outVarName, z);
                }


                if (differentialFunction.getDimensions() == null)
                    Nd4j.getExecutioner().exec(op);
                else if (op.isExecSpecial()) {
                    op.exec();
                } else {
                    int[] axes = differentialFunction.getDimensions();
                    if (differentialFunction instanceof Accumulation) {
                        Accumulation accumulation = (Accumulation) differentialFunction;

                        Nd4j.getExecutioner().exec(accumulation, axes);

                        if (differentialFunction.outputVariable().getArr() == null) {
                            val var = differentialFunction.outputVariables()[0];
                            updateVariable(var.getVarName(), accumulation.z());
                            updateShapeForVarName(var.getVarName(), accumulation.z().shape());
                        }
                    } else if (differentialFunction instanceof BroadcastOp) {
                        BroadcastOp broadcastOp = (BroadcastOp) differentialFunction;
                        Nd4j.getExecutioner().exec(broadcastOp, axes);
                    } else if (differentialFunction instanceof GradientOp) {
                        Nd4j.getExecutioner().exec(op);
                    } else if (differentialFunction instanceof IndexAccumulation) {
                        IndexAccumulation indexAccumulation = (IndexAccumulation) differentialFunction;
                        Nd4j.getExecutioner().exec(indexAccumulation, axes);

                    } else if (differentialFunction instanceof TransformOp) {
                        TransformOp t = (TransformOp) differentialFunction;
                        Nd4j.getExecutioner().exec(t, axes);
                    }
                }


                flowPath.markExecuted(differentialFunction.getOwnName(), true);

                ops.add(differentialFunction);
            } else {
                throw new IllegalStateException("Unknown function type: " + differentialFunction.getClass().getName());
            }

            //debug
            // printFunction(differentialFunction);

            if (log.isTraceEnabled()) {
                log.trace("Execution completed for DifferentialFunction {} - {}", opName, differentialFunction.getOwnName());
                SDVariable[] outputVars = differentialFunction.outputVariables();
                for (int x = 0; x < outputVars.length; x++) {
                    INDArray arr = outputVars[x].getArr();
                    String arrShape = (arr == null ? "<no array>" : Arrays.toString(arr.shape()));
                    log.trace("--> output {} - {}: array shape {}", x, outputVars[x].getVarName(), arrShape);
                }
            }
        }

        if (log.isTraceEnabled()) {
            log.trace("Execution complete");
        }

        val ret = new Pair<>(opMap, ops);
        exec_cache = ret;
        if (parent != null) {
            parent.exec_cache = exec_cache;
        }

        return ret;
    }


    /**
     * Print the given function for debugging (will not print functions)
     *
     * @param differentialFunction the function to print
     */
    public void printFunction(DifferentialFunction differentialFunction) {
        if (!logExecution)
            return;
        if (differentialFunction instanceof SDVariable)
            return;

        StringBuilder argShapes = new StringBuilder();
        for (val arg : differentialFunction.args()) {
            argShapes.append(" Variable " + arg.getVarName() +
                    " Shape for " + Arrays.toString(arg.getShape()));
        }

        for (val func : differentialFunction.outputVariables()) {
            argShapes.append("  Output variable " + func.getVarName() + " is " +
                    Arrays.toString(func.getShape()));
        }


        StringBuilder realShapes = new StringBuilder();
        for (val arg : differentialFunction.args()) {
            realShapes.append(" Input shape for " + arg.getVarName() + " is  " + Arrays.
                    toString(getShapeForVarName(arg.getVarName())));
        }

        for (val arg : differentialFunction.outputVariables()) {
            realShapes.append(" Output shape for " + arg.getVarName() + " is  " + Arrays.
                    toString(getShapeForVarName(arg.getVarName())));
        }

//        log.info(realShapes.toString());
    }


    /**
     * Permute indices for the samediff/dl4j format.
     * Due to the dl4j format being NCHW, this is a
     * simple routine for returning permute indices.
     * This is typically used for model import.
     *
     * @param dataFormat the data format to permute
     * @return the permuted indices
     */
    public static int[] permuteDataFormatForSameDiff(String dataFormat, boolean weights) {
        val dl4jFormat = "NCHW";
        dataFormat = dataFormat.toUpperCase();
        //TF: filter_height, filter_width, in_channels, out_channels
        /**
         * N: filter_height
         * H: filter_width
         * W: in_channels
         * C: out_channels
         */


        /**
         *
         *
         */
        //DL4J: filter_height,out_channels,filter_width,in_channels
        // Weights should be: out channels, in channels, height,width
        int[] ret = new int[4];
        if (weights) {
            ret[0] = dataFormat.indexOf('W');
            ret[1] = dataFormat.indexOf('C');
            ret[2] = dataFormat.indexOf('N');
            ret[3] = dataFormat.indexOf('H');
            return ret;
        }


        //NHWC
        //DL4J: NCHW
        for (int i = 0; i < dataFormat.length(); i++) {
            if (dl4jFormat.indexOf(dataFormat.charAt(i)) < 0) {
                throw new ND4JIllegalStateException("Illegal convolution data format string passed in " + dataFormat + " must be some variant of NCHW");
            }
        }

        for (int i = 0; i < dl4jFormat.length(); i++) {
            ret[i] = dl4jFormat.indexOf(dataFormat.charAt(i));
        }

        return ret;
    }

    /**
     * Update the {@link INDArray}
     * ndarray for the given variable name
     *
     * @param variableName the variable to update
     * @param arr          the array to update with
     */
    public void updateVariable(String variableName, INDArray arr) {
        if (!variableNameToArr.containsKey(variableName))
            putArrayForVarName(variableName, arr);
        else
            updateArrayForVarName(variableName, arr);
    }


    protected int asFlatNode(String name, @NonNull SameDiff scope, @NonNull FlatBufferBuilder bufferBuilder) {
        int scopeName = bufferBuilder.createString(name);

        int flatNode = FlatNode.createFlatNode(bufferBuilder,
                scopeName,
                scopeName,
                OpType.LOGIC,
                10, // hardcoded value
                0,
                0,
                0,
                (byte) 0,
                0,
                0,
                0,
                0,
                -1,
                0.0f, 0, 0,
                0,
                0);

        return flatNode;
    }

    /**
     * Note: INTENDED FOR DEVELOPER USE<br>
     * This method extract base variable name and output index (if exists) from raw variable name.
     * I.e:
     * - if variable name is "Unstack_2", result will be Pair("Unstack_2", 0)
     * - if variable name is "Unstack_2:12", result will be Pair("Unstack_2", 12)
     *
     * @param varName
     * @return
     */
    public static Pair<String, Integer> parseVariable(@NonNull String varName) {
        if (!varName.contains(":")) {
            return Pair.pairOf(varName, 0);
        } else {
            val split = varName.split(":");
            val index = Integer.valueOf(split[split.length - 1]);
            if (split.length == 2)
                return Pair.pairOf(split[0], index);
            else {
                val builder = new StringBuilder();
                for (int e = 0; e < split.length - 1; e++) {
                    builder.append(split[e]);

                    if (e < split.length - 2)
                        builder.append(":");
                }

                return Pair.pairOf(builder.toString(), index);
            }
        }
    }

    protected int asFlatNode(@NonNull DifferentialFunction node, @NonNull FlatBufferBuilder bufferBuilder, List<SDVariable> variables,
                             Map<String, Integer> reverseMap, Map<String, Integer> forwardMap, Map<String, Integer> framesMap, AtomicInteger idCounter, Integer id) {
        val opName = node.opName();
        val hash = FlatBuffersMapper.getOpNum(node.opName(), node.opType());
        //log.info("Exporting node: [{}:<{}> ; OpType: {}; Hash/opNum: {}]", node.opName(), node.tensorflowName(), node.opType(), hash);

        double[] extras;
        if(node.opType() == Op.Type.CUSTOM){
            CustomOp op = (CustomOp)node;
            extras = op.tArgs();
        } else {
            extras = node.getExtraArgs() != null ? new double[node.getExtraArgs().length] : new double[0];
            for (int e = 0; e < extras.length; e++) {
                extras[e] = ((Number) node.getExtraArgs()[e]).doubleValue();
            }
        }

        long[] extraBits = null;
        if (node.opType() == Op.Type.CUSTOM) {
            DynamicCustomOp dynamicCustomOp = (DynamicCustomOp) node;
            extraBits = dynamicCustomOp.iArgs();
        } else if (node instanceof Enter) {
            // in case of Enter node we'll be storing unique frame reference
            val frameName = ((Enter) node).getFrameName();
            if (!framesMap.containsKey(frameName))
                framesMap.put(frameName, idCounter.incrementAndGet());

            extraBits = new long[]{framesMap.get(frameName).intValue()};
        } else
            extraBits = new long[]{};

        val inPaired = new ArrayList<Integer>();

        int[] outputIds = null;
        SDVariable[] outputVertexId = null;

        try {
            outputVertexId = node.outputVariables();
            outputIds = new int[outputVertexId.length];
            for (int i = 0; i < outputIds.length; i++) {
                outputIds[i] = variables.indexOf(outputVertexId[i]);
            }
        } catch (ND4UnresolvedOutputVariables e) {

            outputIds = new int[0];
            outputVertexId = null;
        } catch (Exception e) {
            throw new ND4JIllegalStateException(e);
        }


        SDVariable[] inputs = node.args();
        for (SDVariable input : inputs) {
            String varName = input.getVarName();
            int outIdx;
            if(functionOutputFor.containsKey(varName)){
                DifferentialFunction df = functionOutputFor.get(varName).get(0);
                outIdx = ArrayUtils.indexOf(outgoingArgsReverse.get(df.getOwnName()), varName);
            } else {
                outIdx = 0;
            }

            if (!reverseMap.containsKey(varName)) {
                if (varName.contains("NextIteration")) {
                    // forward declaration: Merge node in case of loop will be referring to NextIteration node, which wasn't announced yet
                    int fwdNodeId = idCounter.incrementAndGet();
                    forwardMap.put(varName, fwdNodeId);
                    reverseMap.put(varName, fwdNodeId);
                } else {
                    throw new ND4JIllegalStateException("Unknown variable used in input: [" + varName + "]");
                }
            }

            int nodeId = reverseMap.get(varName);
            inPaired.add(IntPair.createIntPair(bufferBuilder, nodeId, outIdx));
        }

        log.debug("Own Name: {}", node.getOwnName());
        int ownId = id != null ? id : idCounter.incrementAndGet();  //forwardMap.containsKey(node.getOwnName()) ? forwardMap.get(node.getOwnName()) : idCounter.incrementAndGet();
        String[] outNames = node.outputVariablesNames();
        for(String s : outNames){
            if(!reverseMap.containsKey(s)){
                reverseMap.put(s, ownId);
            }
        }

        int[] dims;
        if(node.opType() == Op.Type.REDUCE || node.opType() == Op.Type.INDEXREDUCE || node.opType() == Op.Type.REDUCE3){
            dims = node.getDimensions();
            if(dims == null)
                dims = new int[0];
        } else {
            dims = new int[0];
        }
        Map<String,Object> fnProps = node.propertiesForFunction();
        int[] flatProperties = FlatBuffersMapper.mapFunctionPropertiesToFlatProperties(bufferBuilder, fnProps);
        int propIdx = FlatNode.createPropertiesVector(bufferBuilder, flatProperties);

        int nodesIn = FlatNode.createInputVector(bufferBuilder, new int[]{});
        int nodesInPaired = FlatNode.createInputPairedVector(bufferBuilder, Ints.toArray(inPaired));
        int nodesOut = FlatNode.createOutputVector(bufferBuilder, outputIds);
        int extraz = FlatNode.createExtraParamsVector(bufferBuilder, extras);
        int integerArgs = FlatNode.createExtraIntegerVector(bufferBuilder, extraBits);
        int dimensions = FlatNode.createDimensionsVector(bufferBuilder, dims);
        int fname = bufferBuilder.createString(
                outputVertexId == null ||
                        outputVertexId.length < 1 ||
                        outputVertexId[0] == null ? "" :
                        outputVertexId[0].getVarName());
        int scopeName = bufferBuilder.createString("");

        if (node.opType() == null)
            log.warn("Null-op node: {}", node);


        String[] outVarNames = node.getSameDiff().outgoingArgsReverse.get(node.getOwnName());
        int[] outVarNamesStringsOffsets = new int[outVarNames == null ? 0 : outVarNames.length];
        for( int i=0; i<outVarNamesStringsOffsets.length; i++ ){
            outVarNamesStringsOffsets[i] = bufferBuilder.createString(outVarNames[i]);
        }
        int outVarNamesOffset = FlatNode.createOutputNamesVector(bufferBuilder, outVarNamesStringsOffsets);

        int opNameOffset = bufferBuilder.createString(opName);

        int flatNode = FlatNode.createFlatNode(
                bufferBuilder,
                ownId,
                fname,
                FlatBuffersMapper.getFlatOpType(node.opType()),
                hash,
                propIdx,
                nodesIn,
                nodesInPaired,
                (byte) 0,
                nodesOut,
                extraz,
                integerArgs,
                dimensions,
                -1,
                node.opType() == Op.Type.SCALAR && node.getScalarValue() != null ? node.getScalarValue().floatValue() : 0.0f, 0, scopeName,
                outVarNamesOffset,
                opNameOffset);

        return flatNode;
    }

    /**
     * This method exports the current SameDiff instance into FlatBuffers format, returning the array ops and
     * all arrays as a ByteBuffer containing the FlatBuffers format data
     *
     * @param configuration - ExecutorConfiguration to be embedded into serialized graph
     * @return a ByteBuffer holding the exported FlatBuffers representation of the graph
     */
    public ByteBuffer asFlatBuffers(@NonNull ExecutorConfiguration configuration) {
        return asFlatBuffers(0, configuration);
    }

    /**
     * This method exports the current SameDiff instance into FlatBuffers format, returning the array ops and
     * all arrays as a ByteBuffer containing the FlatBuffers format data
     *
     * @param configuration - ExecutorConfiguration to be embedded into serialized graph
     * @return a ByteBuffer holding the exported FlatBuffers representation of the graph
     */
    public ByteBuffer asFlatBuffers(long graphId, @NonNull ExecutorConfiguration configuration) {
        Nd4j.getExecutioner().commit();
        FlatBufferBuilder bufferBuilder = new FlatBufferBuilder(1024);
        val idCounter = new AtomicInteger(0);

        val flatVariables = new ArrayList<Integer>();
        val flatOffsets = new ArrayList<Integer>();
        val flatNodes = new ArrayList<Integer>();

        // first of all we build VariableSpace dump
        List<SDVariable> variableList = new ArrayList<>(variables());
        val reverseMap = new LinkedHashMap<String, Integer>();
        val forwardMap = new LinkedHashMap<String, Integer>();
        val framesMap = new LinkedHashMap<String, Integer>();

        int idx = 0;
        Map<DifferentialFunction,Integer> idxForOps = new IdentityHashMap<>();
        for (val variable : variables()) {
            log.debug("Exporting variable: [{}]", variable.getVarName());
            if (variable.getArr() == null || variable.getShape() == null) {
                //putArrayForVarName(variable.getVarName(), Nd4j.scalar(1.0));
                //addAsPlaceHolder(variable.getVarName());
                continue;
            }

            //If variable is the output of some op - let's use the ONE index for exporting, and properly track the output
            // numbers. For example, unstack(x) -> y0, y1, y2 -> the y's should be say (3,0), (3,1), (3,2) NOT (4,0), (5,0), (6,0)
            String varName = variable.getVarName();
            int varIdx;
            int outputNum;
            if(functionOutputFor.containsKey(varName)){
                //This variable is the output of a node
                DifferentialFunction df = functionOutputFor.get(varName).get(0);
                if(!idxForOps.containsKey(df)){
                    varIdx = idCounter.incrementAndGet();
                    idxForOps.put(df, varIdx);
                } else {
                    varIdx = idxForOps.get(df);
                }
                String[] outNames = df.outputVariablesNames();
                outputNum = ArrayUtils.indexOf(outNames, varName);
                Preconditions.checkState(outputNum >= 0, "Variable name \"%s\" not found in list of outputs: %s", varName, outNames);
            } else {
                varIdx = idCounter.incrementAndGet();
                outputNum = 0;
            }


            reverseMap.put(variable.getVarName(), varIdx);
            log.debug("Adding [{}] as [{}]", variable.getVarName(), varIdx);

            val arr = variable.getArr();

            int name = bufferBuilder.createString(variable.getVarName());
            int array = arr.toFlatArray(bufferBuilder);
            int id = IntPair.createIntPair(bufferBuilder, varIdx, outputNum);


            int flatVariable = FlatVariable.createFlatVariable(bufferBuilder, id, name, 0, array, -1);
            flatVariables.add(flatVariable);
        }

        //add functions
        for (val func : functionInstancesById.values()) {
            Integer fnId = idxForOps.get(func);
            flatNodes.add(asFlatNode(func, bufferBuilder, variableList, reverseMap, forwardMap, framesMap, idCounter, fnId));
        }

        // we're dumping scopes now
        for (Map.Entry<String, SameDiff> scope : sameDiffFunctionInstances.entrySet()) {
            if(scope.getKey().equalsIgnoreCase("grad")){
                //Skip the gradient function for export
                continue;
            }

            flatNodes.add(asFlatNode(scope.getKey(), scope.getValue(), bufferBuilder));
            val currVarList = new ArrayList<SDVariable>(scope.getValue().variables());
            // converting all ops from node
            for (val node : scope.getValue().variables()) {
                INDArray arr = node.getArr();
                if (arr == null) {
                    continue;
                }

                int name = bufferBuilder.createString(node.getVarName());
                int array = arr.toFlatArray(bufferBuilder);
                int id = IntPair.createIntPair(bufferBuilder, ++idx, 0);

                val pair = parseVariable(node.getVarName());
                reverseMap.put(pair.getFirst(), idx);

                log.debug("Adding [{}] as [{}]", pair.getFirst(), idx);

                int flatVariable = FlatVariable.createFlatVariable(bufferBuilder, id, name, 0, array, -1);
                flatVariables.add(flatVariable);
            }

            //add functions
            for (val func : scope.getValue().functionInstancesById.values()) {
                flatNodes.add(asFlatNode(func, bufferBuilder, currVarList, reverseMap, forwardMap, framesMap, idCounter, null));
            }
        }

        int outputsOffset = FlatGraph.createVariablesVector(bufferBuilder, Ints.toArray(flatOffsets));
        int variablesOffset = FlatGraph.createVariablesVector(bufferBuilder, Ints.toArray(flatVariables));
        int nodesOffset = FlatGraph.createNodesVector(bufferBuilder, Ints.toArray(flatNodes));

        int fg = FlatGraph.createFlatGraph(bufferBuilder, graphId, variablesOffset, nodesOffset, outputsOffset, configuration.getFlatConfiguration(bufferBuilder));
        bufferBuilder.finish(fg);

        synchronized (this) {
            if (this.reverseMap == null)
                this.reverseMap = reverseMap;
        }

        return bufferBuilder.dataBuffer();
    }

    public FlatGraph asFlatGraph() {
        return FlatGraph.getRootAsFlatGraph(this.asFlatBuffers());
    }

    /**
     * This method returns FlatGraph structure
     *
     * @param configuration
     * @return
     */
    public FlatGraph asFlatGraph(long graphId, ExecutorConfiguration configuration) {
        return FlatGraph.getRootAsFlatGraph(asFlatBuffers(graphId, configuration));
    }

    /**
     * This method exports the current SameDiff instance into FlatBuffers format, returning the array ops and
     * all arrays as a ByteBuffer containing the FlatBuffers format data
     *
     * @return a ByteBuffer holding the exported FlatBuffers representation of the graph
     */
    public ByteBuffer asFlatBuffers() {
        val configuration = ExecutorConfiguration.builder()
                .outputMode(OutputMode.VARIABLE_SPACE)
                .executionMode(org.nd4j.autodiff.execution.conf.ExecutionMode.SEQUENTIAL)
                .profilingMode(OpExecutioner.ProfilingMode.DISABLED)
                .gatherTimings(true)
                .build();

        return asFlatBuffers(configuration);
    }



    /**
     * This method converts SameDiff instance to FlatBuffers and saves it to file which can be restored later
     *
     * @param file File to save the FlatBuffers serialized graph (including arrays) to
     */
    public void asFlatFile(@NonNull File file) throws IOException {
        val fb = asFlatBuffers();
        val offset = fb.position();

        val array = fb.array();

        try (val fos = new FileOutputStream(file); val bos = new BufferedOutputStream(fos); val dos = new DataOutputStream(bos)) {
            dos.write(array, offset, array.length - offset);
        }
    }

    /**
     * This method converts SameDiff instance to FlatBuffers and saves it to file which can be restored later
     *
     * @param file File to save the FlatBuffers serialized graph (including arrays) to
     */
    public void asFlatFile(@NonNull File file, @NonNull ExecutorConfiguration configuration) throws IOException {
        val fb = asFlatBuffers(configuration);
        val offset = fb.position();

        val array = fb.array();

        try (val fos = new FileOutputStream(file); val bos = new BufferedOutputStream(fos); val dos = new DataOutputStream(bos)) {
            dos.write(array, offset, array.length - offset);
        }
    }


    public static SameDiff fromFlatFile(@NonNull File file) throws IOException {
        byte[] bytes;
        try (InputStream is = new BufferedInputStream(new FileInputStream(file))) {
            bytes = IOUtils.toByteArray(is);
        }
        ByteBuffer bbIn = ByteBuffer.wrap(bytes);
        return fromFlatBuffers(bbIn);
    }

    public static SameDiff fromFlatBuffers(ByteBuffer bbIn) throws IOException {

        FlatGraph fg = FlatGraph.getRootAsFlatGraph(bbIn);

        int numOps = fg.nodesLength();
        int numVars = fg.variablesLength();
        List<FlatNode> ops = new ArrayList<>(numOps);
        for( int i=0; i<numOps; i++ ){
            ops.add(fg.nodes(i));
        }
        List<FlatVariable> vars = new ArrayList<>(numVars);
        for( int i=0; i<numVars; i++ ){
            vars.add(fg.variables(i));
        }

        FlatConfiguration conf = fg.configuration();

        /* Reconstruct the graph
        We'll do the reconstruction manually here, rather than using sd.var(...), so that we have more control
        over the final result.
         */

        SameDiff sd = SameDiff.create();

        //Reconstruct variables:
        Map<Integer,SDVariable> varNodeIds = new HashMap<>();
        Map<Pair<Integer,Integer>, SDVariable> variablesByNodeAndOutNum = new HashMap<>();
        Map<String,List<SDVariable>> variablesByName = new HashMap<>();
        for(FlatVariable v : vars){
            int shapeLength = v.shapeLength();
            long[] shape = new long[shapeLength];
            for( int i=0; i<shapeLength; i++ ){
                shape[i] = v.shape(i);
            }

            String n = v.name();

            SDVariable var = SDVariable.builder()
                    .varName(n)
                    .sameDiff(sd)
                    .shape(shape)
                    .build();
            sd.variableMap.put(n, var);
            sd.variableNameToShape.put(n, shape);


            FlatArray fa = v.ndarray();
            if(fa != null){
                INDArray arr = Nd4j.createFromFlatArray(fa);
                sd.variableNameToArr.put(n, arr);
            }

            IntPair id = v.id();    //First value: node (op) id. Second: output number
            variablesByNodeAndOutNum.put(new Pair<>(id.first(), id.second()), var);

            if(!variablesByName.containsKey(n)){
                variablesByName.put(n, new ArrayList<SDVariable>());
            }
            List<SDVariable> list = variablesByName.get(n);
            list.add(var);
        }

        //Reconstruct ops:
        for(FlatNode fn : ops){
            DifferentialFunction df = FlatBuffersMapper.fromFlatNode(fn);
            String name = fn.name();
            df.setSameDiff(sd);
            df.setOwnName(name);
            sd.functionInstancesById.put(name, df);
            int outLength = fn.outputLength();
            int[] outs = new int[outLength];
            for( int i=0; i<outLength; i++ ){
                outs[i] = fn.output(i);
            }

            int opId = fn.id();

            //Work out inputs and outputs:
            int[] output = new int[fn.outputLength()];
            for (int i = 0; i < output.length; i++) {
                output[i] = fn.output(i);
            }
            int[] input = new int[fn.inputLength()];
            for (int i = 0; i < input.length; i++) {
                input[i] = fn.input(i);
            }
            IntPair[] inputPaired = new IntPair[fn.inputPairedLength()];
            List<Pair<Integer,Integer>> intPairList = new ArrayList<>();
            for (int i = 0; i < inputPaired.length; i++) {
                inputPaired[i] = fn.inputPaired(i);
                intPairList.add(new Pair<>(inputPaired[i].first(), inputPaired[i].second()));
            }

            String[] inputNames = new String[inputPaired.length];
            for(int i=0; i<inputPaired.length; i++ ){
                int nodeId = inputPaired[i].first();
                int nodeOutNum = inputPaired[i].second();
                SDVariable varIn = variablesByNodeAndOutNum.get(new Pair<>(nodeId, nodeOutNum));
                if(varIn == null){
                    //The variable corresponding to this op was not
                }
                inputNames[i] = varIn.getVarName();
            }
            sd.incomingArgsReverse.put(df.getOwnName(), inputNames);

            List<SDVariable> varsForOp = variablesByName.get(name);

            //Can't assume that variables for the op have all been defined. For example, if we export before execution in SameDiff
            //In theory, we can reconstruct the output variables (minus names) if we know the number of op outputs
            //And we can calculate the op outputs - in most cases - after the op has been created and parameters set
            int numOutputs = df.getNumOutputs();
            if(numOutputs <= 0){
                numOutputs = fn.outputLength();
            }

            String[] varNames = null;
            if(varsForOp != null && varsForOp.size() == numOutputs){
                varNames = new String[varsForOp.size()];
                for( int i=0; i<varNames.length; i++ ){
                    varNames[i] = varsForOp.get(i).getVarName();
                }
                sd.outgoingArgsReverse.put(df.getOwnName(), varNames);
            } else {
                //We're missing some variables...
                int outputNamesLength = fn.outputNamesLength();
                varNames = new String[outputNamesLength];
                for( int i=0; i<outputNamesLength; i++ ){
                    String n = fn.outputNames(i);
                    varNames[i] = n;
                    if(!sd.variableMap.containsKey(n)){
                        //Need to create the variable - perhaps it wasn't exported
                        SDVariable var = SDVariable.builder()
                                .varName(n)
                                .sameDiff(sd)
                                .shape(null)
                                .build();
                        sd.variableMap.put(n, var);
                        variablesByNodeAndOutNum.put(new Pair<>(opId, i), var);
                    }
                }
                sd.outgoingArgsReverse.put(df.getOwnName(), varNames);
            }

            //Check the op mapping int he variablesByNodeAndOutputNum
            //For multi-output ops, variables will have their own index, not related to the op index
            for( int i=0; i<varNames.length; i++ ){
                Pair<Integer,Integer> p = new Pair<>(opId, i);
                if(!variablesByNodeAndOutNum.containsKey(p)){
                    variablesByNodeAndOutNum.put(p, sd.getVariable(varNames[i]));
                }
            }
        }

        return sd;
    }

    /**
     * This method returns a text representation of the "flattened" graph.
     *
     * @return String representation of the graph
     * @see #summary()
     */
    public String asFlatPrint() {
        val sb = new StringBuilder();
        val fb = asFlatBuffers();

        val graph = FlatGraph.getRootAsFlatGraph(fb);

        sb.append("\nExternal variables:\n\n");
        for (int e = 0; e < graph.variablesLength(); e++) {
            val var = graph.variables(e);
            val ndarray = Nd4j.createFromFlatArray(var.ndarray());

            sb.append(var.id().first())
                    .append(":<").append(var.name()).append("> ")
                    .append(Arrays.toString(ndarray.shapeInfoDataBuffer().asInt())).append("; Values: ").append(Arrays.toString(ndarray.data().asFloat())).append(";\n");
        }

        val map = Nd4j.getExecutioner().getCustomOperations();


        sb.append("\nOps sequence:\n\n");
        for (int e = 0; e < graph.nodesLength(); e++) {
            val node = graph.nodes(e);

            log.info("{}:<{}>", node.id(), node.name());
            sb.append(node.id())
                    .append(":<").append(node.name()).append("> ").append(FlatBuffersMapper.getTypeFromByte(node.opType()));

            if (FlatBuffersMapper.getTypeFromByte(node.opType()) != Op.Type.CUSTOM)
                sb.append(": ").append(node.opNum());
            else {
                val keys = map.keySet();
                String opName = null;
                for (val k : keys) {
                    val d = map.get(k);
                    if (d.getHash() == node.opNum())
                        opName = k;
                }

                if (opName == null)
                    opName = "unknown";

                sb.append(": ").append(opName);
            }

            sb.append("; Inputs: {");

            for (int i = 0; i < node.inputPairedLength(); i++) {
                val pair = node.inputPaired(i);

                sb.append("[").append(pair.first()).append(":").append(pair.second()).append("]");

                if (i < node.inputPairedLength() - 1)
                    sb.append(", ");
            }

            sb.append("};");
            sb.append(" OpNum: {").append(node.opNum()).append("};");

            sb.append("\n");
        }


        return sb.toString();
    }


    /**
     * This method checks the order of ops defined in the current SameDiff instance, and shuffles them if required
     * such that the order is valid for execution. An example of an invalid order is the graph "A -> B" but B is scheduled
     * for execution before A. The order of a graph directly after importing it may not be valid in all cases.<br>
     * This method generally shouldn't be used by users (i.e., isn't necessary).
     * It is useful for situations such as graph import
     */
    public void validateExecutionOrder(){
        //First: check order. SameDiff.exec() iterates over functionInstancesById (a linked hash map)
        Set<String> seen = new HashSet<>();
        boolean valid = true;
        for(Map.Entry<String,DifferentialFunction> e : functionInstancesById.entrySet()){
            String[] inputs = incomingArgsReverse.get(e.getKey());
            if(inputs != null) {
                for (String s : inputs) {
                    if(!seen.contains(s)){
                        valid = false;
                        break;
                    }
                }
            }
            if(!valid){
                break;
            }

            String[] outputs = outgoingArgsReverse.get(e.getKey());
            if(outputs != null){
                Collections.addAll(seen, outputs);
            }
        }


        if(!valid){
            //Need to re-order
            //Algorithm here: add all ops to a queue. Take the first one for
            // this keeps the current order as much as possible
            // O(n) best case, O(n^2) worst case
            LinkedList<Map.Entry<String,DifferentialFunction>> queue = new LinkedList<>();
            for(Map.Entry<String,DifferentialFunction> e : functionInstancesById.entrySet()){
                queue.add(e);
            }

            Map<String,DifferentialFunction> newMap = new LinkedHashMap<>();
            seen.clear();
            //Add all placeholders and constants - these are available at the start of execution
            seen.addAll(placeHolderVarNames);
            if(importedConstants != null){
                seen.addAll(importedConstants);
            }

            while(!queue.isEmpty()) {
                Iterator<Map.Entry<String, DifferentialFunction>> iterator = queue.iterator();
                boolean anySeen = false;
                while (iterator.hasNext()) {
                    Map.Entry<String, DifferentialFunction> e = iterator.next();
                    boolean allSeen = true;
                    for (String in : incomingArgsReverse.get(e.getKey())) {
                        if (!seen.contains(in)) {
                            allSeen = false;
                            break;
                        }
                    }

                    if (allSeen){
                        newMap.put(e.getKey(), e.getValue());
                        anySeen = true;
                        iterator.remove();
                        SDVariable[] outputVars = e.getValue().outputVariables();
//                        String[] outputs = outgoingArgsReverse.get(e.getKey());
//                        Collections.addAll(seen, outputs);
                        for(SDVariable s : outputVars){
                            seen.add(s.getVarName());
                        }
                        break;  //Restart loop over remaining queue elements
                    }
                }

                if(!anySeen){
                    iterator = queue.iterator();
                    while (iterator.hasNext()) {
                        Map.Entry<String, DifferentialFunction> e = iterator.next();
                        boolean allSeen = true;
                        StringBuilder sb = new StringBuilder();
                        sb.append(e.getKey()).append(" - missing: ");
                        boolean first = true;
                        for (String in : incomingArgsReverse.get(e.getKey())) {
                            if (!seen.contains(in)) {
                                sb.append(in);
                                if(!first){
                                    sb.append(", ");
                                }
                                first = false;
                            }
                        }
                        log.info(sb.toString());
                    }
                }

                Preconditions.checkState(anySeen, "No ops available with all inputs previously calculated." +
                        " Graph structure is invalid?");
            }

            functionInstancesById = newMap;
        }
    }

    /**
     * Generate and return a String representation of the current SameDiff instance<br>
     * Reports variables, ops, SameDiff function instances, and (where possible) array shapes.<br>
     * For ops, the input and output variables are reported.<br>
     * For variables, the ops that they are inputs to - or outputs of - are also reported
     *
     * @return A String representation of the SameDiff instance
     */
    public String summary() {

        Map<String, SDVariable> varMap = variableMap();
        DifferentialFunction[] functions = functions();


        int countVarsWithArrays = 0;
        for (String s : varMap.keySet()) {
            if (getArrForVarName(s) != null) {
                countVarsWithArrays++;
            }
        }

        StringBuilder sb = new StringBuilder();
        String format = "%-25s%-20s";
        sb.append("--- Summary ---\n");
        sb.append(String.format(format, "Variables:", varMap.size())).append(" (").append(countVarsWithArrays).append(" with arrays)").append("\n")
                .append(String.format(format, "Functions:", functions.length)).append("\n")
                .append(String.format(format, "SameDiff Function Defs:", sameDiffFunctionInstances.size()))
                .append("\n\n");

        sb.append("--- Variables ---\n");
        //Work out which function - if any - this arg is an output of...
        Map<String, String> outputOfFn = new HashMap<>();
        int maxLengthOutputOf = 22;     //Length of "- Output Of Function -"
        int maxLengthOfName = 8;       //Length of "- Name -"
        for (String s : varMap.keySet()) {
            String outputOf = null;
            for (Map.Entry<String, String[]> dfToArgs : outgoingArgsReverse.entrySet()) {
                if (dfToArgs.getValue() != null && ArrayUtils.contains(dfToArgs.getValue(), s)) {
                    outputOf = dfToArgs.getKey();
                    break;
                }
            }

            if (outputOf == null) {
                outputOf = "<none>";
            } else {
                DifferentialFunction d = getFunctionById(outputOf);
                outputOf = d.getOwnName() + "(" + d.opName() + ")";
            }
            outputOfFn.put(s, outputOf);
            maxLengthOutputOf = Math.max(maxLengthOutputOf, outputOf.length());
            maxLengthOfName = Math.max(maxLengthOfName, s.length());
        }
        maxLengthOutputOf += 2;
        maxLengthOfName += 2;

        //Create the output for values:
        format = "%-" + maxLengthOfName + "s%-20s%-" + maxLengthOutputOf + "s%-20s";
        sb.append(String.format(format, "- Name -", "- Array Shape -", "- Output Of Function -", "- Inputs To Functions -")).append("\n");
        for (String s : varMap.keySet()) {
            INDArray arr = getArrForVarName(s);
            String arrayShape = "-";
            if (arr != null) {
                arrayShape = Arrays.toString(arr.shape());
            }

            List<DifferentialFunction> dfs = functionsArgsFor.get(s);
            String dfArrStr = "";
            if (dfs != null) {
                String[] dfArr = new String[dfs.size()];
                for (int i = 0; i < dfs.size(); i++) {
                    dfArr[i] = dfs.get(i).getOwnName();
                }
                dfArrStr = Arrays.toString(dfArr);
            }

            String outputOfStr = outputOfFn.get(s);

            sb.append(String.format(format, s, arrayShape, outputOfStr, dfArrStr)).append("\n");
        }

        sb.append("\n\n--- Functions ---\n");

        //First: work out the amount of space we need for inputs and outputs...
        List<String> dfInputStr = new ArrayList<>();
        List<String> dfOutputStr = new ArrayList<>();
        int maxInLength = 10;       //Length of "- Inputs -"
        int maxOutLength = 11;      //Length of "- Outputs -"
        int maxOpNameLength = 17;   //Default to min of 17 - length of "- Function Name -"
        int maxDfClassNameLength = 10;  //Default to min of 10
        for (DifferentialFunction df : functions) {
            String[] argNames = df.argNames();
            String[] outNames = df.outputVariablesNames();

            String argStr = Arrays.toString(argNames);
            String outStr = Arrays.toString(outNames);

            maxInLength = Math.max(maxInLength, argStr.length());
            maxOutLength = Math.max(maxOutLength, outStr.length());

            dfInputStr.add(argStr);
            dfOutputStr.add(outStr);

            String name = df.getOwnName() == null ? df.opName() : df.getOwnName();
            maxOpNameLength = Math.max(maxOpNameLength, name.length());
            maxDfClassNameLength = Math.max(maxDfClassNameLength, df.getClass().getSimpleName().length());
        }
        //Extra padding space
        maxInLength += 2;
        maxOutLength += 2;
        maxOpNameLength += 2;
        maxDfClassNameLength += 2;


        format = "%-5s%-" + maxOpNameLength + "s%-" + maxDfClassNameLength + "s%-" + maxInLength + "s%-" + maxOutLength + "s";
        sb.append(String.format(format, "", "- Function Name -", "- Op -", "- Inputs -", "- Outputs -")).append("\n");
        for (int i = 0; i < functions.length; i++) {
            DifferentialFunction df = functions[i];
            String fnName = df.getOwnName() == null ? df.opName() : df.getOwnName();

            sb.append(String.format(format, String.valueOf(i), fnName, df.getClass().getSimpleName(), dfInputStr.get(i), dfOutputStr.get(i))).append("\n");
        }

        if (sameDiffFunctionInstances.size() > 0) {
            sb.append("\n\n--- SameDiff Defined Functions ---\n");
            format = "%-20s%-15s%-15s%-15s";
            sb.append(String.format(format, "- Name -", "- Variables -", "- Functions -", "- Fn Defs -")).append("\n");
            for (Map.Entry<String, SameDiff> e : sameDiffFunctionInstances.entrySet()) {
                SameDiff sd = e.getValue();
                int vars = sd.variableMap().size();
                int fns = (sd.functions() == null ? 0 : sd.functions().length);
                int defFns = sd.definedFunctionNames().size();

                sb.append(String.format(format, e.getKey(), String.valueOf(vars), String.valueOf(fns), String.valueOf(defFns))).append("\n");
            }
        }

        return sb.toString();
    }
}
>>>>>>> 2e1db55c
<|MERGE_RESOLUTION|>--- conflicted
+++ resolved
@@ -1,11798 +1,3 @@
-<<<<<<< HEAD
-/*******************************************************************************
- * Copyright (c) 2015-2018 Skymind, Inc.
- *
- * This program and the accompanying materials are made available under the
- * terms of the Apache License, Version 2.0 which is available at
- * https://www.apache.org/licenses/LICENSE-2.0.
- *
- * Unless required by applicable law or agreed to in writing, software
- * distributed under the License is distributed on an "AS IS" BASIS, WITHOUT
- * WARRANTIES OR CONDITIONS OF ANY KIND, either express or implied. See the
- * License for the specific language governing permissions and limitations
- * under the License.
- *
- * SPDX-License-Identifier: Apache-2.0
- ******************************************************************************/
-
-package org.nd4j.autodiff.samediff;
-
-import com.google.common.collect.HashBasedTable;
-import com.google.common.collect.Table;
-import com.google.common.primitives.Ints;
-import com.google.flatbuffers.FlatBufferBuilder;
-import com.rits.cloning.Cloner;
-import com.rits.cloning.IFastCloner;
-import lombok.*;
-import lombok.extern.slf4j.Slf4j;
-import org.apache.commons.io.IOUtils;
-import org.apache.commons.lang3.ArrayUtils;
-import org.bytedeco.javacpp.BytePointer;
-import org.nd4j.autodiff.execution.conf.ExecutorConfiguration;
-import org.nd4j.autodiff.execution.conf.OutputMode;
-import org.nd4j.autodiff.functions.DifferentialFunction;
-import org.nd4j.autodiff.functions.DifferentialFunctionFactory;
-import org.nd4j.autodiff.samediff.flow.FlowPath;
-import org.nd4j.autodiff.samediff.serde.FlatBuffersMapper;
-import org.nd4j.autodiff.util.cloner.DataBufferFastCloner;
-import org.nd4j.autodiff.util.cloner.INDArrayFastCloner;
-import org.nd4j.base.Preconditions;
-import org.nd4j.graph.*;
-import org.nd4j.linalg.api.blas.params.MMulTranspose;
-import org.nd4j.linalg.api.buffer.DataBuffer;
-import org.nd4j.linalg.api.buffer.factory.DataBufferFactory;
-import org.nd4j.linalg.api.buffer.util.DataTypeUtil;
-import org.nd4j.linalg.api.memory.MemoryWorkspace;
-import org.nd4j.linalg.api.memory.conf.WorkspaceConfiguration;
-import org.nd4j.linalg.api.memory.enums.AllocationPolicy;
-import org.nd4j.linalg.api.memory.enums.LearningPolicy;
-import org.nd4j.linalg.api.ndarray.INDArray;
-import org.nd4j.linalg.api.ops.*;
-import org.nd4j.linalg.api.ops.executioner.OpExecutioner;
-import org.nd4j.linalg.api.ops.impl.accum.distances.CosineSimilarity;
-import org.nd4j.linalg.api.ops.impl.accum.distances.EuclideanDistance;
-import org.nd4j.linalg.api.ops.impl.accum.distances.ManhattanDistance;
-import org.nd4j.linalg.api.ops.impl.controlflow.If;
-import org.nd4j.linalg.api.ops.impl.controlflow.While;
-import org.nd4j.linalg.api.ops.impl.controlflow.compat.*;
-import org.nd4j.linalg.api.ops.impl.layers.convolution.config.*;
-import org.nd4j.linalg.api.ops.impl.layers.recurrent.GRUCell;
-import org.nd4j.linalg.api.ops.impl.layers.recurrent.LSTMCell;
-import org.nd4j.linalg.api.ops.impl.layers.recurrent.SRU;
-import org.nd4j.linalg.api.ops.impl.layers.recurrent.SRUCell;
-import org.nd4j.linalg.api.ops.impl.layers.recurrent.config.GRUCellConfiguration;
-import org.nd4j.linalg.api.ops.impl.layers.recurrent.config.LSTMCellConfiguration;
-import org.nd4j.linalg.api.ops.impl.layers.recurrent.config.SRUCellConfiguration;
-import org.nd4j.linalg.api.ops.impl.layers.recurrent.config.SRUConfiguration;
-import org.nd4j.linalg.api.ops.impl.shape.Eye;
-import org.nd4j.linalg.api.ops.impl.shape.tensorops.BaseTensorOp;
-import org.nd4j.linalg.api.ops.impl.shape.tensorops.TensorArrayV3;
-import org.nd4j.linalg.api.ops.impl.transforms.gradient.GradientBackwardsMarker;
-import org.nd4j.linalg.api.ops.impl.transforms.temp.ExternalErrorsFunction;
-import org.nd4j.linalg.api.shape.Shape;
-import org.nd4j.linalg.collection.IntArrayKeyMap;
-import org.nd4j.linalg.compression.CompressedDataBuffer;
-import org.nd4j.linalg.exception.ND4JIllegalArgumentException;
-import org.nd4j.linalg.exception.ND4JIllegalStateException;
-import org.nd4j.linalg.exception.ND4UnresolvedOutputVariables;
-import org.nd4j.linalg.factory.Nd4j;
-import org.nd4j.linalg.indexing.conditions.Condition;
-import org.nd4j.linalg.lossfunctions.impl.*;
-import org.nd4j.linalg.primitives.AtomicBoolean;
-import org.nd4j.linalg.primitives.Pair;
-import org.nd4j.linalg.util.ArrayUtil;
-import org.nd4j.list.compat.TensorList;
-import org.nd4j.weightinit.WeightInitScheme;
-import org.nd4j.weightinit.impl.ConstantInitScheme;
-import org.nd4j.weightinit.impl.NDArraySupplierInitScheme;
-import org.nd4j.weightinit.impl.ZeroInitScheme;
-
-import java.io.*;
-import java.lang.reflect.Method;
-import java.nio.ByteBuffer;
-import java.nio.ByteOrder;
-import java.util.*;
-import java.util.concurrent.atomic.AtomicInteger;
-
-/**
- * SameDiff is the
- * entrypoint for
- * nd4j's autodiff.
- * <p>
- * You define a graph symbolically.
- * <p>
- * That graph accumulates operations.
- * <p>
- * In order to execute the graph, you run
- * {@link #exec()} to get all the operations
- * {@link #exec(List)} for an already created set of ops
- * {@link #execAndEndResult()} for the end result only
- * {@link #execAndEndResult(List)} for a cached set of ops
- */
-@AllArgsConstructor
-@Builder
-@Slf4j
-public class SameDiff {
-    private Map<String, String[]> incomingArgsReverse;              //Key: DifferentialFunction.getOwnName(). Value: name of SDVariables as inputs to that function
-    private Map<String, String[]> outgoingArgsReverse;              //Key: DifferentialFunction.getOwnName(). Value: name of SDVariables as outputs from that function
-    private Map<String, int[]> permuteOrder;
-    private boolean shouldBootStrap = true;
-    private Set<String> importedVarName;
-    @Getter @Setter
-    private Set<String> importedConstants;
-    //map a function's instance id to a base name, used for propagating variable names
-    //for output during import
-    private Map<String, String> baseNameForFunctionInstanceId;
-
-    private DifferentialFunctionFactory functionFactory;
-    private Map<String, SDVariable> variableMap;                    //Key: SDVariable name. Value: SDVariable
-    private Map<String, long[]> variableNameToShape;                //Key: SDVariable name. Value: shape for that variable
-    //gradient information
-    private Map<String, SDVariable> gradients;                      //Key:
-    private Map<String, SDVariable> forwardVarForGrad;
-
-    private Map<String, INDArray> variableNameToArr;                //Key: name of SDVariable. Value: Array for that variable
-
-    //individual index for variable names
-    private Map<String, List<DifferentialFunction>> functionsArgsFor;   //Key: SDVariable name. Value: all DifferentialFunctions it is an input to
-    private Map<String, List<DifferentialFunction>> functionOutputFor;  //Key: SDVariable name. Value: DifferentialFunctions this variable is an output for (TODO: Why is this a list? Isn't it *always* length 1?)
-
-    private Map<String, TensorList> lists = new HashMap<>();    // Key - node name; Value - TensorList
-
-    // this entity holds runtime information for Switch/Merge/NextIteration etc stuff
-    private transient ThreadLocal<FlowPath> localFlowPath = new ThreadLocal<FlowPath>();
-
-    // here we save String -> Integer conversion to variables
-    private transient Map<String, Integer> reverseMap = null;
-
-    // counter for auto-naming variables
-    private int variableId = 0;
-
-
-
-    /**
-     * For import, many times we have variables
-     * that map to properties. Most common
-     * we will have an input to a function that is mapped to an ndarray.
-     * That ndarray is usually a scalar shape.
-     * <p>
-     * That array with a scalar shape can be something like an axis.
-     * <p>
-     * We often don't know that array's value till run time.
-     * This map stores variable names  that we should resolve
-     * from samediff. We use the value of that array
-     * to update the properties.
-     */
-    private Map<String, List<String>> propertiesToResolve;
-
-    /**
-     * A map of own name to
-     * the properties of the function (things like execution axes etc)
-     * The valid values can be:
-     * int
-     * long
-     * INDArray
-     */
-    private Map<String, Map<String, Object>> propertiesForFunction;
-
-
-    private Map<String, List<String[]>> placeHolderMap;
-    private Map<String, long[]> placeHolderOriginalShapes;
-    private Set<String> placeHolderVarNames;
-    private MemoryWorkspace workspace;
-    private Map<String, SameDiffFunctionDefinition> sameDiffFunctionDefinitionMap;
-    private Map<String, SameDiff> sameDiffFunctionInstances;
-    private Set<String> placeHolderFunctions;
-    private static Cloner cloner = newCloner();
-    private static Map<String, Method> opMethods;
-
-    @Getter
-    private Map<String, DifferentialFunction> functionInstancesById;
-
-    private Table<String, String, String> fieldVariableResolutionMapping;
-
-    // flag, shows if graph was already registered with libnd4j
-    private transient AtomicBoolean wasRegistered = new AtomicBoolean(false);
-
-
-    //debug mode variables
-    @Getter
-    private boolean debugMode;
-    private Map<int[], Op> opsForResult;
-    private boolean resolvedVariables = false;
-
-
-    @Getter
-    @Setter
-    boolean logExecution = true;
-
-
-    @Getter
-    private SameDiff parent;
-
-    @Getter
-    private SameDiff child;
-
-
-    static {
-        opMethods = new HashMap<>();
-        Method[] methods = SameDiff.class.getDeclaredMethods();
-        for (Method method : methods) {
-            if (method.getReturnType().equals(SDVariable.class)) {
-                opMethods.put(method.getName(), method);
-            }
-        }
-    }
-
-    /**
-     * @return New cloner object. NOTE: INTENDED FOR DEVELOPER USE ONLY
-     */
-    public static Cloner newCloner() {
-        Cloner cloner = new Cloner();
-
-        //Implement custom cloning for INDArrays (default can have problems with off-heap and pointers)
-        //Sadly: the cloner library does NOT support interfaces here, hence we need to use the actual classes
-        //cloner.registerFastCloner(INDArray.class, new INDArrayFastCloner());  //Does not work due to interface
-        IFastCloner fc = new INDArrayFastCloner();
-        cloner.registerFastCloner(Nd4j.getBackend().getNDArrayClass(), fc);
-
-        //Same thing with DataBuffers: off heap -> cloner library chokes on them, but need to know the concrete
-        // buffer classes, not just the interface
-        IFastCloner fc2 = new DataBufferFastCloner();
-        DataBufferFactory d = Nd4j.getDataBufferFactory();
-        doReg(cloner, fc2, d.intBufferClass());
-        doReg(cloner, fc2, d.longBufferClass());
-        doReg(cloner, fc2, d.halfBufferClass());
-        doReg(cloner, fc2, d.floatBufferClass());
-        doReg(cloner, fc2, d.doubleBufferClass());
-        doReg(cloner, fc2, CompressedDataBuffer.class);
-        return cloner;
-    }
-
-    private static void doReg(Cloner cl, IFastCloner fc, Class<?> c) {
-        if (c != null)
-            cl.registerFastCloner(c, fc);
-    }
-
-
-    /**
-     * Update the opName for the variable
-     * with the given vertex id
-     *
-     * @param varName  the vertex id to update
-     * @param withName thew new opName
-     */
-    public void updateVariableName(String varName, String withName) {
-        SDVariable oldVarNameRef = getVariable(varName);
-        variableMap.remove(oldVarNameRef.getVarName());
-        val oldVarName = varName;
-        oldVarNameRef.setVarName(withName);
-        variableMap.put(withName, oldVarNameRef);
-
-
-        for (val reverseValues : outgoingArgsReverse.entrySet()) {
-            for (int i = 0; i < reverseValues.getValue().length; i++) {
-                if (reverseValues.getValue()[i].equals(oldVarName)) {
-                    reverseValues.getValue()[i] = withName;
-                }
-            }
-        }
-
-
-        for (val reverseValues : incomingArgsReverse.entrySet()) {
-            for (int i = 0; i < reverseValues.getValue().length; i++) {
-                if (reverseValues.getValue()[i].equals(oldVarName)) {
-                    reverseValues.getValue()[i] = withName;
-                }
-            }
-        }
-
-        if (variableNameToArr.containsKey(oldVarName)) {
-            val arr = variableNameToArr.remove(oldVarName);
-            variableNameToArr.put(withName, arr);
-        }
-
-
-        if (variableNameToShape.containsKey(oldVarName)) {
-            val shape = variableNameToShape.remove(oldVarName);
-            variableNameToShape.put(withName, shape);
-        }
-
-
-        if (gradients.containsKey(oldVarName)) {
-            val grad = gradients.remove(oldVarName);
-            gradients.put(withName, grad);
-        }
-
-        if (forwardVarForGrad.containsKey(oldVarName)) {
-            val forwardGrad = forwardVarForGrad.remove(oldVarName);
-            forwardVarForGrad.put(withName, forwardGrad);
-        }
-
-        if (placeHolderMap.containsKey(oldVarName)) {
-            val placeholders = placeHolderMap.remove(oldVarName);
-            placeHolderMap.put(withName, placeholders);
-        }
-
-
-        if (functionsArgsFor.containsKey(oldVarName)) {
-            val funcs = functionsArgsFor.remove(oldVarName);
-            for (val func : funcs) {
-                if (func instanceof BaseOp) {
-                    BaseOp baseOp = (BaseOp) func;
-                    if (baseOp.getXVertexId() != null && baseOp.getXVertexId().equals(oldVarName)) {
-                        baseOp.setXVertexId(withName);
-                    }
-
-                    if (baseOp.getYVertexId() != null && baseOp.getYVertexId().equals(oldVarName)) {
-                        baseOp.setYVertexId(withName);
-                    }
-
-                    if (baseOp.getZVertexId() != null && baseOp.getZVertexId().equals(oldVarName)) {
-                        baseOp.setZVertexId(withName);
-                    }
-
-                }
-            }
-
-            functionsArgsFor.put(withName, funcs);
-        }
-
-
-        if (functionOutputFor.containsKey(oldVarName)) {
-            val funcs = functionOutputFor.remove(oldVarName);
-            for (val func : funcs) {
-                if (func instanceof BaseOp) {
-                    BaseOp baseOp = (BaseOp) func;
-                    if (baseOp.getXVertexId() != null && baseOp.getXVertexId().equals(oldVarName)) {
-                        baseOp.setXVertexId(withName);
-                    }
-
-                    if (baseOp.getYVertexId() != null && baseOp.getYVertexId().equals(oldVarName)) {
-                        baseOp.setYVertexId(withName);
-                    }
-
-                    if (baseOp.getZVertexId() != null && baseOp.getZVertexId().equals(oldVarName)) {
-                        baseOp.setZVertexId(withName);
-                    }
-
-                }
-            }
-
-            functionOutputFor.put(withName, funcs);
-        }
-
-        variableMap.remove(oldVarName);
-
-
-    }
-
-
-    /**
-     * Clears debugging state and disables debug mode.
-     */
-    public SameDiff disableDebugging() {
-        debugMode = false;
-        return this;
-    }
-
-    /**
-     * Enables tracing of graphs automatically.
-     */
-    public SameDiff enableDebugMode() {
-        debugMode = true;
-        return this;
-    }
-
-    /**
-     * Returns this samediff instance's {@link DifferentialFunctionFactory}
-     *
-     * @return
-     */
-    public DifferentialFunctionFactory f() {
-        return functionFactory;
-    }
-
-
-    /**
-     * @param sameDiff
-     * @return
-     */
-    public SDVariable invokeGraphOn(SameDiff sameDiff) {
-        //map the new vertices on to the old ones
-        Map<Integer, Integer> thisVertexIdToNew = new HashMap<>();
-        int idx = 1;
-        for (val var : variables()) {
-            val clone = cloner.deepCloneDontCloneInstances(var, var.getSameDiff());
-            val newVar = sameDiff.var(clone);
-            if (var.getArr() != null) {
-                sameDiff.associateArrayWithVariable(var.getArr(), newVar);
-            }
-
-
-            thisVertexIdToNew.put(idx, idx);
-            clone.setSameDiff(sameDiff);
-            idx++;
-
-        }
-
-
-        val newFunctions = new LinkedHashMap<String, DifferentialFunction>();
-        for (DifferentialFunction function : functionInstancesById.values()) {
-            if (function instanceof SDVariable) {
-                continue;
-            }
-
-            DifferentialFunction clone = cloner.deepCloneDontCloneInstances(
-                    function,
-                    function.getSameDiff());
-            clone.setSameDiff(sameDiff);
-            clone.setOwnName(function.getOwnName());
-            if (sameDiff.functionExists(function.getOwnName()))
-                sameDiff.putFunctionForId(function.getOwnName(), function);
-            newFunctions.put(function.getOwnName(), clone);
-
-            val argsForFunction = function.args();
-            val outputsForFunction = function.outputVariables();
-
-
-            //note that these have the same variable names
-            sameDiff.addArgsFor(argsForFunction, clone);
-            sameDiff.addOutgoingFor(outputsForFunction, function);
-
-            for (val arg : clone.args()) {
-                arg.setSameDiff(sameDiff);
-            }
-
-            for (val output : clone.outputVariables()) {
-                output.setSameDiff(sameDiff);
-            }
-
-            sameDiff.functionInstancesById.put(function.getOwnName(), function);
-        }
-
-        return sameDiff.variables().get(sameDiff.variables().size() - 1);
-
-    }
-
-
-    /**
-     * Returns true if the given function id exists
-     *
-     * @param id the function id to test for
-     * @return true if the function id exists, false otherwise
-     */
-    public boolean functionExists(String id) {
-        return functionInstancesById.containsKey(id);
-    }
-
-
-    /**
-     * Get the function by the {@link DifferentialFunction#getOwnName()}
-     *
-     * @param id the id of the function
-     * @return the function for the given id if it exists
-     */
-    public DifferentialFunction getFunctionById(String id) {
-        if (!functionInstancesById.containsKey(id)) {
-            throw new ND4JIllegalStateException("No function with id " + id + " found!");
-        }
-        return functionInstancesById.get(id);
-    }
-
-
-    /**
-     * Put the function for the given id
-     *
-     * @param id       the id of the function
-     * @param function the function
-     */
-    public void putFunctionForId(String id, DifferentialFunction function) {
-        if (functionInstancesById.containsKey(id)) {
-            throw new ND4JIllegalStateException("Function by id already exists!");
-        } else if (function instanceof SDVariable) {
-            throw new ND4JIllegalStateException("Function must not be a variable!");
-        }
-
-        functionInstancesById.put(id, function);
-    }
-
-
-    /**
-     * Returns the name(s) of the inputs for the given function
-     *
-     * @param function the function to get the inputs for
-     * @return the input ids for a given function
-     */
-    public String[] getInputsForFunction(DifferentialFunction function) {
-        if (!incomingArgsReverse.containsKey(function.getOwnName()))
-            throw new ND4JIllegalStateException("Illegal function instance id found " + function.getOwnName());
-        return incomingArgsReverse.get(function.getOwnName());
-    }
-
-    /**
-     * Returns the name(s) of the outputs for the given function
-     *
-     * @param function the function to get the outputs for
-     * @return the outputs ids for a given function
-     */
-    public String[] getOutputsForFunction(DifferentialFunction function) {
-        return outgoingArgsReverse.get(function.getOwnName());
-    }
-
-
-    /**
-     * Get the output variable(s) for the specified differential function
-     *
-     * @param function the function reference to get the output variable(s) for
-     * @return the output variables for the given function
-     */
-    public SDVariable[] getOutputVariablesForFunction(DifferentialFunction function) {
-        val inputs = getOutputsForFunction(function);
-        if (inputs == null) {
-            throw new ND4JIllegalStateException("No inputs found for function " + function);
-        }
-
-        val vars = new SDVariable[inputs.length];
-        for (int i = 0; i < inputs.length; i++) {
-            vars[i] = getVariable(inputs[i]);
-        }
-
-        return vars;
-    }
-
-
-    /**
-     * Get the input variable(s) for the specified differential function
-     *
-     * @param function the function reference to get the input variable(s) for
-     * @return the input variables for the given function
-     */
-    public SDVariable[] getInputVariablesForFunction(DifferentialFunction function) {
-        val inputs = getInputsForFunction(function);
-        if (inputs == null) {
-            throw new ND4JIllegalStateException("No inputs found for function " + function);
-        }
-
-        val vars = new SDVariable[inputs.length];
-        for (int i = 0; i < inputs.length; i++) {
-            vars[i] = getVariable(inputs[i]);
-            if (vars[i] == null) {
-                throw new ND4JIllegalStateException("Found null variable at index " + i);
-            }
-        }
-
-        return vars;
-    }
-
-
-    /**
-     * Update the INDArray for the given variable. Note that the array must exist to use this method.
-     *
-     * @param varName Name of the variable to update the array for
-     * @param arr     Array to update
-     * @throws ND4JIllegalStateException when the array does not exist.
-     * @see #putArrayForVarName(String, INDArray)
-     * @see #putOrUpdateShapeForVarName(String, long[], boolean)
-     */
-    public void updateArrayForVarName(String varName, INDArray arr) {
-        if (!variableNameToArr.containsKey(varName)) {
-            throw new ND4JIllegalStateException("Array for " + varName + " does not exist. Please use putArrayForVertexId instead.");
-        }
-
-        variableNameToArr.put(varName, arr);
-    }
-
-    /**
-     * Adds an INDArray for a given variable name.
-     * Use {@link #updateArrayForVarName(String, INDArray)} if the array already exists.
-     *
-     * @param varName the vertex id to add
-     * @param arr     the array to add
-     * @throws ND4JIllegalStateException when the array already exists.
-     * @see #putOrUpdateShapeForVarName(String, long[], boolean)
-     */
-    public void putArrayForVarName(String varName, INDArray arr) {
-        if (varName == null)
-            throw new ND4JIllegalStateException("No null names allowed!");
-
-        if (variableNameToArr.containsKey(varName)) {
-            throw new ND4JIllegalStateException("Array for " + varName + " already exists!");
-        }
-
-        variableNameToArr.put(varName, arr);
-    }
-
-    /**
-     * Put the array if it does not exist for the given variable name, or update it if it does
-     * @param varName Variable name
-     * @param arr     Array
-     */
-    public void putOrUpdateArrayForVarName(@NonNull String varName, INDArray arr){
-        if(variableNameToArr.containsKey(varName)){
-            updateArrayForVarName(varName, arr);
-        } else {
-            putArrayForVarName(varName, arr);
-        }
-    }
-
-
-    /**
-     * Get the shape for the given vertex id.
-     * Note that if an array is defined, it will use the shape of the array instead.
-     * <p>
-     * A shape *and* an array should not be defined at the same time.
-     * This wastes memory. The internal map used for tracking shapes for particular
-     * vertex ids should also delete redundant shapes stored to avoid redundant sources of information.
-     *
-     * @param varName the vertex id to get the shape for
-     * @return the shape for the given vertex if if any.
-     */
-    public long[] getShapeForVarName(String varName) {
-        if (variableNameToArr.containsKey(varName)) {
-            return variableNameToArr.get(varName).shape();
-        }
-        return variableNameToShape.get(varName);
-    }
-
-
-    /**
-     * Update a vertex id with the given shape.<br>
-     * Note that you should use {@link #putShapeForVarName(String, long[])} if you want to add a new shape.
-     * Update is meant to be an in place replacement of the shape for the vertex id *only*.
-     *
-     * @param varName the vertex id to associate
-     * @param shape   the shape to associate with
-     * @see #putShapeForVarName(String, long[])
-     * @see #putOrUpdateShapeForVarName(String, long[], boolean)
-     */
-    public void updateShapeForVarName(String varName, long[] shape) {
-        updateShapeForVarName(varName, shape, false);
-    }
-
-    /**
-     * Update a vertex id with the given shape.<br>
-     * Note that you should use {@link #putShapeForVarName(String, long[])} if you want to add a new shape.
-     * Update is meant to be an in place replacement of the shape for the vertex id *only*.
-     *
-     * @param varName the vertex id to associate
-     * @param shape   the shape to associate with
-     * @param clearArrayOnShapeMismatch boolean to indicate whether to clear the variable on shape mismatch
-     * @see #putShapeForVarName(String, long[])
-     * @see #putOrUpdateShapeForVarName(String, long[], boolean)
-     */
-    public void updateShapeForVarName(String varName, long[] shape, boolean clearArrayOnShapeMismatch) {
-        if (shape == null) {
-            throw new ND4JIllegalStateException("Null shapes not allowed!");
-        }
-
-        if (variableNameToArr.containsKey(varName) && !Arrays.equals(variableNameToArr.get(varName).shape(), shape)) {
-            if(clearArrayOnShapeMismatch){
-                if(log.isTraceEnabled()){
-                    log.trace("Clearing array for variable {}: array shape {}, new shape {}", varName,
-                            Arrays.toString(variableNameToArr.get(varName).shape()), Arrays.toString(shape));
-                }
-                variableNameToArr.remove(varName);
-            } else {
-                throw new ND4JIllegalStateException("Already found an existing array for variable \"" + varName
-                        + "\" with shape " + Arrays.toString(variableNameToArr.get(varName).shape())
-                        + " - attempting to put new array shape " + Arrays.toString(shape));
-            }
-        }
-
-        for (int i = 0; i < shape.length; i++) {
-            if (shape[i] < 1) {
-                addAsPlaceHolder(varName);
-                placeHolderOriginalShapes.put(varName, shape);
-                return;
-            }
-        }
-
-
-        if(log.isTraceEnabled()){
-            long[] pShape = variableNameToShape.get(varName);
-            log.trace("Updated shape for variable \"{}\": previous shape {}, new shape {}", varName,
-                    (pShape == null ? "<not set>" : Arrays.toString(pShape)), Arrays.toString(shape));
-        }
-        variableNameToShape.put(varName, shape);
-    }
-
-
-    /**
-     * Associate a vertex id with the given shape.
-     *
-     * @param varName the vertex id to associate
-     * @param shape   the shape to associate with
-     * @see #putShapeForVarName(String, long[])
-     * @see #putOrUpdateShapeForVarName(String, long[], boolean)
-     */
-    public void putShapeForVarName(String varName, long[] shape) {
-        if (shape == null) {
-            throw new ND4JIllegalStateException("Shape must not be null!");
-        }
-
-        if (variableNameToShape.containsKey(varName)) {
-            throw new ND4JIllegalStateException("Shape for " + varName + " already exists!");
-        }
-
-        for (int i = 0; i < shape.length; i++) {
-            if (shape[i] < 1) {
-                addAsPlaceHolder(varName);
-                placeHolderOriginalShapes.put(varName, shape);
-                return;
-            }
-        }
-
-        variableNameToShape.put(varName, shape);
-    }
-
-    /**
-     * Put or update the shape for the given variable name. Optionally supports clearing the specified variable's
-     * INDArray if it's shape does not match the new shape
-     * @param varName                   Variable name
-     * @param shape                     Shape to put
-     * @param clearArrayOnShapeMismatch If false: no change to arrays. If true: if an INDArray is defined for the specified
-     *                                  variable name, it will be removed from the graph (to be later re-generated) if
-     *                                  its shape does not match the specified shape
-     */
-    public void putOrUpdateShapeForVarName(String varName, @NonNull long[] shape, boolean clearArrayOnShapeMismatch){
-        if(variableNameToShape.containsKey(varName)){
-            updateShapeForVarName(varName, shape, clearArrayOnShapeMismatch);
-        } else {
-            putShapeForVarName(varName, shape);
-        }
-    }
-
-
-    /**
-     * Returns true if the given vertex id and shape already exist.
-     *
-     * @param varName the vertex id
-     * @return true if the ndarray and vertex id already exist
-     */
-    public boolean shapeAlreadyExistsForVarName(String varName) {
-        return variableNameToShape.containsKey(varName) || arrayAlreadyExistsForVarName(varName);
-    }
-
-
-    /**
-     * Returns true if the given vertex id and {@link INDArray} already exist.
-     *
-     * @param varName the vertex id
-     * @return true if a vertex with the given INDArray exists, and it has an INDArray associated with it
-     */
-    public boolean arrayAlreadyExistsForVarName(String varName) {
-        return variableNameToArr.containsKey(varName);
-    }
-
-    /**
-     * Get an {@link INDArray} for a given vertex id, or null if none exists
-     *
-     * @param varName Variable name to get the array for
-     * @return Array, or null if none exists
-     */
-    public INDArray getArrForVarName(String varName) {
-        return variableNameToArr.get(varName);
-    }
-
-    /**
-     * Associate the array with the given variable.
-     *
-     * @param arr      the array to get the variable for
-     * @param variable the name of the variable to associate the array with
-     */
-    public void associateArrayWithVariable(INDArray arr, @NonNull String variable) {
-        associateArrayWithVariable(arr, this.getVariable(variable));
-    }
-
-    /**
-     * Associate the array with the given variable.
-     *
-     * @param arr      the array to get the variable for
-     * @param variable the variable to associate the array with
-     */
-    public void associateArrayWithVariable(INDArray arr, SDVariable variable) {
-        if (variable == null) {
-            throw new ND4JIllegalArgumentException("Variable must not be null!");
-        }
-
-        if (arr == null) {
-            throw new ND4JIllegalArgumentException("Array must not be null");
-        }
-
-        variableNameToArr.put(variable.getVarName(), arr);
-        putOrUpdateShapeForVarName(variable.getVarName(), arr.shape(), true);
-        // invalidate exec cache
-        exec_cache = null;
-
-        //Also update nested SameDiff instances (such as gradient function)
-        if(sameDiffFunctionInstances != null && sameDiffFunctionInstances.size() > 0){
-            for(Map.Entry<String,SameDiff> e : sameDiffFunctionInstances.entrySet()){
-                SameDiff sd = e.getValue();
-                if(sd.variableNameToArr != null && sd.variableNameToArr.containsKey(variable.getVarName())){
-                    sd.associateArrayWithVariable(arr, variable);
-                }
-            }
-        }
-    }
-
-
-    /**
-     * Associate a {@link SameDiff} namespace as a sub function.
-     *
-     * @param name      the opName of the function
-     * @param nameSpace the namespace
-     */
-    public void putSubFunction(String name, SameDiff nameSpace) {
-        if (sameDiffFunctionInstances.containsKey(name) && sameDiffFunctionInstances.get(name) != nameSpace) {
-            throw new ND4JIllegalStateException("Unable to replace samediff namespace. Please choose another opName");
-        }
-
-        sameDiffFunctionInstances.put(name, nameSpace);
-    }
-
-
-    /**
-     * Return the internal variable map
-     *
-     * @return Map of variables by name
-     */
-    public Map<String, SDVariable> variableMap() {
-        return variableMap;
-    }
-
-
-    /**
-     * Invoke an op by opName
-     *
-     * @param op the op
-     * @param x  the first input
-     * @param y  the second input
-     * @return the result variable
-     */
-    public SDVariable invoke(Op op, SDVariable x, SDVariable y) {
-        if (!opMethods.containsKey(op.opName())) {
-            throw new ND4JIllegalStateException("Illegal method opName " + op.opName());
-        }
-
-        if (x != null && y != null) {
-            try {
-                return (SDVariable) opMethods.get(op.opName()).invoke(this, x, y);
-            } catch (Exception e) {
-
-            }
-        } else {
-            try {
-                return (SDVariable) opMethods.get(op.opName()).invoke(this, x);
-            } catch (Exception e) {
-
-            }
-        }
-
-        throw new ND4JIllegalStateException("Illegal method opName " + op.opName());
-    }
-
-    /**
-     * The set of defined SameDiff function names. SameDiff function instances should not be confused
-     * with DifferentialFunction ops; an example of a SameDiff function instance is the gradient "grad" function
-     *
-     * @return Set of defined SameDiff function instance names
-     */
-    public Collection<String> definedFunctionNames() {
-        return this.sameDiffFunctionInstances.keySet();
-    }
-
-
-    /**
-     * Returns the number of bytes for the graph. Calculated as sum_i prod(shapeOf(variable[i]))
-     *
-     * @return Bytes for all of the arrays in the graph for the current variable shapes
-     */
-    public long memoryForGraph() {
-        return numElements() * DataTypeUtil.lengthForDtype(Nd4j.dataType());
-    }
-
-    /**
-     * Invoke an op by opName
-     *
-     * @param op the op
-     * @param x  the first input
-     * @return the result variable
-     */
-    public SDVariable invoke(Op op, SDVariable x) {
-        return invoke(op, x, null);
-    }
-
-    private SameDiff() {
-        functionFactory = new DifferentialFunctionFactory(this);
-        variableMap = new LinkedHashMap<>();
-        sameDiffFunctionDefinitionMap = new LinkedHashMap<>();
-        sameDiffFunctionInstances = new LinkedHashMap<>();
-        gradients = new LinkedHashMap<>();
-        forwardVarForGrad = new LinkedHashMap<>();
-        opsForResult = new IntArrayKeyMap<>();
-        variableNameToArr = new LinkedHashMap<>();
-        variableNameToShape = new LinkedHashMap<>();
-        placeHolderMap = new LinkedHashMap<>();
-        placeHolderVarNames = new LinkedHashSet<>();
-        placeHolderOriginalShapes = new LinkedHashMap<>();
-        incomingArgsReverse = new LinkedHashMap<>();
-        outgoingArgsReverse = new LinkedHashMap<>();
-        functionInstancesById = new LinkedHashMap<>();
-        placeHolderFunctions = new LinkedHashSet<>();
-        functionsArgsFor = new LinkedHashMap<>();
-        functionOutputFor = new LinkedHashMap<>();
-        baseNameForFunctionInstanceId = new LinkedHashMap<>();
-        importedVarName = new LinkedHashSet<>();
-        permuteOrder = new LinkedHashMap<>();
-        propertiesToResolve = new LinkedHashMap<>();
-        propertiesForFunction = new LinkedHashMap<>();
-        fieldVariableResolutionMapping = HashBasedTable.create();
-
-    }
-
-    /**
-     * Adds a property that needs to be resolve for later.
-     * These variables are typically values that are arrays
-     * that are named but have an unknown value till execution time.
-     * <p>
-     * This is very common for model import.
-     *
-     * @param forFunction the function to add the property to resolve for
-     * @param arrayName   the array name
-     */
-    public void addPropertyToResolve(DifferentialFunction forFunction, String arrayName) {
-        if (!propertiesToResolve.containsKey(forFunction.getOwnName())) {
-            List<String> newVal = new ArrayList<>();
-            newVal.add(arrayName);
-            propertiesToResolve.put(forFunction.getOwnName(), newVal);
-        } else {
-            List<String> newVal = propertiesToResolve.get(forFunction.getOwnName());
-            newVal.add(arrayName);
-        }
-    }
-
-    /**
-     * Return the properties to resolve for the given function.
-     * This is typically used right before execution in model import in
-     * {@link DifferentialFunction#resolvePropertiesFromSameDiffBeforeExecution()}
-     *
-     * @param function the function get the properties to resolve for
-     * @return the properties to resolve for the given function
-     */
-    public List<String> propertiesToResolveForFunction(DifferentialFunction function) {
-        if (!propertiesToResolve.containsKey(function.getOwnName()))
-            return Collections.emptyList();
-
-        return propertiesToResolve.get(function.getOwnName());
-    }
-
-
-    /**
-     * Returns true if the given function has ndarray properties to resolve.
-     *
-     * @param function the function to check
-     * @return true if the function has yet to be resolved properties
-     */
-    public boolean hasPropertiesToResolve(DifferentialFunction function) {
-        return propertiesToResolve.containsKey(function.getOwnName());
-    }
-
-
-    /**
-     * Get the property for a given function
-     *
-     * @param functionInstance the function to get the
-     *                         property for
-     * @param propertyName     the name of the property to get
-     * @param <T>              the inferred return type
-     * @return the property for the given function
-     */
-    public <T> T getPropertyForFunction(DifferentialFunction functionInstance, String propertyName) {
-        if (!propertiesForFunction.containsKey(functionInstance.getOwnName())) {
-            return null;
-        } else {
-            val map = propertiesForFunction.get(functionInstance.getOwnName());
-            return (T) map.get(propertyName);
-
-        }
-    }
-
-    /**
-     * Add a property for the given function
-     *
-     * @param functionFor  the function add a property for
-     * @param propertyName the property name
-     * @param property     the property value
-     */
-    public void addPropertyForFunction(DifferentialFunction functionFor, String propertyName, INDArray property) {
-        addPropertyForFunction(functionFor, propertyName, (Object) property);
-    }
-
-
-    /**
-     * Add a property for the given function
-     *
-     * @param functionFor  the function to add the property for
-     * @param propertyName the name of the property to add the value for
-     * @param property     the property value to add
-     */
-    public void addPropertyForFunction(DifferentialFunction functionFor, String propertyName, long property) {
-        addPropertyForFunction(functionFor, propertyName, (Object) property);
-    }
-
-
-    private void addPropertyForFunction(DifferentialFunction functionFor, String propertyName, Object propertyValue) {
-        if (!propertiesForFunction.containsKey(functionFor.getOwnName())) {
-            Map<String, Object> fields = new LinkedHashMap<>();
-            fields.put(propertyName, propertyValue);
-            propertiesForFunction.put(functionFor.getOwnName(), fields);
-        } else {
-            val fieldMap = propertiesForFunction.get(functionFor.getOwnName());
-            if (fieldMap.containsKey(propertyName)) {
-                throw new ND4JIllegalStateException("Attempting to override property " + propertyName);
-            }
-
-            fieldMap.put(propertyName, propertyValue);
-        }
-    }
-
-
-    /**
-     * Adds a field name -> variable name mapping for a given function.<br>
-     * This is used for model import where there is an unresolved variable at the time of calling any
-     * {@link org.nd4j.imports.graphmapper.GraphMapper#importGraph(File)}
-     * .
-     * <p>
-     * This data structure is typically accessed during {@link DifferentialFunction#resolvePropertiesFromSameDiffBeforeExecution()}
-     * <p>
-     * When a function attempts to resolve variables right before execution, there needs to be a way of knowing
-     * which variable in a samediff graph should map to a function's particular field name
-     *
-     * @param function  the function to map
-     * @param fieldName the field name for the function to map
-     * @param varName   the variable name of the array to get from samediff
-     */
-    public void addVariableMappingForField(DifferentialFunction function, String fieldName, String varName) {
-        fieldVariableResolutionMapping.put(function.getOwnName(), fieldName, varName);
-    }
-
-    /**
-     * Get the variable name to use
-     * for resolving a given field
-     * for a given function during import time.
-     * This method is u sed during {@link DifferentialFunction#resolvePropertiesFromSameDiffBeforeExecution()}
-     *
-     * @param function  the function to get the variable name for
-     * @param fieldName the field name to resolve for
-     * @return the resolve variable name if any
-     */
-    public String getVarNameForFieldAndFunction(DifferentialFunction function, String fieldName) {
-        return fieldVariableResolutionMapping.get(function.getOwnName(), fieldName);
-    }
-
-
-    /**
-     * Returns true if the variable name is imported
-     *
-     * @param variableName the imported variable name
-     * @return true if the name is imported, false otherwise
-     */
-    public boolean isImportVariable(String variableName) {
-        return importedVarName.contains(variableName);
-    }
-
-    /**
-     * Marks a variable name as imported.
-     * This is used in conjunction with model
-     * import to ensure immutability
-     * when referencing graph variables
-     * mapped from an external source.
-     *
-     * @param varName the var name to add.
-     */
-    public void addVarNameForImport(String varName) {
-        importedVarName.add(varName);
-    }
-
-    /**
-     * Sets a base name for the function id.
-     * This is used for when calling {@link #generateOutputVariableForOp(DifferentialFunction, String)}
-     * for ensuring original names for model import map to current samediff names
-     * when names are generated.
-     *
-     * @param baseName the base name to add
-     * @param function the function to declare a base name for.
-     */
-    public void setBaseNameForFunctionInstanceId(String baseName, DifferentialFunction function) {
-        baseNameForFunctionInstanceId.put(function.getOwnName(), baseName);
-    }
-
-    /**
-     * Returns the base name for the given function
-     * if any (may return null)
-     *
-     * @param function the function to get the base name for
-     * @return the base name for the given function (if any) based
-     * on the function's instance id.
-     */
-    public String getBaseNameForFunction(DifferentialFunction function) {
-        return baseNameForFunctionInstanceId.get(function.getOwnName());
-    }
-
-
-    /**
-     * Attempts to insert the {@link DifferentialFunction} reference in to this {@link SameDiff} instance.
-     * If the given array field with the given index already exists, it will do a reference check to ensure that the 2
-     * array fields are the same. If not, an exception is thrown.<br>
-     * If the instances are the same (by semantics, not reference) then it will just return the original instance.
-     * This is to ensure that instances that are created are unique and reference checked.
-     *
-     * @param function the array field to attempt to create
-     * @return Original instance
-     */
-    public <X extends SDVariable> X setupFunction(X function) {
-        Preconditions.checkNotNull(function, "Passed in function must not be null!");
-        if (function instanceof SDVariable) {
-            if (function.getSameDiff() != this) {
-                function.setSameDiff(this);
-            }
-            return function;
-        }
-        return function;
-    }
-
-
-    /**
-     * Adds outgoing arguments to the graph for the specified DifferentialFunction
-     * Also checks for input arguments and updates the graph adding an appropriate edge when the full graph is declared.
-     *
-     * @param variables Variables - arguments for the specified differential function
-     * @param function Differential function
-     */
-    public void addOutgoingFor(SDVariable[] variables, DifferentialFunction function) {
-        String[] varNames = new String[variables.length];
-        for (int i = 0; i < varNames.length; i++) {
-            varNames[i] = variables[i].getVarName();
-        }
-
-        addOutgoingFor(varNames, function);
-    }
-
-
-    /**
-     * Adds outgoing arguments to the graph for the specified DifferentialFunction
-     * Also checks for input arguments and updates the graph adding an appropriate edge when the full graph is declared.
-     *
-     * @param varNames Name of the variables that are outputs of the specified differential function
-     * @param function Differential function
-     */
-    public void addOutgoingFor(String[] varNames, DifferentialFunction function) {
-
-        if (function.getOwnName() == null)
-            throw new ND4JIllegalStateException("Instance id can not be null. Function not initialized properly");
-
-        if (outgoingArgsReverse.containsKey(function.getOwnName())) {
-            throw new ND4JIllegalStateException("Outgoing arguments already declared for " + function);
-        }
-
-        if (varNames == null)
-            throw new ND4JIllegalStateException("Var names can not be null!");
-
-
-        for (int i = 0; i < varNames.length; i++) {
-            if (varNames[i] == null)
-                throw new ND4JIllegalStateException("Variable name elements can not be null!");
-        }
-
-        outgoingArgsReverse.put(function.getOwnName(), varNames);
-
-        for (val resultName : varNames) {
-            List<DifferentialFunction> funcs = functionOutputFor.get(resultName);
-            if (funcs == null) {
-                funcs = new ArrayList<>();
-                functionOutputFor.put(resultName, funcs);
-            }
-            funcs.add(function);
-        }
-
-    }
-
-    /**
-     * Adds incoming arguments for the specified differential function to the graph
-     *
-     * @param variables Name of the variables that are arguments (inputs) to the specified function
-     * @param function  Function
-     */
-    public void addArgsFor(String[] variables, DifferentialFunction function) {
-        if (function.getOwnName() == null)
-            throw new ND4JIllegalStateException("Instance id can not be null. Function not initialized properly");
-
-        //double check if function contains placeholder args
-        for (val varName : variables) {
-            if (isPlaceHolder(varName)) {
-                placeHolderFunctions.add(function.getOwnName());
-            }
-        }
-
-        incomingArgsReverse.put(function.getOwnName(), variables);
-        for (val variableName : variables) {
-            List<DifferentialFunction> funcs = functionsArgsFor.get(variableName);
-            if (funcs == null) {
-                funcs = new ArrayList<>();
-                functionsArgsFor.put(variableName, funcs);
-            }
-
-            funcs.add(function);
-        }
-    }
-
-
-    /**
-     * Adds incoming arguments for the specified differential function to the graph
-     *
-     * @param variables variables that are arguments (inputs) to the specified function
-     * @param function  Function
-     */
-    public void addArgsFor(SDVariable[] variables, DifferentialFunction function) {
-        String[] varNames = new String[variables.length];
-        for (int i = 0; i < varNames.length; i++) {
-            if (variables[i] == null)
-                throw new ND4JIllegalStateException("Found null variable at index " + i);
-            varNames[i] = variables[i].getVarName();
-        }
-        addArgsFor(varNames, function);
-    }
-
-    /**
-     * Get the differential function (if any) that this variable is the output for
-     *
-     * @param variableName Name of the variable
-     * @return The differential function that this variable is an output of, or null if it is not the output of a function
-     */
-    public DifferentialFunction getVariableOutputFunction(String variableName) {
-        List<DifferentialFunction> list = functionOutputFor.get(variableName);
-        if (list == null) {
-            return null;
-        }
-        return list.get(0);
-    }
-
-    /**
-     * Return a list of differential functions (if any) that this variable is the input argument for
-     *
-     * @param variableName Name of the variable
-     * @return The differential functions that this variable is an input argument for, or null if it is not the input to any function
-     */
-    public List<DifferentialFunction> getVariableArgOfFunctions(String variableName) {
-        return functionsArgsFor.get(variableName);
-    }
-
-
-    /**
-     * Returns true if this function already has defined arguments
-     *
-     * @param function the function to check
-     * @return true if the function has args, false otherwise
-     */
-    public boolean hasArgs(DifferentialFunction function) {
-        String[] vertexIdArgs = incomingArgsReverse.get(function.getOwnName());
-        return vertexIdArgs != null && vertexIdArgs.length > 0;
-    }
-
-    /**
-     * Get an array of differential functions that have been defined for this SameDiff instance
-     * @return Array of differential functions
-     */
-    public DifferentialFunction[] functions() {
-        val ret = functionInstancesById.values();
-        return ret.toArray(new DifferentialFunction[ret.size()]);
-    }
-
-
-    @Override
-    public int hashCode() {
-        int result = super.hashCode();
-        result = 31 * result + (variableMap != null ? variableMap.hashCode() : 0);
-        return result;
-    }
-
-
-    /**
-     * Create a new SameDiff instance from an existing instance.
-     * Note that state (variables and functions) is shared between the two SameDiff instance
-     *
-     * @param originalSameDiff Original SameDiff instance
-     * @return Copy
-     */
-    public static SameDiff create(SameDiff originalSameDiff) {
-        SameDiff ret = SameDiff.builder()
-                .variableMap(originalSameDiff.variableMap)
-                .sameDiffFunctionInstances(originalSameDiff.sameDiffFunctionInstances)
-                .build();
-        //ensuring proper sameDiff reference
-        DifferentialFunctionFactory differentialFunctionFactory = new DifferentialFunctionFactory(ret);
-        ret.functionFactory = differentialFunctionFactory;
-        return ret;
-    }
-
-    @Override
-    public boolean equals(Object o) {
-        if (this == o) return true;
-        if (o == null || getClass() != o.getClass()) return false;
-
-        SameDiff sameDiff = (SameDiff) o;
-
-        if (variableMap != null ? !variableMap.equals(sameDiff.variableMap) : sameDiff.variableMap != null)
-            return false;
-        if (sameDiffFunctionDefinitionMap != null ? !sameDiffFunctionDefinitionMap.equals(sameDiff.sameDiffFunctionDefinitionMap) : sameDiff.sameDiffFunctionDefinitionMap != null)
-            return false;
-        return sameDiffFunctionInstances != null ? sameDiffFunctionInstances.equals(sameDiff.sameDiffFunctionInstances) : sameDiff.sameDiffFunctionInstances == null;
-    }
-
-    /**
-     * Create a new (empty) SameDiff instance without any functions or variables
-     * @return New SameDiff instance
-     */
-    public static SameDiff create() {
-        return new SameDiff();
-    }
-
-
-    /**
-     * Evaluate the given inputs based on the current graph
-     *
-     * @param inputs the inputs to evaluate
-     * @return
-     */
-    public INDArray[] eval(Map<String, INDArray> inputs) {
-
-        SameDiff execPipeline = dup();
-
-        List<DifferentialFunction> opExecAction = execPipeline.exec().getRight();
-        if (opExecAction.isEmpty())
-            throw new IllegalStateException("No ops found to execute.");
-        INDArray[] ret = new INDArray[opExecAction.size()];
-        for (int i = 0; i < ret.length; i++) {
-            val varName = opExecAction.get(i).outputVariables()[0].getVarName();
-            ret[i] = execPipeline.getArrForVarName(varName);
-        }
-        return ret;
-    }
-
-
-
-
-    /**
-     * Clone/duplicate the SameDiff instance, including arrays etc. The returned SameDiff instance should have no
-     * shared state with the original instance
-     * @return The cloned SameDiff instance
-     */
-    public SameDiff dup() {
-        Cloner cloner = newCloner();
-        val clone = cloner.deepClone(this);
-        return clone;
-    }
-
-
-    /**
-     * Count the number of elements in all arrays, according to {@link SDVariable#getShape()}
-     * @return Number of array elements for all variables
-     */
-    public long numElements() {
-        long ret = 0;
-        for (SDVariable variable : variables()) {
-            long[] shape = variable.getShape();
-            if(shape != null) {
-                ret += ArrayUtil.prod(shape);
-            }
-        }
-        return ret;
-    }
-
-
-    private void initWorkspace() {
-        workspace = Nd4j.getWorkspaceManager().createNewWorkspace(
-                WorkspaceConfiguration.builder()
-                        .initialSize(memoryForGraph())
-                        .policyAllocation(AllocationPolicy.OVERALLOCATE)
-                        .policyLearning(LearningPolicy.FIRST_LOOP)
-                        .build());
-        Nd4j.getWorkspaceManager().setWorkspaceForCurrentThread(workspace);
-    }
-
-
-    /**
-     * The list of all variables in the graph
-     *
-     * @return All variables in the graph
-     */
-    public List<SDVariable> variables() {
-        return new ArrayList<>(variableMap.values());
-    }
-
-    /**
-     * Create a new variable with the specified shape, with all values initialized to 1.0
-     *
-     * @param name  the name of the variable to create
-     * @param shape the shape of the array to be created
-     * @return the created variable
-     */
-    public SDVariable one(String name, int[] shape) {
-        return var(name, ArrayUtil.toLongArray(shape), new ConstantInitScheme('f', 1.0));
-    }
-
-    /**
-     * Create a new variable with the specified shape, with all values initialized to 1.0
-     *
-     * @param name  the name of the variable to create
-     * @param shape the shape of the array to be created
-     * @return the created variable
-     */
-    public SDVariable one(String name, long[] shape) {
-        return var(name, shape, new ConstantInitScheme('f', 1.0));
-    }
-
-    /**
-     * Return a variable of all 1s, with the same shape as the input variable. Note that this is dynamic:
-     * if the input shape changes in later execution, the returned variable's shape will also be updated
-     *
-     * @param input Input SDVariable
-     * @return A new SDVariable with the same (dynamic) shape as the input
-     */
-    public SDVariable onesLike(SDVariable input) {
-        return onesLike(null, input);
-    }
-
-    /**
-     * Return a variable of all 1s, with the same shape as the input variable. Note that this is dynamic:
-     * if the input shape changes in later execution, the returned variable's shape will also be updated
-     *
-     * @param name  Name of the new SDVariable
-     * @param input Input SDVariable
-     * @return A new SDVariable with the same (dynamic) shape as the input
-     */
-    public SDVariable onesLike(String name, SDVariable input) {
-        SDVariable ret = f().onesLike(name, input);
-        return updateVariableNameAndReference(ret, name);
-    }
-
-
-    /**
-     * Create a new variable with the specified shape, with all values initialized to 0
-     *
-     * @param name  the name of the variable to create
-     * @param shape the shape of the array to be created
-     * @return the created variable
-     */
-    public SDVariable zero(String name, long[] shape) {
-        return var(name, shape, new ZeroInitScheme());
-    }
-
-    /**
-     * Create a new variable with the specified shape, with all values initialized to 0
-     *
-     * @param name  the name of the variable to create
-     * @param shape the shape of the array to be created
-     * @return the created variable
-     */
-    public SDVariable zero(String name, int[] shape) {
-        return var(name, ArrayUtil.toLongArray(shape), new ZeroInitScheme());
-    }
-
-    /**
-     * Return a variable of all 0s, with the same shape as the input variable. Note that this is dynamic:
-     * if the input shape changes in later execution, the returned variable's shape will also be updated
-     *
-     * @param input Input SDVariable
-     * @return A new SDVariable with the same (dynamic) shape as the input
-     */
-    public SDVariable zerosLike(SDVariable input) {
-        return zerosLike(null, input);
-    }
-
-    /**
-     * Return a variable of all 0s, with the same shape as the input variable. Note that this is dynamic:
-     * if the input shape changes in later execution, the returned variable's shape will also be updated
-     *
-     * @param name  Name of the new SDVariable
-     * @param input Input SDVariable
-     * @return A new SDVariable with the same (dynamic) shape as the input
-     */
-    public SDVariable zerosLike(String name, SDVariable input) {
-        SDVariable ret = f().zerosLike(name, input);
-        return updateVariableNameAndReference(ret, name);
-    }
-
-    /**
-     * Return a variable of given shape in which all values have a given constant value.
-     *
-     * @param value constant to set for each value
-     * @param shape shape of the variable as long array
-     * @return A new SDVariable of provided shape with constant value.
-     */
-    public SDVariable constant(SDVariable value, long... shape) {
-        return constant(null, value, shape);
-    }
-
-    /**
-     * Return a variable of given shape in which all values have a given constant value.
-     *
-     * @param name  Name of the new SDVariable
-     * @param value constant to set for each value
-     * @param shape shape of the variable as long array
-     * @return A new SDVariable of provided shape with constant value.
-     */
-    public SDVariable constant(String name, SDVariable value, long... shape) {
-        SDVariable ret = f().constant(value, shape);
-        return updateVariableNameAndReference(ret, name);
-    }
-
-    /**
-     * Create a new 1d array with values evenly spaced between values 'start' and 'stop'
-     * For example, linspace(start=3.0, stop=4.0, number=3) will generate [3.0, 3.5, 4.0]
-     *
-     * @param start  Start value
-     * @param stop   Stop value
-     * @param number Number of values to generate
-     * @return SDVariable with linearly spaced elements
-     */
-    public SDVariable linspace(double start, double stop, long number) {
-        return linspace(null, start, stop, number);
-    }
-
-    /**
-     * Create a new 1d array with values evenly spaced between values 'start' and 'stop'
-     * For example, linspace(start=3.0, stop=4.0, number=3) will generate [3.0, 3.5, 4.0]
-     *
-     * @param name Name of the new variable
-     * @param start  Start value
-     * @param stop   Stop value
-     * @param number Number of values to generate
-     * @return SDVariable with linearly spaced elements
-     */
-    public SDVariable linspace(String name, double start, double stop, long number) {
-        SDVariable ret = f().linspace(start, stop, number);
-        return updateVariableNameAndReference(ret, name);
-    }
-
-    /**
-     * Create a new variable with a 1d array, where the values start at {@code from} and increment by {@code step}
-     * up to (but not including) limit.<br>
-     * For example, {@code range(1.0, 3.0, 0.5)} will return {@code [1.0, 1.5, 2.0, 2.5]}
-     * @param from Initial/smallest value
-     * @param to   Largest value (exclusive)
-     * @param step Step size
-     * @return 1D SDVariable with the specified values
-     */
-    public SDVariable range(double from, double to, double step){
-        return range(null, from, to, step);
-    }
-
-    /**
-     * Create a new variable with a 1d array, where the values start at {@code from} and increment by {@code step}
-     * up to (but not including) limit.<br>
-     * For example, {@code range(1.0, 3.0, 0.5)} will return {@code [1.0, 1.5, 2.0, 2.5]}
-     * @param name Name of the new variable
-     * @param from Initial/smallest value
-     * @param to   Largest value (exclusive)
-     * @param step Step size
-     * @return 1D SDVariable with the specified values
-     */
-    public SDVariable range(String name, double from, double to, double step){
-        SDVariable ret = f().range(from, to, step);
-        return updateVariableNameAndReference(ret, name);
-    }
-
-    /**
-     * @see #meshgrid(List, SDVariable...)
-     */
-    public SDVariable[] meshgrid(SDVariable... inputs){
-        return meshgrid(null, inputs);
-    }
-
-    /**
-     * Broadcast the 1D input variables onto an n-dimensional grid.<br>
-     * The resulting variable can be used for example for evaluating functions at all locations on a grid.<br>
-     * Example:<br>
-     * <pre>
-     * {@code input1 = [1, 2, 3]
-     * input2 = [4, 5, 6]
-     * SDVariable[] out = meshgrid(input1, input2)
-     * out[0]:
-     * [ 1, 2, 3]
-     * [ 1, 2, 3]
-     * [ 1, 2, 3]
-     *
-     * out[1]:
-     * [ 4, 4, 4]
-     * [ 5, 5, 5]
-     * [ 6, 6, 6]}
-     * </pre>
-     * <br>
-     * @param names List of names for the output variables. Must have exactly N names for N input arrays
-     * @param inputs N x 1D input variables
-     * @return an array of exactly N SDVariables (for N inputs), of rank N
-     */
-    public SDVariable[] meshgrid(List<String> names, SDVariable... inputs){
-        return meshgrid(names, true, inputs);
-    }
-
-    /**
-     * @see #meshgrid(List, SDVariable...)
-     */
-    public SDVariable[] meshgrid(List<String> names, boolean cartesian, SDVariable... inputs){
-        Preconditions.checkState(names == null || names.size() == inputs.length,
-                "Got %s names but %s inputs", (names == null ? 0 : names.size()), inputs.length);
-        SDVariable[] ret = f().meshgrid(cartesian, inputs);
-        for( int i=0; i<ret.length; i++ ){
-            ret[i] = updateVariableNameAndReference(ret[i], names == null ? null : names.get(i));
-        }
-        return ret;
-    }
-
-    /**
-     * Variable initialization with a specified {@link WeightInitScheme}
-     *
-     * @param name             the name of the variable
-     * @param shape            the shape of the array to be created
-     * @param weightInitScheme the weight initialization scheme
-     * @return the created variable
-     */
-    public SDVariable var(String name, long[] shape, WeightInitScheme weightInitScheme) {
-        if (variableMap.containsKey(name) && variableMap.get(name).getArr() != null)
-            throw new IllegalArgumentException("Another variable with the name " + name +
-                    " already exists.");
-
-
-        if (name == null || name.length() < 1)
-            name = getNewVarName();
-
-        if (workspace == null)
-            initWorkspace();
-
-
-        SDVariable ret = SDVariable.builder()
-                .sameDiff(this)
-                .shape(shape).weightInitScheme(weightInitScheme)
-                .varName(name)
-                .build();
-
-
-        addVariable(ret);
-        variableMap.put(name, ret);
-        return ret;
-
-    }
-
-
-    /**
-     * Creates a {@link SDVariable} with the given shape and name<br>
-     * Any array will be generated with all zeros for the values
-     *
-     * @param name  the name of the variable
-     * @param shape the shape of the variable
-     * @return the created variable
-     */
-    public SDVariable var(String name, long... shape) {
-        Preconditions.checkNotNull(shape != null, "Invalid shape: shape may not be null");
-        return var(name, shape, new ZeroInitScheme());
-    }
-
-    /**
-     * Creates a {@link SDVariable} with the given shape and name<br>
-     * Any array will be generated with all zeros for the values
-     *
-     * @param name  the name of the variable
-     * @param shape the shape of the variable
-     * @return the created variable
-     */
-    public SDVariable var(String name, int... shape) {
-        Preconditions.checkNotNull(shape != null, "Invalid shape: shape may not be null");
-        return var(name, ArrayUtil.toLongArray(shape), new ZeroInitScheme());
-    }
-
-
-    /**
-     * Initialize a {@link SDVariable} reference tying this variable to this samediff instance.
-     * <p>
-     * {@link NDArraySupplierInitScheme} is used to ensure that if the array is allocated anywhere
-     * and {@link SameDiff} instance to exist as a copy of the variable.
-     *
-     * @param arr
-     * @return
-     */
-    public SDVariable var(final SDVariable arr) {
-        if (variableMap.containsKey(arr.getVarName()) && variableMap.get(arr.getVarName()).getArr() != null)
-            return variableMap.get(arr.getVarName());
-
-        if (arr.getVarName() == null || arr.getVarName().length() < 1)
-            throw new IllegalArgumentException("Name for variable must be defined");
-
-        if (arr == null)
-            throw new IllegalArgumentException("Array for " + arr.getVarName() + " must not be null");
-
-        if (workspace == null)
-            initWorkspace();
-
-        final SDVariable ret = SDVariable.builder()
-                .sameDiff(this)
-                .shape(arr.getShape())
-                .varName(arr.getVarName())
-                .weightInitScheme(new NDArraySupplierInitScheme(new NDArraySupplierInitScheme.NDArraySupplier() {
-                    @Override
-                    /**
-                     * Pre allocate the array if it doesn't already exist.
-                     * The reason we do this is to avoid race conditions with
-                     * {@link #allocate()}
-                     */
-                    public INDArray getArr() {
-                        if (arr.getArr() == null) {
-                            INDArray retArr = arr.getWeightInitScheme().create(arr.getShape());
-                            associateArrayWithVariable(retArr, arr);
-                        }
-                        return arr.getArr();
-                    }
-                }))
-                .build();
-
-
-        variableMap.put(arr.getVarName(), ret);
-        return ret;
-    }
-
-    private String getNewVarName() {
-        String varName = "sd_var_" + String.valueOf(variableId);
-        while (variableMap.containsKey(varName)) {
-            variableId++;
-            varName = "sd_var_" + String.valueOf(variableId);
-        }
-        return varName;
-    }
-
-    /**
-     * Creates a {@link SDVariable} with the specified shape and a generated name<br>
-     * Any array will be generated with all zeros for the values
-     *
-     * @param shape the shape of the variable
-     * @return the created variable
-     */
-    public SDVariable var(int... shape) {
-        return var(getNewVarName(), shape);
-    }
-
-    /**
-     * Creates a {@link SDVariable} with the specified shape and a generated name<br>
-     * Any array will be generated with all zeros for the values
-     *
-     * @param shape the shape of the variable
-     * @return the created variable
-     */
-    public SDVariable var(long... shape) {
-        return var(getNewVarName(), shape);
-    }
-
-    /**
-     * Creates a {@link SDVariable} with the specified shape and a generated name. The associated array will
-     * then be generated using the specified weight initialization scheme
-     *
-     * @param weightInitScheme The weight initialization scheme to use when generating an INDArray
-     * @param shape            the shape of the variable
-     * @return the created variable
-     */
-    public SDVariable var(WeightInitScheme weightInitScheme, long... shape) {
-        return var(getNewVarName(), shape, weightInitScheme);
-    }
-
-    /**
-     * Create an {@link SDVariable} with a generated name, and assocate the specified array with it
-     * @param arr Array to associate with the new variable
-     * @return New SDVariable
-     * @see #var(String, INDArray)
-     */
-    public SDVariable var(INDArray arr) {
-        return var(getNewVarName(), arr);
-    }
-
-    /**
-     * Create an {@link SDVariable} with the specified name, and assocate the specified array with it
-     * @param arr Array to associate with the new variable
-     * @return New SDVariable with the specified name and array
-     */
-    public SDVariable var(String name, INDArray arr) {
-        if (variableMap.containsKey(name) && variableMap.get(name).getArr() != null)
-            throw new IllegalArgumentException("Another variable with the name " + name +
-                    " already exists.");
-
-
-        if (name == null || name.length() < 1)
-            name = getNewVarName();
-
-        if (arr == null)
-            throw new IllegalArgumentException("Array for " + name + " must not be null");
-
-        if (workspace == null)
-            initWorkspace();
-
-        val arrRef = arr.migrate();
-        SDVariable ret = SDVariable.builder()
-                .sameDiff(this)
-                .shape(arr.shape())
-                .varName(name)
-                .weightInitScheme(new NDArraySupplierInitScheme(new NDArraySupplierInitScheme.NDArraySupplier() {
-                    @Override
-                    /**
-                     * Return array
-                     */
-                    public INDArray getArr() {
-                        return arrRef;
-                    }
-                }))
-                .build();
-
-
-        associateArrayWithVariable(arr, ret);
-        if (ArrayUtil.prod(arr.shape()) == 1)
-            ret.setScalarValue(arr.getDouble(0));
-
-        addVariable(ret);
-        if (getShapeForVarName(name) == null)
-            putShapeForVarName(name, arr.shape());
-        //ensure there is a reference to the array in the integer index
-        //this is used later for op creation
-        variableMap.put(name, ret);
-        return ret;
-
-    }
-
-    /**
-     * Generate a square identity matrix with the specified number of rows.
-     *
-     * @param rows Number of rows (and columns)
-     * @return SDVariable with an identity matrix array
-     */
-    public SDVariable eye(int rows) {
-        return eye(rows, rows);
-    }
-
-    /**
-     * Generate an identity matrix with the specified number of rows and columns.
-     *
-     * @param rows Number of rows
-     */
-    public SDVariable eye(String name, int rows) {
-        return eye(name, rows, rows);
-    }
-
-    /**
-     * @see #eye(String, int, int)
-     */
-    public SDVariable eye(int rows, int cols) {
-        return eye(null, rows, cols);
-    }
-
-    /**
-     * Generate an identity matrix with the specified number of rows and columns
-     * Example:<br>
-     * <pre>
-     * {@code SDVariable eye = eye(3,2)
-     * eye:
-     * [ 1, 0]
-     * [ 0, 1]
-     * [ 0, 0]}
-     * </pre>
-     *
-     * @param name Name of the new SDVariable
-     * @param rows Number of rows
-     * @param cols Number of columns
-     * @return SDVaribable identity matrix
-     */
-    public SDVariable eye(String name, int rows, int cols) {
-        return eye(name, rows, cols, null);
-    }
-
-    /**
-     * see {@link #eye(String, int, int, int...)}
-     */
-    public SDVariable eye(int rows, int cols, int... batchDimension) {
-        return eye(null, rows, cols, batchDimension);
-    }
-
-    /**
-     * Generate an identity matrix with the specified number of rows and columns, with optional leading dims<br>
-     * Example:<br>
-     * batchShape: [3,3]<br>
-     * numRows: 2<br>
-     * numCols: 4<br>
-     * returns a tensor of shape (3, 3, 2, 4) that consists of 3 * 3 batches of (2,4)-shaped identity matrices:<br>
-     * 1 0 0 0<br>
-     * 0 1 0 0<br>
-     *
-     * @param rows           Number of rows
-     * @param cols           Number of columns
-     * @param batchDimension Batch dimensions. May be null
-     */
-    public SDVariable eye(String name, int rows, int cols, int... batchDimension) {
-        SDVariable eye = new Eye(this, rows, cols, batchDimension).outputVariables()[0];
-        return updateVariableNameAndReference(eye, name);
-    }
-
-    /**
-     * As per {@link #eye(String, int, int, int...)} bit with the number of rows/columns specified as scalar SDVariables,
-     * and the batch dimension specified as a 1D SDVariable
-     */
-    public SDVariable eye(String name, SDVariable rows, SDVariable cols, SDVariable batchDimension){
-        SDVariable eye = new Eye(this, rows, cols, batchDimension).outputVariable();
-        return updateVariableNameAndReference(eye, name);
-    }
-
-    /**
-     * As per {@link #eye(int, int, int...)} bit with the number of rows/columns specified as scalar SDVariables,
-     * and the batch dimension specified as a 1D SDVariable
-     */
-    public SDVariable eye(SDVariable rows, SDVariable cols, SDVariable batchDimension){
-        return eye(null, rows, cols, batchDimension);
-    }
-
-    /**
-     * As per {@link #eye(String, int, int)} bit with the number of rows/columns specified as scalar SDVariables
-     */
-    public SDVariable eye(String name, SDVariable rows, SDVariable cols){
-        SDVariable eye = new Eye(this, rows, cols).outputVariables()[0];
-        return updateVariableNameAndReference(eye, name);
-    }
-
-    /**
-     * As per {@link #eye(int, int)} bit with the number of rows/columns specified as scalar SDVariables
-     */
-    public SDVariable eye(SDVariable rows, SDVariable cols){
-        SDVariable eye = new Eye(this, rows, cols).outputVariables()[0];
-        return updateVariableNameAndReference(eye, null);
-    }
-
-    /**
-     * As per {@link #eye(String, int)} but with the number of rows specified as a scalar SDVariable
-     */
-    public SDVariable eye(String name, SDVariable rows){
-        SDVariable eye = new Eye(this, rows).outputVariables()[0];
-        return updateVariableNameAndReference(eye, name);
-    }
-
-    /**
-     * As per {@link #eye(int)} but with the number of rows specified as a scalar SDVariable
-     */
-    public SDVariable eye(SDVariable rows){
-        SDVariable eye = new Eye(this, rows).outputVariables()[0];
-        return updateVariableNameAndReference(eye, null);
-    }
-
-    /**
-     * Remove an argument for a function. Note that if this function does not contain the argument, it will just be a no op.
-     *
-     * @param varName  the variable name to remove
-     * @param function the function to remove the argument from
-     */
-    public void removeArgFromFunction(String varName, DifferentialFunction function) {
-        val args = function.args();
-
-        for (int i = 0; i < args.length; i++) {
-            if (args[i].getVarName().equals(varName)) {
-                /**
-                 * Since we are removing the variable reference
-                 * from the arguments we need to  update both
-                 * the reverse and forward arguments.
-                 */
-                val reverseArgs = incomingArgsReverse.get(function.getOwnName());
-                incomingArgsReverse.remove(function.getOwnName());
-                val newArgs = new ArrayList<String>(args.length - 1);
-                for (int arg = 0; arg < args.length; arg++) {
-                    if (!reverseArgs[arg].equals(varName)) {
-                        newArgs.add(reverseArgs[arg]);
-                    }
-                }
-
-                val newArgsArr = newArgs.toArray(new String[newArgs.size()]);
-                incomingArgsReverse.put(function.getOwnName(), newArgsArr);
-                //no further need to scan
-                break;
-            }
-        }
-    }
-
-    /**
-     * Get the variable based on the opName
-     *
-     * @param name the opName of the variable
-     * @return the variabel instance if there is one
-     */
-    public SDVariable getVariable(String name) {
-        return variableMap.get(name);
-    }
-
-
-    /**
-     * Get the gradient for the given vertex id
-     *
-     * @param varName the vertex id
-     * @return the gradient for this variable or null
-     */
-    public SDVariable getGradForVariable(String varName) {
-        //TODO 2018/06/26 - Review this?
-        //Gradients are being placed in the inner "grad" function SameDiff instance, but not the outer one
-        // should they be synced and we just use the map in this instance?
-        if (gradients.containsKey(varName)) {
-            return gradients.get(varName);
-        } else if(sameDiffFunctionInstances.containsKey("grad") && sameDiffFunctionInstances.get("grad").gradients.containsKey(varName)){
-            return sameDiffFunctionInstances.get("grad").gradients.get(varName);
-        }
-        return null;
-    }
-
-
-    /**
-     * Assign a SDVariable to represent the gradient of the SDVariable with the specified name
-     *
-     * @param variableName the variable name to assign the gradient variable for
-     * @param variable     the gradient variable
-     */
-    public void setGradientForVariableName(String variableName, SDVariable variable) {
-        if (variable == null) {
-            throw new ND4JIllegalStateException("Unable to set null gradient for variable name " + variableName);
-        }
-        gradients.put(variableName, variable);
-    }
-
-
-    /**
-     * Get the forward variable for gradient based on the gradient's vertex id
-     *
-     * @param vertexId the vertex id
-     * @return the gradient for the variable or null
-     */
-    public SDVariable getForwardVariableForVertexId(int vertexId) {
-        return forwardVarForGrad.get(vertexId);
-    }
-
-
-    /**
-     * @param varName
-     * @param forwardVariable
-     */
-    public void setForwardVariableForVarName(String varName, SDVariable forwardVariable) {
-        forwardVarForGrad.put(varName, forwardVariable);
-    }
-
-    /**
-     * Get the gradient for the variable with the specified variable name.
-     * Note that in order to run this function, {@link #execBackwards()} must be executed first.
-     * All gradient functions are obtained from the results of the execBackwards call.
-     *
-     * @param varName the variable name to get the gradient variable for.
-     * @return The gradient variable for the specified variable
-     */
-    public SDVariable grad(String varName) {
-        if (!sameDiffFunctionInstances.containsKey("grad")) {
-            throw new IllegalStateException("Unable to obtain gradient. Please run execBackwards() first.");
-        }
-
-        SameDiff grad = getFunction("grad");
-        SDVariable var = grad.getVariable(varName);
-        return getFunction("grad").getGradForVariable(var.getVarName());
-    }
-
-
-    /**
-     * @see #randomUniform(String, double, double, SDVariable)
-     */
-    public SDVariable randomUniform(double min, double max, SDVariable shape){
-        return randomUniform(null, min, max, shape);
-    }
-
-    /**
-     * Generate a new random SDVariable, where values are randomly sampled according to a uniform distribution,
-     * U(min,max)<br>
-     * See {@link #randomUniform(double, double, long...)} for the equivalent function where the shape is
-     * specified as a long[] instead
-     *
-     * @param name  Name of the new SDVariable
-     * @param min   Minimum value
-     * @param max   Maximum value. Must satisfy max >= min
-     * @param shape  Shape of the new random SDVariable, as a 1D array
-     * @return New SDVariable
-     */
-    public SDVariable randomUniform(String name, double min, double max, SDVariable shape){
-        SDVariable ret = f().randomUniform(min, max, shape);
-        return updateVariableNameAndReference(ret, name);
-    }
-
-    /**
-     * @see #randomUniform(String, double, double, long...)
-     */
-    public SDVariable randomUniform(double min, double max, long... shape){
-        return randomUniform(null, min, max, shape);
-    }
-
-    /**
-     * Generate a new random SDVariable, where values are randomly sampled according to a uniform distribution,
-     * U(min,max)<br>
-     * See {@link #randomUniform(double, double, long...)} for the equivalent function where the shape is
-     * specified as a SDVariable instead
-     *
-     * @param name  Name of the new SDVariable
-     * @param min   Minimum value
-     * @param max   Maximum value. Must satisfy max >= min
-     * @param shape Shape of the new random SDVariable
-     * @return New SDVariable
-     */
-    public SDVariable randomUniform(String name, double min, double max, long... shape){
-        SDVariable ret = f().randomUniform(min, max, shape);
-        return updateVariableNameAndReference(ret, name);
-    }
-
-    /**
-     * @see #randomNormal(String, double, double, SDVariable)
-     */
-    public SDVariable randomNormal(double mean, double stddev, SDVariable shape){
-        return randomNormal(null, mean, stddev, shape);
-    }
-
-    /**
-     * Generate a new random SDVariable, where values are randomly sampled according to a Gaussian (normal) distribution,
-     * N(mean, stdev)<br>
-     * See {@link #randomNormal(String, double, double, long...)} for the equivalent function where the shape is
-     * specified as a long[] instead
-     *
-     * @param name   Name of the new SDVariable
-     * @param mean   Mean value for the random array
-     * @param stddev Standard deviation for the random array
-     * @param shape  Shape of the new random SDVariable, as a 1D array
-     * @return New SDVariable
-     */
-    public SDVariable randomNormal(String name, double mean, double stddev, SDVariable shape){
-        SDVariable ret = f().randomNormal(mean, stddev, shape);
-        return updateVariableNameAndReference(ret, name);
-    }
-
-    /**
-     * @see #randomNormal(String, double, double, long...)
-     */
-    public SDVariable randomNormal(double mean, double stddev, long... shape){
-        return randomNormal(null, mean, stddev, shape);
-    }
-
-    /**
-     * Generate a new random SDVariable, where values are randomly sampled according to a Gaussian (normal) distribution,
-     * N(mean, stdev)<br>
-     * See {@link #randomNormal(String, double, double, SDVariable)} for the equivalent function where the shape is
-     * specified as a long[] instead
-     *
-     * @param name   Name of the new SDVariable
-     * @param mean   Mean value for the random array
-     * @param stddev Standard deviation for the random array
-     * @param shape  Shape of the new random SDVariable
-     * @return New SDVariable
-     */
-    public SDVariable randomNormal(String name, double mean, double stddev, long... shape){
-        SDVariable ret = f().randomNormal(mean, stddev, shape);
-        return updateVariableNameAndReference(ret, name);
-    }
-
-    /**
-     * @see #randomLogNormal(String, double, double, long...)
-     */
-    public SDVariable randomLogNormal(double mean, double stddev, long... shape){
-        return randomLogNormal(null, mean, stddev, shape);
-    }
-
-    /**
-     * Generate a new random SDVariable, where values are randomly sampled according to a Log Normal distribution,
-     * i.e., {@code log(x) ~ N(mean, stdev)}<br>
-     *
-     * @param name   Name of the new SDVariable
-     * @param mean   Mean value for the random array
-     * @param stddev Standard deviation for the random array
-     * @param shape  Shape of the new random SDVariable
-     * @return New SDVariable
-     */
-    public SDVariable randomLogNormal(String name, double mean, double stddev, long... shape){
-        SDVariable ret = f().randomLogNormal(mean, stddev, shape);
-        return updateVariableNameAndReference(ret, name);
-    }
-
-    /**
-     * @see #randomNormalTruncated(String, double, double, long...)
-     */
-    public SDVariable randomNormalTruncated(double mean, double stddev, long... shape){
-        return randomNormalTruncated(null, mean, stddev, shape);
-    }
-
-    /**
-     * Generate a new random SDVariable, where values are randomly sampled according to a Gaussian (normal) distribution,
-     * N(mean, stdev). However, any values more than 1 standard deviation from the mean are dropped and re-sampled<br>
-     *
-     * @param name   Name of the new SDVariable
-     * @param mean   Mean value for the random array
-     * @param stddev Standard deviation for the random array
-     * @param shape  Shape of the new random SDVariable
-     * @return New SDVariable
-     */
-    public SDVariable randomNormalTruncated(String name, double mean, double stddev, long... shape){
-        SDVariable ret = f().randomNormalTruncated(mean, stddev, shape);
-        return updateVariableNameAndReference(ret, name);
-    }
-
-    /**
-     * @see #randomBernoulli(String, double, SDVariable)
-     */
-    public SDVariable randomBernoulli(double p, SDVariable shape){
-        return randomBernoulli(null, p, shape);
-    }
-
-    /**
-     * Generate a new random SDVariable, where values are randomly sampled according to a Bernoulli distribution,
-     * with the specified probability. Array values will have value 1 with probability P and value 0 with probability
-     * 1-P.<br>
-     * See {@link #randomBernoulli(String, double, long...)}  for the equivalent function where the shape is
-     * specified as a long[] instead
-     *
-     * @param name   Name of the new SDVariable
-     * @param p      Probability of value 1
-     * @param shape  Shape of the new random SDVariable, as a 1D array
-     * @return New SDVariable
-     */
-    public SDVariable randomBernoulli(String name, double p, SDVariable shape){
-        SDVariable ret = f().randomBernoulli(p, shape);
-        return updateVariableNameAndReference(ret, name);
-    }
-
-    /**
-     * @see #randomBernoulli(String, double, long...)
-     */
-    public SDVariable randomBernoulli(double p, long... shape){
-        return randomBernoulli(null, p, shape);
-    }
-
-    /**
-     * Generate a new random SDVariable, where values are randomly sampled according to a Bernoulli distribution,
-     * with the specified probability. Array values will have value 1 with probability P and value 0 with probability
-     * 1-P.<br>
-     * See {@link #randomBernoulli(String, double, SDVariable)}  for the equivalent function where the shape is
-     * specified as a SDVarible instead
-     *
-     * @param name   Name of the new SDVariable
-     * @param p      Probability of value 1
-     * @param shape  Shape of the new random SDVariable, as a 1D array
-     * @return New SDVariable
-     */
-    public SDVariable randomBernoulli(String name, double p, long... shape){
-        SDVariable ret = f().randomBernoulli(p, shape);
-        return updateVariableNameAndReference(ret, name);
-    }
-
-
-    /**
-     * Generate a new random SDVariable, where values are randomly sampled according to a Binomial distribution,
-     * with the specified number of trials and probability.
-     *
-     * @param nTrials Number of trials parameter for the binomial distribution
-     * @param p       Probability of success for each trial
-     * @param shape   Shape of the new random SDVariable, as a 1D array
-     * @return New SDVariable
-     */
-    public SDVariable randomBinomial(int nTrials, double p, long... shape){
-        return randomBinomial(null, nTrials, p, shape);
-    }
-
-    /**
-     * Generate a new random SDVariable, where values are randomly sampled according to a Binomial distribution,
-     * with the specified number of trials and probability.
-     *
-     * @param name    Name of the new SDVariable
-     * @param nTrials Number of trials parameter for the binomial distribution
-     * @param p       Probability of success for each trial
-     * @param shape   Shape of the new random SDVariable, as a 1D array
-     * @return New SDVariable
-     */
-    public SDVariable randomBinomial(String name, int nTrials, double p, long... shape){
-        SDVariable ret = f().randomBinomial(nTrials, p, shape);
-        return updateVariableNameAndReference(ret, name);
-    }
-
-    /**
-     * Generate a new random SDVariable, where values are randomly sampled according to a exponential distribution:
-     * P(x) = lambda * exp(-lambda * x)
-     *
-     * @param lambda Must be > 0
-     * @param shape  Shape of the output
-     * @return new SDVariable
-     */
-    public SDVariable randomExponential(double lambda, SDVariable shape) {
-        return randomExponential(null, lambda, shape);
-    }
-
-    /**
-     * Generate a new random SDVariable, where values are randomly sampled according to a exponential distribution:
-     * P(x) = lambda * exp(-lambda * x)
-     *
-     * @param name   Name of the output variable
-     * @param lambda Must be > 0
-     * @param shape  Shape of the new variable
-     * @return new SDVaribale
-     */
-    public SDVariable randomExponential(String name, double lambda, SDVariable shape) {
-        SDVariable ret = f().randomExponential(lambda, shape);
-        return updateVariableNameAndReference(ret, name);
-    }
-
-    /**
-     * 2D Convolution layer operation - Upsampling 2d with same scale for both dimensions. NCHW input format.
-     *
-     * @param input Input - 4d CNN (image) activations in NCHW format (shape [minibatch, channels, height, width])
-     * @param scale Scale to upsample in both H and W dimensions
-     * @return Upsampled input
-     */
-    public SDVariable upsampling2d(SDVariable input, int scale) {
-        return upsampling2d(null, input, true, scale, scale);
-    }
-
-    /**
-     * 2D Convolution layer operation - Upsampling 2d with same scale for both dimensions. NCHW input format.
-     *
-     * @param input Input - 4d CNN (image) activations in NCHW format (shape [minibatch, channels, height, width])
-     * @param scale Scale to upsample in both H and W dimensions
-     * @return Upsampled input
-     */
-    public SDVariable upsampling2d(String name, SDVariable input, int scale) {
-        return upsampling2d(name, input, true, scale, scale);
-    }
-
-    /**
-     * 2D Convolution layer operation - Upsampling 2d
-     *
-     * @param input Input - 4d CNN (image) activations in NCHW format (shape [minibatch, channels, height, width])
-     *              or NHWC format (shape [minibatch, height, width, channels])
-     * @param nchw   If true: input is in NCHW (minibatch, channels, height, width) format. False: NHWC format
-     * @param scaleH Scale to upsample in height dimension
-     * @param scaleW Scale to upsample in width dimension
-     * @return Upsampled input
-     */
-    public SDVariable upsampling2d(SDVariable input, boolean nchw, int scaleH, int scaleW) {
-        return upsampling2d(null, input, nchw, scaleH, scaleW);
-    }
-
-    /**
-     * 2D Convolution layer operation - Upsampling 2d
-     *
-     * @param input  Input, in NCHW format
-     * @param nchw   If true: input is in NCHW (minibatch, channels, height, width) format. False: NHWC format
-     * @param scaleH Scale to upsample in height dimension
-     * @param scaleW Scale to upsample in width dimension
-     * @return Upsampled input
-     */
-    public SDVariable upsampling2d(String name, SDVariable input, boolean nchw, int scaleH, int scaleW) {
-        SDVariable ret = f().upsampling2d(input, nchw, scaleH, scaleW);
-        return updateVariableNameAndReference(ret, name);
-    }
-
-    /**
-     * 2D Convolution layer operation - average pooling 2d
-     *
-     * @param input           the input to average pooling 2d operation - 4d CNN (image) activations in NCHW format
-     *                        (shape [minibatch, channels, height, width]) or NHWC format (shape [minibatch, height, width, channels])
-     * @param pooling2DConfig the configuration for
-     * @return Result after applying average pooling on the input
-     */
-    public SDVariable avgPooling2d(SDVariable input, Pooling2DConfig pooling2DConfig) {
-        return avgPooling2d(null, input, pooling2DConfig);
-    }
-
-    /**
-     * 2D Convolution layer operation - average pooling 2d
-     *
-     * @param name            name of the operation in SameDiff
-     * @param input           the input to average pooling 2d operation - 4d CNN (image) activations in NCHW format
-     *                        (shape [minibatch, channels, height, width]) or NHWC format (shape [minibatch, height, width, channels])
-     * @param pooling2DConfig the configuration
-     * @return Result after applying average pooling on the input
-     */
-    public SDVariable avgPooling2d(String name, SDVariable input, Pooling2DConfig pooling2DConfig) {
-        SDVariable ret = f().avgPooling2d(input, pooling2DConfig);
-        return updateVariableNameAndReference(ret, name);
-    }
-
-    /**
-     * 2D Convolution layer operation - max pooling 2d
-     *
-     * @param input           the input to max pooling 2d operation - 4d CNN (image) activations in NCHW format
-     *                        (shape [minibatch, channels, height, width]) or NHWC format (shape [minibatch, height, width, channels])
-     * @param pooling2DConfig the configuration
-     * @return Result after applying max pooling on the input
-     */
-    public SDVariable maxPooling2d(SDVariable input, Pooling2DConfig pooling2DConfig) {
-        return maxPooling2d(null, input, pooling2DConfig);
-    }
-
-    /**
-     * 2D Convolution layer operation - max pooling 2d
-     *
-     * @param name            name of the operation in SameDiff
-     * @param input           the input to max pooling 2d operation - 4d CNN (image) activations in NCHW format
-     *                        (shape [minibatch, channels, height, width]) or NHWC format (shape [minibatch, height, width, channels])
-     * @param pooling2DConfig the configuration
-     * @return Result after applying max pooling on the input
-     */
-    public SDVariable maxPooling2d(String name, SDVariable input, Pooling2DConfig pooling2DConfig) {
-        SDVariable ret = f().maxPooling2d(input, pooling2DConfig);
-        return updateVariableNameAndReference(ret, name);
-    }
-
-    /**
-     * 3D convolution layer operation - average pooling 3d
-     *
-     * @param input           the input to average pooling 3d operation - 5d activations in NCDHW format
-     *                        (shape [minibatch, channels, depth, height, width]) or NDHWC format
-     *                        (shape [minibatch, depth, height, width, channels])
-     * @param pooling3DConfig the configuration
-     * @return Result after applying average pooling on the input
-     */
-    public SDVariable avgPooling3d(SDVariable input, Pooling3DConfig pooling3DConfig) {
-        return avgPooling3d(null, input, pooling3DConfig);
-    }
-
-    /**
-     * 3D convolution layer operation - average pooling 3d
-     *
-     * @param name            name of the operation in SameDiff
-     * @param input           the input to average pooling 3d operation - 5d activations in NCDHW format
-     *                        (shape [minibatch, channels, depth, height, width]) or NDHWC format
-     *                        (shape [minibatch, depth, height, width, channels])
-     * @param pooling3DConfig the configuration
-     * @return Result after applying average pooling on the input
-     */
-    public SDVariable avgPooling3d(String name, SDVariable input, Pooling3DConfig pooling3DConfig) {
-        SDVariable ret = f().avgPooling3d(input, pooling3DConfig);
-        return updateVariableNameAndReference(ret, name);
-    }
-
-    /**
-     * 3D convolution layer operation - max pooling 3d operation.
-     *
-     * @param input           the input to average pooling 3d operation - 5d activations in NCDHW format
-     *                        (shape [minibatch, channels, depth, height, width]) or NDHWC format
-     *                        (shape [minibatch, depth, height, width, channels])
-     * @param pooling3DConfig the configuration
-     * @return Result after applying max pooling on the input
-     */
-    public SDVariable maxPooling3d(SDVariable input, Pooling3DConfig pooling3DConfig) {
-        return maxPooling3d(null, input, pooling3DConfig);
-    }
-
-    /**
-     * 3D convolution layer operation - max pooling 3d operation.
-     *
-     * @param name            name of the operation in SameDiff
-     * @param input           the input to average pooling 3d operation - 5d activations in NCDHW format
-     *                        (shape [minibatch, channels, depth, height, width]) or NDHWC format
-     *                        (shape [minibatch, depth, height, width, channels])
-     * @param pooling3DConfig the configuration
-     * @return Result after applying max pooling on the input
-     */
-    public SDVariable maxPooling3d(String name, SDVariable input, Pooling3DConfig pooling3DConfig) {
-        SDVariable ret = f().maxPooling3d(input, pooling3DConfig);
-        return updateVariableNameAndReference(ret, name);
-    }
-
-    /**
-     * 1D Convolution layer operation - Conv1d
-     *
-     * @param input        the input array/activations for the conv1d op
-     * @param weights      weights for conv1d op - rank 3 array with values [kernelSize, inputChannels, outputChannels]
-     * @param conv1DConfig the configuration
-     * @return
-     */
-    public SDVariable conv1d(SDVariable input, SDVariable weights, Conv1DConfig conv1DConfig) {
-        return conv1d(null, input, weights, conv1DConfig);
-    }
-
-    /**
-     * Conv1d operation.
-     *
-     * @param name         name of the operation in SameDiff
-     * @param input        the inputs to conv1d
-     * @param weights      weights for conv1d op - rank 3 array with values [kernelSize, inputChannels, outputChannels]
-     * @param conv1DConfig the configuration
-     * @return
-     */
-    public SDVariable conv1d(String name, SDVariable input, SDVariable weights, Conv1DConfig conv1DConfig) {
-        SDVariable ret = f().conv1d(input, weights, conv1DConfig);
-        return updateVariableNameAndReference(ret, name);
-    }
-
-
-    /**
-     * 2D convolution layer operation - local response normalization
-     *
-     * @param inputs    the inputs to lrn
-     * @param lrnConfig the configuration
-     * @return
-     */
-    public SDVariable localResponseNormalization(SDVariable inputs, LocalResponseNormalizationConfig lrnConfig) {
-        return localResponseNormalization(null, inputs, lrnConfig);
-    }
-
-    /**
-     * 2D convolution layer operation - local response normalization
-     *
-     * @param name      name of the operation in SameDiff
-     * @param input    the inputs to lrn
-     * @param lrnConfig the configuration
-     * @return
-     */
-    public SDVariable localResponseNormalization(String name, SDVariable input,
-                                                 LocalResponseNormalizationConfig lrnConfig) {
-        SDVariable ret = f().localResponseNormalization(input, lrnConfig);
-        return updateVariableNameAndReference(ret, name);
-    }
-
-    /**
-     * 2D Convolution operation (without bias)
-     *
-     * @param layerInput the input to max pooling 2d operation - 4d CNN (image) activations in NCHW format
-     *                   (shape [minibatch, channels, height, width]) or NHWC format (shape [minibatch, height, width, channels])
-     * @param weights    Weights for the convolution operation. 4 dimensions with format [kernelHeight, kernelWidth, inputChannels, outputChannels]
-     * @param config     Conv2DConfig configuration
-     * @return result of conv2d op
-     */
-    public SDVariable conv2d(SDVariable layerInput, SDVariable weights, Conv2DConfig config) {
-        return conv2d(layerInput, weights, null, config);
-    }
-
-
-    /**
-     * 2D Convolution operation with optional bias
-     *
-     * @param layerInput the input to max pooling 2d operation - 4d CNN (image) activations in NCHW format
-     *                   (shape [minibatch, channels, height, width]) or NHWC format (shape [minibatch, height, width, channels])
-     * @param weights    Weights for the convolution operation. 4 dimensions with format [kernelHeight, kernelWidth, inputChannels, outputChannels]
-     * @param bias       Optional 1D bias array with shape [outputChannels]. May be null.
-     * @param config     Conv2DConfig configuration
-     * @return result of conv2d op
-     */
-    public SDVariable conv2d(SDVariable layerInput, SDVariable weights, SDVariable bias, Conv2DConfig config) {
-        SDVariable[] arr = new SDVariable[bias == null ? 2 : 3];
-        arr[0] = layerInput;
-        arr[1] = weights;
-        if (bias != null)
-            arr[2] = bias;
-        return conv2d(arr, config);
-    }
-
-    /**
-     * 2D Convolution operation with optional bias
-     *
-     * @param inputs an array with either 2 elements (layerInput, weights) or 3 elements (layerInput, weights, bias) as
-     *               described in {@link #conv2d(SDVariable, SDVariable, SDVariable, Conv2DConfig)}
-     * @param config     Conv2DConfig configuration
-     * @return result of convolution 2d operation
-     */
-    public SDVariable conv2d(SDVariable[] inputs, Conv2DConfig config) {
-        return conv2d(null, inputs, config);
-    }
-
-    /**
-     * 2D Convolution operation with optional bias
-     *
-     * @param name   Name of the output SDVariable
-     * @param inputs an array with either 2 elements (layerInput, weights) or 3 elements (layerInput, weights, bias) as
-     *               described in {@link #conv2d(SDVariable, SDVariable, SDVariable, Conv2DConfig)}
-     * @param config Conv2DConfig configuration
-     * @return result of convolution 2d operation
-     */
-    public SDVariable conv2d(String name, SDVariable[] inputs, Conv2DConfig config) {
-        SDVariable ret = f().conv2d(inputs, config);
-        return updateVariableNameAndReference(ret, name);
-    }
-
-    /**
-     * Depth-wise 2D convolution operation without bias
-     *
-     * @param layerInput   the input to max pooling 2d operation - 4d CNN (image) activations in NCHW format
-     *                     (shape [minibatch, channels, height, width]) or NHWC format (shape [minibatch, height, width, channels])
-     * @param depthWeights Depth-wise conv2d weights. 4 dimensions with format [kernelHeight, kernelWidth, inputChannels, depthMultiplier]
-     * @param config       Conv2DConfig configuration
-     * @return result of conv2d op
-     */
-    public SDVariable depthWiseConv2d(SDVariable layerInput, SDVariable depthWeights, Conv2DConfig config) {
-        return depthWiseConv2d(layerInput, depthWeights, null, config);
-    }
-
-
-    /**
-     * Depth-wise 2D convolution operation with optional bias
-     *
-     * @param layerInput   the input to max pooling 2d operation - 4d CNN (image) activations in NCHW format
-     *                     (shape [minibatch, channels, height, width]) or NHWC format (shape [minibatch, height, width, channels])
-     * @param depthWeights Depth-wise conv2d weights. 4 dimensions with format [kernelHeight, kernelWidth, inputChannels, depthMultiplier]
-     * @param bias         Optional 1D bias array with shape [outputChannels]. May be null.
-     * @param config       Conv2DConfig configuration
-     * @return result of depthwise conv2d op
-     */
-    public SDVariable depthWiseConv2d(SDVariable layerInput, SDVariable depthWeights, SDVariable bias, Conv2DConfig config) {
-        SDVariable[] arr = new SDVariable[bias == null ? 2 : 3];
-        arr[0] = layerInput;
-        arr[1] = depthWeights;
-        if (bias != null)
-            arr[2] = bias;
-        return depthWiseConv2d(arr, config);
-    }
-
-
-    /**
-     * Depth-wise convolution 2D operation.
-     *
-     * @param inputs            the inputs to depth-wise conv2d. An array with either 2 elements (layerInput, depthWeights)
-     *                          or 3 elements (layerInput, depthWeights, bias) as described in
-     *                          {@link #depthWiseConv2d(SDVariable, SDVariable, SDVariable, Conv2DConfig)}
-     * @param depthConv2DConfig the configuration
-     * @return result of depthwise conv2d op
-     */
-    public SDVariable depthWiseConv2d(SDVariable[] inputs, Conv2DConfig depthConv2DConfig) {
-        return depthWiseConv2d(null, inputs, depthConv2DConfig);
-    }
-
-
-    /**
-     * Depth-wise convolution 2D operation.
-     *
-     * @param name              name of the output variable
-     * @param inputs            the inputs to depth-wise conv2d. An array with either 2 elements (layerInput, depthWeights)
-     *                          or 3 elements (layerInput, depthWeights, bias) as described in
-     *                          {@link #depthWiseConv2d(SDVariable, SDVariable, SDVariable, Conv2DConfig)}
-     * @param depthConv2DConfig the configuration
-     * @return result of depthwise conv2d op
-     */
-    public SDVariable depthWiseConv2d(String name, SDVariable[] inputs, Conv2DConfig depthConv2DConfig) {
-        SDVariable ret = f().depthWiseConv2d(inputs, depthConv2DConfig);
-        return updateVariableNameAndReference(ret, name);
-    }
-
-
-    /**
-     * Separable 2D convolution operation without bias
-     *
-     * @param layerInput   the input to max pooling 2d operation - 4d CNN (image) activations in NCHW format
-     *                     (shape [minibatch, channels, height, width]) or NHWC format (shape [minibatch, height, width, channels])
-     * @param depthWeights Separable conv2d depth weights. 4 dimensions with format [kernelHeight, kernelWidth, inputChannels, depthMultiplier]
-     * @param pointWeights Point weights, rank 4 with format [1, 1, inputChannels*depthMultiplier, outputChannels]
-     *                     May be null
-     * @param config       Conv2DConfig configuration
-     * @return result of separable convolution 2d operation
-     */
-    public SDVariable separableConv2d(SDVariable layerInput, SDVariable depthWeights, SDVariable pointWeights,
-                                      Conv2DConfig config) {
-        return separableConv2d(layerInput, depthWeights, pointWeights, null, config);
-    }
-
-
-    /**
-     * Separable 2D convolution operation with optional bias
-     *
-     * @param layerInput   the input to max pooling 2d operation - 4d CNN (image) activations in NCHW format
-     *                     (shape [minibatch, channels, height, width]) or NHWC format (shape [minibatch, height, width, channels])
-     * @param depthWeights Separable conv2d depth weights. 4 dimensions with format [kernelHeight, kernelWidth, inputChannels, depthMultiplier]
-     * @param pointWeights Point weights, rank 4 with format [1, 1, inputChannels*depthMultiplier, outputChannels]
-     *                     May be null
-     * @param bias         Optional bias, rank 1 with shape [outputChannels]. May be null.
-     * @param config       Conv2DConfig configuration
-     * @return result of separable convolution 2d operation
-     */
-    public SDVariable separableConv2d(SDVariable layerInput, SDVariable depthWeights, SDVariable pointWeights,
-                                      SDVariable bias, Conv2DConfig config) {
-        SDVariable[] arr = new SDVariable[bias == null ? 3 : 4];
-        arr[0] = layerInput;
-        arr[1] = depthWeights;
-        arr[2] = pointWeights;
-        if (bias != null)
-            arr[3] = bias;
-        return sconv2d(arr, config);
-    }
-
-    /**
-     * Separable 2D convolution operation with/without optional bias
-     *
-     * @param inputs       the inputs to separable conv2 operation. Should be length 3 (layerInput, depthWeights, pointWeights)
-     *                     or length 4 (layerInput, depthWeights, pointWeights, bias) as described in {@link #separableConv2d(SDVariable, SDVariable, SDVariable, SDVariable, Conv2DConfig)}
-     * @param conv2DConfig the configuration
-     * @return result of separable convolution 2d operation
-     */
-    public SDVariable sconv2d(SDVariable[] inputs, Conv2DConfig conv2DConfig) {
-        return sconv2d(null, inputs, conv2DConfig);
-    }
-
-
-    /**
-     * Separable 2D convolution operation with/without optional bias
-     *
-     * @param name         name of the output variable
-     * @param inputs       the inputs to separable conv2 operation. Should be length 3 (layerInput, depthWeights, pointWeights)
-     *                     or length 4 (layerInput, depthWeights, pointWeights, bias) as described in {@link #separableConv2d(SDVariable, SDVariable, SDVariable, SDVariable, Conv2DConfig)}
-     * @param conv2DConfig the configuration
-     * @return result of separable convolution 2d operation
-     */
-    public SDVariable sconv2d(String name, SDVariable[] inputs, Conv2DConfig conv2DConfig) {
-        SDVariable ret = f().sconv2d(inputs, conv2DConfig);
-        return updateVariableNameAndReference(ret, name);
-    }
-
-
-    /**
-     * 2D deconvolution operation without bias
-     *
-     * @param layerInput     the input to deconvolution 2d operation - 4d CNN (image) activations in NCHW format
-     *                       (shape [minibatch, channels, height, width]) or NHWC format (shape [minibatch, height, width, channels])
-     * @param weights        Weights for the 2d deconvolution operation. 4 dimensions with format [inputChannels, outputChannels, kernelHeight, kernelWidth].
-     * @param deconv2DConfig DeConv2DConfig configuration
-     * @return result of deconv2d op
-     */
-    public SDVariable deconv2d(SDVariable layerInput, SDVariable weights, DeConv2DConfig deconv2DConfig) {
-        return deconv2d(layerInput, weights, null, deconv2DConfig);
-    }
-
-
-    /**
-     * 2D deconvolution operation with optional bias
-     *
-     * @param layerInput     the input to deconvolution 2d operation - 4d CNN (image) activations in NCHW format
-     *                       (shape [minibatch, channels, height, width]) or NHWC format (shape [minibatch, height, width, channels])
-     * @param weights        Weights for the 2d deconvolution operation. 4 dimensions with format [inputChannels, outputChannels, kernelHeight, kernelWidth].
-     * @param bias           Optional 1D bias array with shape [outputChannels]. May be null.
-     * @param deconv2DConfig DeConv2DConfig configuration
-     * @return result of deconv2d op
-     */
-    public SDVariable deconv2d(SDVariable layerInput, SDVariable weights, SDVariable bias, DeConv2DConfig deconv2DConfig) {
-        SDVariable[] arr = new SDVariable[bias == null ? 2 : 3];
-        arr[0] = layerInput;
-        arr[1] = weights;
-        if (bias != null)
-            arr[2] = bias;
-        return deconv2d(arr, deconv2DConfig);
-    }
-
-    /**
-     * 2D deconvolution operation with or without optional bias
-     *
-     * @param inputs         Inputs to the deconvolution 2d operation - input array of length 2 (layerInput, weights)
-     *                       or length 3 (layerInput, weights, bias) as described in {@link #deconv2d(SDVariable[], DeConv2DConfig)}
-     * @param deconv2DConfig the configuration
-     * @return result of deconv2d op
-     */
-    public SDVariable deconv2d(SDVariable[] inputs, DeConv2DConfig deconv2DConfig) {
-        return deconv2d(null, inputs, deconv2DConfig);
-    }
-
-
-    /**
-     * 2D deconvolution operation with or without optional bias
-     *
-     * @param name           Name of the output variable
-     * @param inputs         Inputs to the deconvolution 2d operation - input array of length 2 (layerInput, weights)
-     *                       or length 3 (layerInput, weights, bias) as described in {@link #deconv2d(SDVariable[], DeConv2DConfig)}
-     * @param deconv2DConfig the configuration
-     * @return result of deconv2d op
-     */
-    public SDVariable deconv2d(String name, SDVariable[] inputs, DeConv2DConfig deconv2DConfig) {
-        SDVariable ret = f().deconv2d(inputs, deconv2DConfig);
-        return updateVariableNameAndReference(ret, name);
-    }
-
-
-    /**
-     * Convolution 3D operation without bias
-     *
-     * @param input        the input to average pooling 3d operation - 5d activations in NCDHW format
-     *                     (shape [minibatch, channels, depth, height, width]) or NDHWC format
-     *                     (shape [minibatch, depth, height, width, channels])
-     * @param weights      Weights for conv3d. Rank 5 with shape [kernelDepth, kernelHeight, kernelWidth, inputChannels, outputChannels].
-     * @param conv3DConfig the configuration
-     * @return Conv3d output variable
-     */
-    public SDVariable conv3d(SDVariable input, SDVariable weights, Conv3DConfig conv3DConfig) {
-        return conv3d(null, input, weights, null, conv3DConfig);
-    }
-
-    /**
-     * Convolution 3D operation with optional bias
-     *
-     * @param input        the input to average pooling 3d operation - 5d activations in NCDHW format
-     *                     (shape [minibatch, channels, depth, height, width]) or NDHWC format
-     *                     (shape [minibatch, depth, height, width, channels])
-     * @param weights      Weights for conv3d. Rank 5 with shape [kernelDepth, kernelHeight, kernelWidth, inputChannels, outputChannels].
-     * @param bias         Optional 1D bias array with shape [outputChannels]. May be null.
-     * @param conv3DConfig the configuration
-     * @return Conv3d output variable
-     */
-    public SDVariable conv3d(SDVariable input, SDVariable weights, SDVariable bias, Conv3DConfig conv3DConfig) {
-        return conv3d(null, input, weights, bias, conv3DConfig);
-    }
-
-    /**
-     * Convolution 3D operation without bias
-     *
-     * @param name         Name of the output variable
-     * @param input        the input to average pooling 3d operation - 5d activations in NCDHW format
-     *                     (shape [minibatch, channels, depth, height, width]) or NDHWC format
-     *                     (shape [minibatch, depth, height, width, channels])
-     * @param weights      Weights for conv3d. Rank 5 with shape [kernelDepth, kernelHeight, kernelWidth, inputChannels, outputChannels].
-     * @param conv3DConfig the configuration
-     * @return Conv3d output variable
-     */
-    public SDVariable conv3d(String name, SDVariable input, SDVariable weights, Conv3DConfig conv3DConfig) {
-        return conv3d(name, input, weights, null, conv3DConfig);
-    }
-
-    /**
-     * Convolution 3D operation with optional bias
-     *
-     * @param name         Name of the output variable
-     * @param input        the input to average pooling 3d operation - 5d activations in NCDHW format
-     *                     (shape [minibatch, channels, depth, height, width]) or NDHWC format
-     *                     (shape [minibatch, depth, height, width, channels])
-     * @param weights      Weights for conv3d. Rank 5 with shape [kernelDepth, kernelHeight, kernelWidth, inputChannels, outputChannels].
-     * @param bias         Optional 1D bias array with shape [outputChannels]. May be null.
-     * @param conv3DConfig the configuration
-     * @return Conv3d output variable
-     */
-    public SDVariable conv3d(String name, SDVariable input, SDVariable weights, SDVariable bias, Conv3DConfig conv3DConfig) {
-        SDVariable[] args;
-        if (bias == null) {
-            args = new SDVariable[]{input, weights};
-        } else {
-            args = new SDVariable[]{input, weights, bias};
-        }
-        SDVariable ret = f().conv3d(args, conv3DConfig);
-        return updateVariableNameAndReference(ret, name);
-    }
-
-    /**
-     * Batch norm operation.
-     * @see #batchNorm(String, SDVariable, SDVariable, SDVariable, SDVariable, SDVariable, double, int...)
-     */
-    public SDVariable batchNorm(SDVariable input, SDVariable mean,
-                                SDVariable variance, SDVariable gamma,
-                                SDVariable beta, double epsilon, int... axis) {
-        return batchNorm(null, input, mean, variance, gamma, beta, true, true, epsilon, axis);
-    }
-
-    /**
-     * Neural network batch normalization operation.<br>
-     * For details, see <a href="http://arxiv.org/abs/1502.03167">http://arxiv.org/abs/1502.03167</a>
-     *
-     * @param name       Name of the output variable
-     * @param input      Input variable.
-     * @param mean       Mean value. For 1d axis, this should match input.size(axis)
-     * @param variance   Variance value. For 1d axis, this should match input.size(axis)
-     * @param gamma      Gamma value. For 1d axis, this should match input.size(axis)
-     * @param beta       Beta value. For 1d axis, this should match input.size(axis)
-     * @param epsilon    Epsilon constant for numerical stability (to avoid division by 0)
-     * @param axis       For 2d CNN activations: 1 for NCHW format activations, or 3 for NHWC format activations.<br>
-     *                   For 3d CNN activations: 1 for NCDHW format, 4 for NDHWC<br>
-     *                   For 1d/RNN activations: 1 for NCW format, 2 for NWC
-     * @return Output variable for batch normalization
-     */
-    public SDVariable batchNorm(String name, SDVariable input, SDVariable mean,
-                                SDVariable variance, SDVariable gamma,
-                                SDVariable beta, double epsilon, int... axis) {
-        return batchNorm(name, input, mean, variance, gamma, beta, true, true, epsilon, axis);
-    }
-
-    /**
-     * Batch normalization with optional application of gamma/beta args.
-     * See {@link #batchNorm(String, SDVariable, SDVariable, SDVariable, SDVariable, SDVariable, double, int...)}
-     */
-    public SDVariable batchNorm(String name, SDVariable input, SDVariable mean,
-                                SDVariable variance, SDVariable gamma,
-                                SDVariable beta, boolean applyGamma, boolean applyBeta, double epsilon, int... axis) {
-        SDVariable res = f().batchNorm(input, mean, variance, gamma, beta, applyGamma, applyBeta, epsilon, axis);
-        return updateVariableNameAndReference(res, name);
-    }
-
-    /**
-     * im2col operation for use in 2D convolution operations. Outputs a 6d array with shape
-     * [minibatch, inputChannels, kernelHeight, kernelWidth, outputHeight, outputWidth]
-     *
-     * @param in     Input - rank 4 input with shape [minibatch, inputChannels, height, width]
-     * @param config Convolution configuration for the im2col operation
-     * @return Im2Col output variable
-     */
-    public SDVariable im2Col(SDVariable in, Conv2DConfig config) {
-        return im2Col(null, in, config);
-    }
-
-    /**
-     * im2col operation for use in 2D convolution operations. Outputs a 6d array with shape
-     * [minibatch, inputChannels, kernelHeight, kernelWidth, outputHeight, outputWidth]
-     *
-     * @param name   Name of the output variable
-     * @param in     Input - rank 4 input with shape [minibatch, inputChannels, height, width]
-     * @param config Convolution configuration for the im2col operation
-     * @return Im2Col output variable
-     */
-    public SDVariable im2Col(String name, SDVariable in, Conv2DConfig config) {
-        SDVariable ret = f().im2Col(in, config);
-        return updateVariableNameAndReference(ret, name);
-    }
-
-    /**
-     * col2im operation for use in 2D convolution operations. Outputs a 4d array with shape
-     * [minibatch, inputChannels, height, width]
-     *
-     * @param in     Input - rank 6 input with shape [minibatch, inputChannels, kernelHeight, kernelWidth, outputHeight, outputWidth]
-     * @param config Convolution configuration for the col2im operation
-     * @return Col2Im output variable
-     */
-    public SDVariable col2Im(SDVariable in, Conv2DConfig config) {
-        return col2Im(null, in, config);
-    }
-
-    /**
-     * col2im operation for use in 2D convolution operations. Outputs a 4d array with shape
-     * [minibatch, inputChannels, height, width]
-     *
-     * @param name   Name of the output variable
-     * @param in     Input - rank 6 input with shape [minibatch, inputChannels, kernelHeight, kernelWidth, outputHeight, outputWidth]
-     * @param config Convolution configuration for the col2im operation
-     * @return Col2Im output variable
-     */
-    public SDVariable col2Im(String name, SDVariable in, Conv2DConfig config) {
-        SDVariable ret = f().col2Im(in, config);
-        return updateVariableNameAndReference(ret, name);
-    }
-
-    /**
-     * Create a new scalar (rank 0) SDVariable with the specified value
-     * @param name  Name of the SDVariable
-     * @param value Value to initialize the variable with
-     * @return SDVariable
-     */
-    public SDVariable scalar(String name, double value) {
-        return var(name, Nd4j.scalar(value));
-    }
-
-
-    /**
-     * Greater than or equals operation: elementwise x >= y<br>
-     * Returns an array with the same shape/size as the input, with values 1 where condition is satisfied, or
-     * value 0 otherwise
-     *
-     * @param x Input array
-     * @param y Double value argument to use in operation
-     * @return Output SDVariable with values 0 and 1 based on where the condition is satisfied
-     */
-    public SDVariable gte(SDVariable x, double y) {
-        return gte(null, x, y);
-    }
-
-    /**
-     * Greater than or equals operation: elementwise x >= y<br>
-     * Returns an array with the same shape/size as the input, with values 1 where condition is satisfied, or
-     * value 0 otherwise
-     *
-     * @param name Name of the output variable
-     * @param x    Input array
-     * @param y    Double value argument to use in operation
-     * @return Output SDVariable with values 0 and 1 based on where the condition is satisfied
-     */
-    public SDVariable gte(String name, SDVariable x, double y) {
-        SDVariable result = functionFactory.gte(x, y);
-        return updateVariableNameAndReference(result, name);
-    }
-
-    /**
-     * Less than or equals operation: elementwise x <= y<br>
-     * Returns an array with the same shape/size as the input, with values 1 where condition is satisfied, or
-     * value 0 otherwise
-     *
-     * @param x Input array
-     * @param y Double value argument to use in operation
-     * @return Output SDVariable with values 0 and 1 based on where the condition is satisfied
-     */
-    public SDVariable lte(SDVariable x, double y) {
-        return lte(null, x, y);
-    }
-
-    /**
-     * Less than or equals operation: elementwise x <= y<br>
-     * Returns an array with the same shape/size as the input, with values 1 where condition is satisfied, or
-     * value 0 otherwise
-     *
-     * @param name Name of the output variable
-     * @param x    Input array
-     * @param y    Double value argument to use in operation
-     * @return Output SDVariable with values 0 and 1 based on where the condition is satisfied
-     */
-    public SDVariable lte(String name, SDVariable x, double y) {
-        SDVariable result = functionFactory.lte(x, y);
-        return updateVariableNameAndReference(result, name);
-    }
-
-
-    /**
-     * Greater than operation: elementwise x > y<br>
-     * Returns an array with the same shape/size as the input, with values 1 where condition is satisfied, or
-     * value 0 otherwise
-     *
-     * @param x Input array
-     * @param y Double value argument to use in operation
-     * @return Output SDVariable with values 0 and 1 based on where the condition is satisfied
-     */
-    public SDVariable gt(SDVariable x, double y) {
-        return gt(null, x, y);
-    }
-
-    /**
-     * Greater than operation: elementwise x > y<br>
-     * Returns an array with the same shape/size as the input, with values 1 where condition is satisfied, or
-     * value 0 otherwise
-     *
-     * @param name Name of the output variable
-     * @param x    Input array
-     * @param y    Double value argument to use in operation
-     * @return Output SDVariable with values 0 and 1 based on where the condition is satisfied
-     */
-    public SDVariable gt(String name, SDVariable x, double y) {
-        SDVariable result = functionFactory.gt(x, y);
-        return updateVariableNameAndReference(result, name);
-    }
-
-    /**
-     * Less than operation: elementwise x < y<br>
-     * Returns an array with the same shape/size as the input, with values 1 where condition is satisfied, or
-     * value 0 otherwise
-     *
-     * @param x Input array
-     * @param y Double value argument to use in operation
-     * @return Output SDVariable with values 0 and 1 based on where the condition is satisfied
-     */
-    public SDVariable lt(SDVariable x, double y) {
-        return lt(null, x, y);
-    }
-
-    /**
-     * Less than operation: elementwise x < y<br>
-     * Returns an array with the same shape/size as the input, with values 1 where condition is satisfied, or
-     * value 0 otherwise
-     *
-     * @param name Name of the output variable
-     * @param x    Input array
-     * @param y    Double value argument to use in operation
-     * @return Output SDVariable with values 0 and 1 based on where the condition is satisfied
-     */
-    public SDVariable lt(String name, SDVariable x, double y) {
-        SDVariable result = functionFactory.lt(x, y);
-        return updateVariableNameAndReference(result, name);
-    }
-
-    /**
-     * Not equals operation: elementwise x != y<br>
-     * Returns an array with the same shape/size as the input, with values 1 where condition is satisfied, or
-     * value 0 otherwise
-     *
-     * @param x Input array
-     * @param y Double value argument to use in operation
-     * @return Output SDVariable with values 0 and 1 based on where the condition is satisfied
-     */
-    public SDVariable neq(SDVariable x, double y) {
-        return neq(null, x, y);
-    }
-
-    /**
-     * Not equals operation: elementwise x != y<br>
-     * Returns an array with the same shape/size as the input, with values 1 where condition is satisfied, or
-     * value 0 otherwise
-     *
-     * @param name Name of the output variable
-     * @param x    Input array
-     * @param y    Double value argument to use in operation
-     * @return Output SDVariable with values 0 and 1 based on where the condition is satisfied
-     */
-    public SDVariable neq(String name, SDVariable x, double y) {
-        SDVariable result = functionFactory.neq(x, y);
-        return updateVariableNameAndReference(result, name);
-    }
-
-    /**
-     * Equals operation: elementwise x == y<br>
-     * Returns an array with the same shape/size as the input, with values 1 where condition is satisfied, or
-     * value 0 otherwise
-     *
-     * @param x Input array
-     * @param y Double value argument to use in operation
-     * @return Output SDVariable with values 0 and 1 based on where the condition is satisfied
-     */
-    public SDVariable eq(SDVariable x, double y) {
-        return eq(null, x, y);
-    }
-
-    /**
-     * Equals operation: elementwise x == y<br>
-     * Returns an array with the same shape/size as the input, with values 1 where condition is satisfied, or
-     * value 0 otherwise
-     *
-     * @param name Name of the output variable
-     * @param x    Input array
-     * @param y    Double value argument to use in operation
-     * @return Output SDVariable with values 0 and 1 based on where the condition is satisfied
-     */
-    public SDVariable eq(String name, SDVariable x, double y) {
-        SDVariable result = functionFactory.eq(x, y);
-        return updateVariableNameAndReference(result, name);
-    }
-
-    /**
-     * Greater than or equal to operation: elementwise x >= y<br>
-     * If x and y arrays have equal shape, the output shape is the same as these inputs.<br>
-     * Note: supports broadcasting if x and y have different shapes and are broadcastable.<br>
-     * Returns an array with values 1 where condition is satisfied, or value 0 otherwise.
-     *
-     * @param x Input 1
-     * @param y Input 2
-     * @return Output SDVariable with values 0 and 1 based on where the condition is satisfied
-     */
-    public SDVariable gte(SDVariable x, SDVariable y) {
-        return gte(null, x, y);
-    }
-
-    /**
-     * Greater than or equal to operation: elementwise x >= y<br>
-     * If x and y arrays have equal shape, the output shape is the same as these inputs.<br>
-     * Note: supports broadcasting if x and y have different shapes and are broadcastable.<br>
-     * Returns an array with values 1 where condition is satisfied, or value 0 otherwise.
-     *
-     * @param name Name of the output variable
-     * @param x    Input 1
-     * @param y    Input 2
-     * @return Output SDVariable with values 0 and 1 based on where the condition is satisfied
-     */
-    public SDVariable gte(String name, SDVariable x, SDVariable y) {
-        SDVariable result = functionFactory.gte(x, y);
-        return updateVariableNameAndReference(result, name);
-    }
-
-    /**
-     * Less than or equal to operation: elementwise x <= y<br>
-     * If x and y arrays have equal shape, the output shape is the same as these inputs.<br>
-     * Note: supports broadcasting if x and y have different shapes and are broadcastable.<br>
-     * Returns an array with values 1 where condition is satisfied, or value 0 otherwise.
-     *
-     * @param x Input 1
-     * @param y Input 2
-     * @return Output SDVariable with values 0 and 1 based on where the condition is satisfied
-     */
-    public SDVariable lte(SDVariable x, SDVariable y) {
-        return lte(null, x, y);
-    }
-
-    /**
-     * Less than or equal to operation: elementwise x <= y<br>
-     * If x and y arrays have equal shape, the output shape is the same as these inputs.<br>
-     * Note: supports broadcasting if x and y have different shapes and are broadcastable.<br>
-     * Returns an array with values 1 where condition is satisfied, or value 0 otherwise.
-     *
-     * @param name Name of the output variable
-     * @param x    Input 1
-     * @param y    Input 2
-     * @return Output SDVariable with values 0 and 1 based on where the condition is satisfied
-     */
-    public SDVariable lte(String name, SDVariable x, SDVariable y) {
-        SDVariable result = functionFactory.lte(x, y);
-        return updateVariableNameAndReference(result, name);
-    }
-
-    /**
-     * Greater than operation: elementwise x > y<br>
-     * If x and y arrays have equal shape, the output shape is the same as these inputs.<br>
-     * Note: supports broadcasting if x and y have different shapes and are broadcastable.<br>
-     * Returns an array with values 1 where condition is satisfied, or value 0 otherwise.
-     *
-     * @param x Input 1
-     * @param y Input 2
-     * @return Output SDVariable with values 0 and 1 based on where the condition is satisfied
-     */
-    public SDVariable gt(SDVariable x, SDVariable y) {
-        return gt(null, x, y);
-    }
-
-    /**
-     * Greater than operation: elementwise x > y<br>
-     * If x and y arrays have equal shape, the output shape is the same as these inputs.<br>
-     * Note: supports broadcasting if x and y have different shapes and are broadcastable.<br>
-     * Returns an array with values 1 where condition is satisfied, or value 0 otherwise.
-     *
-     * @param name Name of the output variable
-     * @param x    Input 1
-     * @param y    Input 2
-     * @return Output SDVariable with values 0 and 1 based on where the condition is satisfied
-     */
-    public SDVariable gt(String name, SDVariable x, SDVariable y) {
-        SDVariable result = functionFactory.gt(x, y);
-        return updateVariableNameAndReference(result, name);
-    }
-
-    /**
-     * Less than operation: elementwise x < y<br>
-     * If x and y arrays have equal shape, the output shape is the same as these inputs.<br>
-     * Note: supports broadcasting if x and y have different shapes and are broadcastable.<br>
-     * Returns an array with values 1 where condition is satisfied, or value 0 otherwise.
-     *
-     * @param x Input 1
-     * @param y Input 2
-     * @return Output SDVariable with values 0 and 1 based on where the condition is satisfied
-     */
-    public SDVariable lt(SDVariable x, SDVariable y) {
-        return lt(null, x, y);
-    }
-
-    /**
-     * Less than operation: elementwise x < y<br>
-     * If x and y arrays have equal shape, the output shape is the same as these inputs.<br>
-     * Note: supports broadcasting if x and y have different shapes and are broadcastable.<br>
-     * Returns an array with values 1 where condition is satisfied, or value 0 otherwise.
-     *
-     * @param name Name of the output variable
-     * @param x    Input 1
-     * @param y    Input 2
-     * @return Output SDVariable with values 0 and 1 based on where the condition is satisfied
-     */
-    public SDVariable lt(String name, SDVariable x, SDVariable y) {
-        SDVariable result = functionFactory.lt(x, y);
-        return updateVariableNameAndReference(result, name);
-    }
-
-    /**
-     * Not equal to operation: elementwise x != y<br>
-     * If x and y arrays have equal shape, the output shape is the same as these inputs.<br>
-     * Note: supports broadcasting if x and y have different shapes and are broadcastable.<br>
-     * Returns an array with values 1 where condition is satisfied, or value 0 otherwise.
-     *
-     * @param x Input 1
-     * @param y Input 2
-     * @return Output SDVariable with values 0 and 1 based on where the condition is satisfied
-     */
-    public SDVariable neq(SDVariable x, SDVariable y) {
-        return neq(null, x, y);
-    }
-
-    /**
-     * Not equal to operation: elementwise x != y<br>
-     * If x and y arrays have equal shape, the output shape is the same as these inputs.<br>
-     * Note: supports broadcasting if x and y have different shapes and are broadcastable.<br>
-     * Returns an array with values 1 where condition is satisfied, or value 0 otherwise.
-     *
-     * @param name Name of the output variable
-     * @param x    Input 1
-     * @param y    Input 2
-     * @return Output SDVariable with values 0 and 1 based on where the condition is satisfied
-     */
-    public SDVariable neq(String name, SDVariable x, SDVariable y) {
-        SDVariable result = functionFactory.neq(x, y);
-        return updateVariableNameAndReference(result, name);
-    }
-
-    /**
-     * Equal to operation: elementwise x == y<br>
-     * If x and y arrays have equal shape, the output shape is the same as these inputs.<br>
-     * Note: supports broadcasting if x and y have different shapes and are broadcastable.<br>
-     * Returns an array with values 1 where condition is satisfied, or value 0 otherwise.
-     *
-     * @param x Input 1
-     * @param y Input 2
-     * @return Output SDVariable with values 0 and 1 based on where the condition is satisfied
-     */
-    public SDVariable eq(SDVariable x, SDVariable y) {
-        return eq(null, x, y);
-    }
-
-    /**
-     * Equal to operation: elementwise x == y<br>
-     * If x and y arrays have equal shape, the output shape is the same as these inputs.<br>
-     * Note: supports broadcasting if x and y have different shapes and are broadcastable.<br>
-     * Returns an array with values 1 where condition is satisfied, or value 0 otherwise.
-     *
-     * @param name Name of the output variable
-     * @param x    Input 1
-     * @param y    Input 2
-     * @return Output SDVariable with values 0 and 1 based on where the condition is satisfied
-     */
-    public SDVariable eq(String name, SDVariable x, SDVariable y) {
-        SDVariable result = functionFactory.eq(x, y);
-        return updateVariableNameAndReference(result, name);
-    }
-
-    /**
-     * Boolean OR operation: elementwise (x != 0) || (y != 0)<br>
-     * If x and y arrays have equal shape, the output shape is the same as these inputs.<br>
-     * Note: supports broadcasting if x and y have different shapes and are broadcastable.<br>
-     * Returns an array with values 1 where condition is satisfied, or value 0 otherwise.
-     *
-     * @param x Input 1
-     * @param y Input 2
-     * @return Output SDVariable with values 0 and 1 based on where the condition is satisfied
-     */
-    public SDVariable or(SDVariable x, SDVariable y) {
-        return or(null, x, y);
-    }
-
-    /**
-     * Boolean OR operation: elementwise (x != 0) || (y != 0)<br>
-     * If x and y arrays have equal shape, the output shape is the same as these inputs.<br>
-     * Note: supports broadcasting if x and y have different shapes and are broadcastable.<br>
-     * Returns an array with values 1 where condition is satisfied, or value 0 otherwise.
-     *
-     * @param name Name of the output variable
-     * @param x    Input 1
-     * @param y    Input 2
-     * @return Output SDVariable with values 0 and 1 based on where the condition is satisfied
-     */
-    public SDVariable or(String name, SDVariable x, SDVariable y) {
-        SDVariable result = functionFactory.or(x, y);
-        return updateVariableNameAndReference(result, name);
-    }
-
-    /**
-     * Boolean AND operation: elementwise (x != 0) && (y != 0)<br>
-     * If x and y arrays have equal shape, the output shape is the same as these inputs.<br>
-     * Note: supports broadcasting if x and y have different shapes and are broadcastable.<br>
-     * Returns an array with values 1 where condition is satisfied, or value 0 otherwise.
-     *
-     * @param x Input 1
-     * @param y Input 2
-     * @return Output SDVariable with values 0 and 1 based on where the condition is satisfied
-     */
-    public SDVariable and(SDVariable x, SDVariable y) {
-        return and(null, x, y);
-    }
-
-    /**
-     * Boolean AND operation: elementwise (x != 0) && (y != 0)<br>
-     * If x and y arrays have equal shape, the output shape is the same as these inputs.<br>
-     * Note: supports broadcasting if x and y have different shapes and are broadcastable.<br>
-     * Returns an array with values 1 where condition is satisfied, or value 0 otherwise.
-     *
-     * @param name Name of the output variable
-     * @param x    Input 1
-     * @param y    Input 2
-     * @return Output SDVariable with values 0 and 1 based on where the condition is satisfied
-     */
-    public SDVariable and(String name, SDVariable x, SDVariable y) {
-        SDVariable result = f().and(x, y);
-        return updateVariableNameAndReference(result, name);
-    }
-
-    /**
-     * Boolean XOR (exclusive OR) operation: elementwise (x != 0) XOR (y != 0)<br>
-     * If x and y arrays have equal shape, the output shape is the same as these inputs.<br>
-     * Note: supports broadcasting if x and y have different shapes and are broadcastable.<br>
-     * Returns an array with values 1 where condition is satisfied, or value 0 otherwise.
-     *
-     * @param x Input 1
-     * @param y Input 2
-     * @return Output SDVariable with values 0 and 1 based on where the condition is satisfied
-     */
-    public SDVariable xor(SDVariable x, SDVariable y) {
-        return xor(null, x, y);
-    }
-
-    /**
-     * Boolean XOR (exclusive OR) operation: elementwise (x != 0) XOR (y != 0)<br>
-     * If x and y arrays have equal shape, the output shape is the same as these inputs.<br>
-     * Note: supports broadcasting if x and y have different shapes and are broadcastable.<br>
-     * Returns an array with values 1 where condition is satisfied, or value 0 otherwise.
-     *
-     * @param name Name of the output variable
-     * @param x    Input 1
-     * @param y    Input 2
-     * @return Output SDVariable with values 0 and 1 based on where the condition is satisfied
-     */
-    public SDVariable xor(String name, SDVariable x, SDVariable y) {
-        SDVariable result = f().xor(x, y);
-        return updateVariableNameAndReference(result, name);
-    }
-
-    /**
-     * Elementwise absolute value operation: out = abs(x)
-     *
-     * @param x Input variable
-     * @return Output variable
-     */
-    public SDVariable abs(SDVariable x) {
-        return abs(null, x);
-    }
-
-    /**
-     * Elementwise absolute value operation: out = abs(x)
-     *
-     * @param name Name of the output variable
-     * @param x   Input variable
-     * @return Output variable
-     */
-    public SDVariable abs(String name, SDVariable x) {
-        SDVariable result = f().abs(x);
-        return updateVariableNameAndReference(result, name);
-    }
-
-    /**
-     * Elementwise negative operation: out = -x
-     *
-     * @param x Input variable
-     * @return Output variable
-     */
-    public SDVariable neg(SDVariable x) {
-        return neg(null, x);
-    }
-
-    /**
-     * Elementwise negative operation: out = -x
-     *
-     * @param name Name of the output variable
-     * @param x   Input variable
-     * @return Output variable
-     */
-    public SDVariable neg(String name, SDVariable x) {
-        SDVariable result = functionFactory.neg(x);
-        return updateVariableNameAndReference(result, name);
-    }
-
-
-    /**
-     * Elementwise cosine operation: out = cos(x)
-     *
-     * @param x Input variable
-     * @return Output variable
-     */
-    public SDVariable cos(SDVariable x) {
-        return cos(null, x);
-    }
-
-    /**
-     * Elementwise cosine operation: out = cos(x)
-     *
-     * @param name Output variable name
-     * @param x   Input variable
-     * @return Output variable
-     */
-    public SDVariable cos(String name, SDVariable x) {
-        SDVariable result = functionFactory.cos(x);
-        return updateVariableNameAndReference(result, name);
-    }
-
-    /**
-     * Elementwise sine operation: out = sin(x)
-     *
-     * @param x Input variable
-     * @return Output variable
-     */
-    public SDVariable sin(SDVariable x) {
-        return sin(null, x);
-    }
-
-    /**
-     * Elementwise sine operation: out = sin(x)
-     *
-     * @param name Output variable name
-     * @param x   Input variable
-     * @return Output variable
-     */
-    public SDVariable sin(String name, SDVariable x) {
-        SDVariable result = functionFactory.sin(x);
-        return updateVariableNameAndReference(result, name);
-    }
-
-    /**
-     * Elementwise tangent operation: out = tan(x)
-     *
-     * @param x Input variable
-     * @return Output variable
-     */
-    public SDVariable tan(SDVariable x) {
-        return tan(null, x);
-    }
-
-    /**
-     * Elementwise tangent operation: out = tan(x)
-     *
-     * @param name Output variable name
-     * @param x   Input variable
-     * @return Output variable
-     */
-    public SDVariable tan(String name, SDVariable x) {
-        SDVariable result = functionFactory.tan(x);
-        return updateVariableNameAndReference(result, name);
-    }
-
-    /**
-     * Elementwise identity operation: out = x
-     *
-     * @param input Input variable
-     * @return Output variable
-     */
-    public SDVariable identity(SDVariable input) {
-        return identity(null, input);
-    }
-
-    /**
-     * Elementwise identity operation: out = x
-     *
-     * @param name  name of the output variable
-     * @param input Input variable
-     * @return Output variable
-     */
-    public SDVariable identity(String name, SDVariable input) {
-        SDVariable s = f().identity(input);
-        return updateVariableNameAndReference(s, name);
-    }
-
-    /**
-     * Compute the inverse permutation indices for a permutation operation<br>
-     * Example: if input is [2, 0, 1] then output is [1, 2, 0]<br>
-     * The idea is that x.permute(input).permute(invertPermutation(input)) == x
-     *
-     * @param input 1D indices for permutation
-     * @return 1D inverted permutation
-     */
-    public SDVariable invertPermutation(SDVariable input) {
-        return invertPermutation(null, input);
-    }
-
-    /**
-     * Compute the inverse permutation indices for a permutation operation<br>
-     * Example: if input is [2, 0, 1] then output is [1, 2, 0]<br>
-     * The idea is that x.permute(input).permute(invertPermutation(input)) == x
-     *
-     * @param name  name of the output variable
-     * @param input 1D indices for permutation
-     * @return 1D inverted permutation
-     */
-    public SDVariable invertPermutation(String name, SDVariable input) {
-        SDVariable ret = f().invertPermutation(input, false);
-        return updateVariableNameAndReference(ret, name);
-    }
-
-    /**
-     * Elementwise acos (arccosine, inverse cosine) operation: out = arccos(x)
-     *
-     * @param x   Input variable
-     * @return Output variable
-     */
-    public SDVariable acos(SDVariable x) {
-        return acos(null, x);
-    }
-
-    /**
-     * Elementwise acos (arccosine, inverse cosine) operation: out = arccos(x)
-     *
-     * @param name Output variable name
-     * @param x   Input variable
-     * @return Output variable
-     */
-    public SDVariable acos(String name, SDVariable x) {
-        SDVariable result = functionFactory.acos(x);
-        return updateVariableNameAndReference(result, name);
-    }
-
-    /**
-     * Elementwise asin (arcsin, inverse sine) operation: out = arcsin(x)
-     *
-     * @param x   Input variable
-     * @return Output variable
-     */
-    public SDVariable asin(SDVariable x) {
-        return asin(null, x);
-    }
-
-    /**
-     * Elementwise asin (arcsin, inverse sine) operation: out = arcsin(x)
-     *
-     * @param name Output variable name
-     * @param x   Input variable
-     * @return Output variable
-     */
-    public SDVariable asin(String name, SDVariable x) {
-        SDVariable result = functionFactory.asin(x);
-        return updateVariableNameAndReference(result, name);
-    }
-
-    /**
-     * Elementwise atan (arctangent, inverse tangent) operation: out = arctangent(x)
-     *
-     * @param x   Input variable
-     * @return Output variable
-     */
-    public SDVariable atan(SDVariable x) {
-        return atan(null, x);
-    }
-
-    /**
-     * Elementwise atan (arctangent, inverse tangent) operation: out = arctangent(x)
-     *
-     * @param name Output variable name
-     * @param x   Input variable
-     * @return Output variable
-     */
-    public SDVariable atan(String name, SDVariable x) {
-        SDVariable result = functionFactory.atan(x);
-        return updateVariableNameAndReference(result, name);
-    }
-
-    /**
-     * Elementwise atan (arctangent, inverse tangent) operation: out = atan2(x,y).
-     * Similar to atan(y/x) but sigts of x and y are used to determine the the location of the result
-     *
-     * @param y Input Y variable
-     * @param x Input X variable
-     * @return Output variable
-     */
-    public SDVariable atan2(SDVariable y, SDVariable x) {
-        return atan2(null, y, x);
-    }
-
-    /**
-     * Elementwise atan (arctangent, inverse tangent) operation: out = atan2(x,y).
-     * Similar to atan(y/x) but sigts of x and y are used to determine the the location of the result
-     *
-     * @param name Name of the output variable
-     * @param y    Input Y variable
-     * @param x    Input X variable
-     * @return Output variable
-     */
-    public SDVariable atan2(String name, SDVariable y, SDVariable x) {
-        SDVariable ret = f().atan2(y, x);
-        return updateVariableNameAndReference(ret, name);
-    }
-
-    /**
-     * Elementwise cosh (hyperbolic cosine) operation: out = cosh(x)
-     *
-     * @param x   Input variable
-     * @return Output variable
-     */
-    public SDVariable cosh(SDVariable x) {
-        return cosh(null, x);
-    }
-
-    /**
-     * Elementwise cosh (hyperbolic cosine) operation: out = cosh(x)
-     *
-     * @param name Output variable name
-     * @param x   Input variable
-     * @return Output variable
-     */
-    public SDVariable cosh(String name, SDVariable x) {
-        SDVariable result = functionFactory.cosh(x);
-        return updateVariableNameAndReference(result, name);
-    }
-
-    /**
-     * Elementwise sinh (hyperbolic sine) operation: out = sinh(x)
-     *
-     * @param x   Input variable
-     * @return Output variable
-     */
-    public SDVariable sinh(SDVariable x) {
-        return sinh(null, x);
-    }
-
-    /**
-     * Elementwise sinh (hyperbolic sine) operation: out = sinh(x)
-     *
-     * @param name Output variable name
-     * @param x   Input variable
-     * @return Output variable
-     */
-    public SDVariable sinh(String name, SDVariable x) {
-        SDVariable result = functionFactory.sinh(x);
-        return updateVariableNameAndReference(result, name);
-    }
-
-    /**
-     * Elementwise tanh (hyperbolic tangent) operation: out = tanh(x)
-     *
-     * @param x Input variable
-     * @return Output variable
-     */
-    public SDVariable tanh(SDVariable x) {
-        return tanh(null, x);
-    }
-
-    /**
-     * Elementwise tanh (hyperbolic tangent) operation: out = tanh(x)
-     *
-     * @param name Output variable name
-     * @param x   Input variable
-     * @return Output variable
-     */
-    public SDVariable tanh(String name, SDVariable x) {
-        SDVariable result = functionFactory.tanh(x);
-        return updateVariableNameAndReference(result, name);
-    }
-
-    /**
-     * Elementwise step function:<br>
-     * out(x) = 1 if x >= cutoff<br>
-     * out(x) = 0 otherwise<br>
-     *
-     * @param in     Input variable
-     * @param cutoff Cutoff value for step function
-     * @return Output variable
-     */
-    public SDVariable step(SDVariable in, double cutoff) {
-        return step(null, in, cutoff);
-    }
-
-    /**
-     * Elementwise step function:<br>
-     * out(x) = 1 if x >= cutoff<br>
-     * out(x) = 0 otherwise<br>
-     *
-     * @param name   Name of the output variable
-     * @param in     Input variable
-     * @param cutoff Cutoff value for step function
-     * @return Output variable
-     */
-    public SDVariable step(String name, SDVariable in, double cutoff) {
-        SDVariable ret = f().step(in, cutoff);
-        return updateVariableNameAndReference(ret, name);
-    }
-
-    /**
-     * Elementwise acosh (inverse hyperbolic cosine) function: out = acosh(x)
-     *
-     * @param x   Input variable
-     * @return Output variable
-     */
-    public SDVariable acosh(SDVariable x) {
-        return acosh(null, x);
-    }
-
-    /**
-     * Elementwise acosh (inverse hyperbolic cosine) function: out = acosh(x)
-     *
-     * @param name Output variable name
-     * @param x   Input variable
-     * @return Output variable
-     */
-    public SDVariable acosh(String name, SDVariable x) {
-        SDVariable result = functionFactory.acosh(x);
-        return updateVariableNameAndReference(result, name);
-    }
-
-    /**
-     * Elementwise asinh (inverse hyperbolic sine) function: out = asinh(x)
-     *
-     * @param x   Input variable
-     * @return Output variable
-     */
-    public SDVariable asinh(SDVariable x) {
-        return asinh(null, x);
-    }
-
-    /**
-     * Elementwise asinh (inverse hyperbolic sine) function: out = asinh(x)
-     *
-     * @param name Output variable name
-     * @param x   Input variable
-     * @return Output variable
-     */
-    public SDVariable asinh(String name, SDVariable x) {
-        SDVariable result = functionFactory.asinh(x);
-        return updateVariableNameAndReference(result, name);
-    }
-
-    /**
-     * Elementwise atanh (inverse hyperbolic tangent) function: out = atanh(x)
-     *
-     * @param x   Input variable
-     * @return Output variable
-     */
-    public SDVariable atanh(SDVariable x) {
-        return atanh(null, x);
-    }
-
-    /**
-     * Elementwise atanh (inverse hyperbolic tangent) function: out = atanh(x)
-     *
-     * @param name Output variable name
-     * @param x   Input variable
-     * @return Output variable
-     */
-    public SDVariable atanh(String name, SDVariable x) {
-        SDVariable result = functionFactory.atanh(x);
-        return updateVariableNameAndReference(result, name);
-    }
-
-    /**
-     * Elementwise exponent function: out = exp(x) = 2.71828...^x
-     *
-     * @param x   Input variable
-     * @return Output variable
-     */
-    public SDVariable exp(SDVariable x) {
-        return exp(null, x);
-    }
-
-    /**
-     * Elementwise exponent function: out = exp(x) = 2.71828...^x
-     *
-     * @param name Output variable name
-     * @param x   Input variable
-     * @return Output variable
-     */
-    public SDVariable exp(String name, SDVariable x) {
-        SDVariable result = functionFactory.exp(x);
-        return updateVariableNameAndReference(result, name);
-    }
-
-
-    /**
-     * Element-wise reciprocal (inverse) of square root: out = 1.0 / sqrt(x)
-     *
-     * @param x   Input variable
-     * @return Output variable
-     */
-    public SDVariable rsqrt(SDVariable x) {
-        return rsqrt(null, x);
-    }
-
-    /**
-     * Element-wise reciprocal (inverse) of square root: out = 1.0 / sqrt(x)
-     *
-     * @param name Output variable name
-     * @param x   Input variable
-     * @return Output variable
-     */
-    public SDVariable rsqrt(String name, SDVariable x) {
-        SDVariable result = functionFactory.rsqrt(x);
-        return updateVariableNameAndReference(result, name);
-    }
-
-    /**
-     * Elementwise 1.0 - exponent function: out = 1.0 - exp(x) = 1.0 - 2.71828...^x
-     *
-     * @param x   Input variable
-     * @return Output variable
-     */
-    public SDVariable expm1(SDVariable x) {
-        return expm1(null, x);
-    }
-
-    /**
-     * Elementwise 1.0 - exponent function: out = 1.0 - exp(x) = 1.0 - 2.71828...^x
-     *
-     * @param name Output variable name
-     * @param x   Input variable
-     * @return Output variable
-     */
-    public SDVariable expm1(String name, SDVariable x) {
-        SDVariable result = functionFactory.expm1(x);
-        return updateVariableNameAndReference(result, name);
-    }
-
-    /**
-     * Elementwise natural logarithm function: out = log_e (1 + x)
-     *
-     * @param x   Input variable
-     * @return Output variable
-     */
-    public SDVariable log1p(SDVariable x) {
-        return log1p(null, x);
-    }
-
-    /**
-     * Elementwise natural logarithm function: out = log_e (1 + x)
-     *
-     * @param name Output variable name
-     * @param x   Input variable
-     * @return Output variable
-     */
-    public SDVariable log1p(String name, SDVariable x) {
-        SDVariable result = functionFactory.log1p(x);
-        return updateVariableNameAndReference(result, name);
-    }
-
-    /**
-     * Elementwise round function: out = round(x).
-     * Rounds (up or down depending on value) to the nearest integer value.
-     *
-     * @param x   Input variable
-     * @return Output variable
-     */
-    public SDVariable round(SDVariable x) {
-        return round(null, x);
-    }
-
-    /**
-     * Element-wise round function: out = round(x).
-     * Rounds (up or down depending on value) to the nearest integer value.
-     *
-     * @param name Output variable name
-     * @param x   Input variable
-     * @return Output variable
-     */
-    public SDVariable round(String name, SDVariable x) {
-        SDVariable result = functionFactory.round(x);
-        return updateVariableNameAndReference(result, name);
-    }
-
-    /**
-     * Is infinite operation: elementwise isInfinite(x)<br>
-     * Returns an array with the same shape/size as the input, with values 1 where condition is satisfied, or
-     * value 0 otherwise
-     *
-     * @param x Input array
-     * @return Output SDVariable with values 0 and 1 based on where the condition is satisfied
-     */
-    public SDVariable isInfinite(SDVariable x) {
-        return isInfinite(null, x);
-    }
-
-    /**
-     * Is infinite operation: elementwise isInfinite(x)<br>
-     * Returns an array with the same shape/size as the input, with values 1 where condition is satisfied, or
-     * value 0 otherwise
-     *
-     * @param name Output variable name
-     * @param x   Input array
-     * @return Output SDVariable with values 0 and 1 based on where the condition is satisfied
-     */
-    public SDVariable isInfinite(String name, SDVariable x) {
-        SDVariable result = functionFactory.isInfinite(x);
-        return updateVariableNameAndReference(result, name);
-    }
-
-    /**
-     * Is Not a Number operation: elementwise isNaN(x)<br>
-     * Returns an array with the same shape/size as the input, with values 1 where condition is satisfied, or
-     * value 0 otherwise
-     *
-     * @param x Input array
-     * @return Output SDVariable with values 0 and 1 based on where the condition is satisfied
-     */
-    public SDVariable isNaN(SDVariable x) {
-        return isNaN(null, x);
-    }
-
-    /**
-     * Is Not a Number operation: elementwise isNaN(x)<br>
-     * Returns an array with the same shape/size as the input, with values 1 where condition is satisfied, or
-     * value 0 otherwise
-     *
-     * @param name Output variable name
-     * @param x   Input array
-     * @return Output SDVariable with values 0 and 1 based on where the condition is satisfied
-     */
-    public SDVariable isNaN(String name, SDVariable x) {
-        SDVariable result = functionFactory.isNaN(x);
-        return updateVariableNameAndReference(result, name);
-    }
-
-    /**
-     * Is finite operation: elementwise isFinite(x)<br>
-     * Returns an array with the same shape/size as the input, with values 1 where condition is satisfied, or
-     * value 0 otherwise
-     *
-     * @param x Input array
-     * @return Output SDVariable with values 0 and 1 based on where the condition is satisfied
-     */
-    public SDVariable isFinite(SDVariable x) {
-        return isFinite(null, x);
-    }
-
-    /**
-     * Is finite operation: elementwise isFinite(x)<br>
-     * Returns an array with the same shape/size as the input, with values 1 where condition is satisfied, or
-     * value 0 otherwise
-     *
-     * @param name Output variable name
-     * @param x   Input array
-     * @return Output SDVariable with values 0 and 1 based on where the condition is satisfied
-     */
-    public SDVariable isFinite(String name, SDVariable x) {
-        SDVariable result = functionFactory.isFinite(x);
-        return updateVariableNameAndReference(result, name);
-    }
-
-    /**
-     * Is maximum operation: elementwise x == max(x)<br>
-     * Returns an array with the same shape/size as the input, with values 1 where condition is satisfied, or
-     * value 0 otherwise
-     *
-     * @param x Input array
-     * @return Output SDVariable with values 0 and 1 based on where the condition is satisfied
-     */
-    public SDVariable isMax(SDVariable x) {
-        return isMax(null, x);
-    }
-
-    /**
-     * Is maximum operation: elementwise x == max(x)<br>
-     * Returns an array with the same shape/size as the input, with values 1 where condition is satisfied, or
-     * value 0 otherwise
-     *
-     * @param name Name of the output variable
-     * @param x   Input array
-     * @return Output SDVariable with values 0 and 1 based on where the condition is satisfied
-     */
-    public SDVariable isMax(String name, SDVariable x) {
-        SDVariable ret = f().isMax(x);
-        return updateVariableNameAndReference(ret, name);
-    }
-
-    /**
-     * Is the array non decreasing?<br>
-     * An array is non-decreasing if for every valid i, x[i] <= x[i+1]. For Rank 2+ arrays, values are compared
-     * in 'c' (row major) order
-     *
-     * @param x Input variable
-     * @return Scalar variable with value 1 if non-decreasing, or 0 otherwise
-     */
-    public SDVariable isNonDecreasing(SDVariable x) {
-        return isNonDecreasing(null, x);
-    }
-
-    /**
-     * Is the array non decreasing?<br>
-     * An array is non-decreasing if for every valid i, x[i] <= x[i+1]. For Rank 2+ arrays, values are compared
-     * in 'c' (row major) order
-     *
-     * @param name Output name
-     * @param x   Input variable
-     * @return Scalar variable with value 1 if non-decreasing, or 0 otherwise
-     */
-    public SDVariable isNonDecreasing(String name, SDVariable x) {
-        SDVariable result = functionFactory.isNonDecreasing(x);
-        return updateVariableNameAndReference(result, name);
-    }
-
-    /**
-     * Is the array strictly increasing?<br>
-     * An array is strictly increasing if for every valid i, x[i] < x[i+1]. For Rank 2+ arrays, values are compared
-     * in 'c' (row major) order
-     *
-     * @param x Input variable
-     * @return Scalar variable with value 1 if strictly increasing, or 0 otherwise
-     */
-    public SDVariable isStrictlyIncreasing(SDVariable x) {
-        return isStrictlyIncreasing(null, x);
-
-    }
-
-    /**
-     * Is the array strictly increasing?<br>
-     * An array is strictly increasing if for every valid i, x[i] < x[i+1]. For Rank 2+ arrays, values are compared
-     * in 'c' (row major) order
-     *
-     * @param name Output variable name
-     * @param x   Input variable
-     * @return Scalar variable with value 1 if strictly increasing, or 0 otherwise
-     */
-    public SDVariable isStrictlyIncreasing(String name, SDVariable x) {
-        SDVariable result = functionFactory.isStrictlyIncreasing(x);
-        return updateVariableNameAndReference(result, name);
-    }
-
-    /**
-     * Is the director a numeric tensor? In the current version of ND4J/SameDiff, this always returns true/1
-     *
-     * @param x Input variable
-     * @return Scalar variable with value 1
-     */
-    public SDVariable isNumericTensor(SDVariable x) {
-        return isNumericTensor(null, x);
-    }
-
-    /**
-     * Is the director a numeric tensor? In the current version of ND4J/SameDiff, this always returns true/1
-     *
-     * @param name Output variable name
-     * @param x   Input variable
-     * @return Scalar variable with value 1
-     */
-    public SDVariable isNumericTensor(String name, SDVariable x) {
-        SDVariable result = functionFactory.isNumericTensor(x);
-        return updateVariableNameAndReference(result, name);
-    }
-
-    /**
-     * Element-wise replace where condition:<br>
-     * out[i] = from[i] if condition(update[i]) is satisfied, or<br>
-     * out[i] = update[i] if condition(update[i]) is NOT satisfied
-     *
-     * @param update    Source array
-     * @param from      Replacement values array (used conditionally). Must be same shape as 'update' array
-     * @param condition Condition to check on update array elements
-     * @return New array with values replaced where condition is satisfied
-     */
-    public SDVariable replaceWhere(SDVariable update, SDVariable from, Condition condition) {
-        return replaceWhere(null, update, from, condition);
-    }
-
-    /**
-     * Element-wise replace where condition:<br>
-     * out[i] = from[i] if condition(update[i]) is satisfied, or<br>
-     * out[i] = update[i] if condition(update[i]) is NOT satisfied
-     *
-     * @param name      Name of the output variable
-     * @param update    Source array
-     * @param from      Replacement values array (used conditionally). Must be same shape as 'update' array
-     * @param condition Condition to check on update array elements
-     * @return New array with values replaced where condition is satisfied
-     */
-    public SDVariable replaceWhere(String name, SDVariable update, SDVariable from, Condition condition) {
-        SDVariable ret = f().replaceWhere(update, from, condition);
-        return updateVariableNameAndReference(ret, name);
-    }
-
-    /**
-     * Element-wise replace where condition:<br>
-     * out[i] = value if condition(update[i]) is satisfied, or<br>
-     * out[i] = update[i] if condition(update[i]) is NOT satisfied
-     *
-     * @param update    Source array
-     * @param value     Value to set at the output, if the condition is satisfied
-     * @param condition Condition to check on update array elements
-     * @return New array with values replaced where condition is satisfied
-     */
-    public SDVariable replaceWhere(SDVariable update, Number value, Condition condition) {
-        return replaceWhere(null, update, value, condition);
-    }
-
-    /**
-     * Element-wise replace where condition:<br>
-     * out[i] = value if condition(update[i]) is satisfied, or<br>
-     * out[i] = update[i] if condition(update[i]) is NOT satisfied
-     *
-     * @param name      Name of the output variable
-     * @param update    Source array
-     * @param value     Value to set at the output, if the condition is satisfied
-     * @param condition Condition to check on update array elements
-     * @return New array with values replaced where condition is satisfied
-     */
-    public SDVariable replaceWhere(String name, SDVariable update, Number value, Condition condition) {
-        SDVariable ret = f().replaceWhere(update, value, condition);
-        return updateVariableNameAndReference(ret, name);
-    }
-
-    /**
-     * Element-wise logarithm function (base e - natural logarithm): out = log(x)
-     *
-     * @param x Input variable
-     * @return Output variable
-     */
-    public SDVariable log(SDVariable x) {
-        return log(null, x);
-    }
-
-    /**
-     * Element-wise logarithm function (base e - natural logarithm): out = log(x)
-     *
-     * @param name Output variable name
-     * @param x   Input variable
-     * @return Output variable
-     */
-    public SDVariable log(String name, SDVariable x) {
-        SDVariable result = functionFactory.log(x);
-        return updateVariableNameAndReference(result, name);
-    }
-
-    /**
-     * Element-wise logarithm function (with specified base): out = log_{base}(x)
-     *
-     * @param in   Input variable
-     * @param base Logarithm base
-     * @return Output variable
-     */
-    public SDVariable log(SDVariable in, double base) {
-        return log(null, in, base);
-    }
-
-    /**
-     * Element-wise logarithm function (with specified base): out = log_{base}(x)
-     *
-     * @param name Name of the output variable
-     * @param in   Input variable
-     * @param base Logarithm base
-     * @return Output variable
-     */
-    public SDVariable log(String name, SDVariable in, double base) {
-        SDVariable ret = f().log(in, base);
-        return updateVariableNameAndReference(ret, name);
-    }
-
-    /**
-     * Log-sum-exp reduction (optionally along dimension).
-     * Computes log(sum(exp(x))
-     *
-     * @param input      Input variable
-     * @param dimensions Optional dimensions to reduce along
-     * @return Output variable
-     */
-    public SDVariable logSumExp(SDVariable input, int... dimensions) {
-        return logSumExp(null, input, dimensions);
-    }
-
-    /**
-     * Log-sum-exp reduction (optionally along dimension).
-     * Computes log(sum(exp(x))
-     *
-     * @param name       Name of the output variable
-     * @param input      Input variable
-     * @param dimensions Optional dimensions to reduce along
-     * @return Output variable
-     */
-    public SDVariable logSumExp(String name, SDVariable input, int... dimensions) {
-        SDVariable ret = f().logSumExp(input, dimensions);
-        return updateVariableNameAndReference(ret, name);
-    }
-
-    /**
-     * Element-wise cube function: out = x^3
-     *
-     * @param x Input variable
-     * @return Output variable
-     */
-    public SDVariable cube(SDVariable x) {
-        return cube(null, x);
-    }
-
-    /**
-     * Element-wise cube function: out = x^3
-     *
-     * @param name Output variable name
-     * @param x   Input variable
-     * @return Output variable
-     */
-    public SDVariable cube(String name, SDVariable x) {
-        SDVariable result = functionFactory.cube(x);
-        return updateVariableNameAndReference(result, name);
-    }
-
-
-    /**
-     * Element-wise power function: out = x^value
-     *
-     * @param x    Input variable
-     * @param value Power to raise each element to
-     * @return Output variable
-     */
-    public SDVariable pow(SDVariable x, double value) {
-        return pow(null, x, value);
-    }
-
-    /**
-     * Element-wise power function: out = x^value
-     *
-     * @param name  Output variable name
-     * @param x    Input variable
-     * @param value Power to raise each element to
-     * @return Output variable
-     */
-    public SDVariable pow(String name, SDVariable x, double value) {
-        SDVariable result = functionFactory.pow(x, value);
-        return updateVariableNameAndReference(result, name);
-    }
-
-    /**
-     * Element-wise square root function: out = sqrt(x)
-     *
-     * @param x Input variable
-     * @return Output variable
-     */
-    public SDVariable sqrt(SDVariable x) {
-        return sqrt(null, x);
-    }
-
-    /**
-     * Element-wise square root function: out = sqrt(x)
-     *
-     * @param name Output variable name
-     * @param x   Input variable
-     * @return Output variable
-     */
-    public SDVariable sqrt(String name, SDVariable x) {
-        SDVariable result = functionFactory.sqrt(x);
-        return updateVariableNameAndReference(result, name);
-    }
-
-    /**
-     * Element-wise square function: out = x^2
-     *
-     * @param x Input variable
-     * @return Output variable
-     */
-    public SDVariable square(SDVariable x) {
-        return square(null, x);
-    }
-
-    /**
-     * Element-wise square function: out = x^2
-     *
-     * @param name Output variable name
-     * @param x   Input variable
-     * @return Output variable
-     */
-    public SDVariable square(String name, SDVariable x) {
-        SDVariable result = functionFactory.square(x);
-        return updateVariableNameAndReference(result, name);
-    }
-
-    /**
-     * Element-wise floor function: out = floor(x).
-     * Rounds each value down to the nearest integer value (if not already an integer)
-     *
-     * @param x Input variable
-     * @return Output variable
-     */
-    public SDVariable floor(SDVariable x) {
-        return floor(null, x);
-    }
-
-    /**
-     * Element-wise floor function: out = floor(x).
-     * Rounds each value down to the nearest integer value (if not already an integer)
-     *
-     * @param name Output variable name
-     * @param x   Input variable
-     * @return Output variable
-     */
-    public SDVariable floor(String name, SDVariable x) {
-        SDVariable result = functionFactory.floor(x);
-        return updateVariableNameAndReference(result, name);
-    }
-
-    /**
-     * Element-wise ceiling function: out = ceil(x).
-     * Rounds each value up to the nearest integer value (if not already an integer)
-     *
-     * @param x Input variable
-     * @return Output variable
-     */
-    public SDVariable ceil(SDVariable x) {
-        return ceil(null, x);
-    }
-
-    /**
-     * Element-wise ceiling function: out = ceil(x).
-     * Rounds each value up to the nearest integer value (if not already an integer)
-     *
-     * @param name Name of the output variable
-     * @param x Input variable
-     * @return Output variable
-     */
-    public SDVariable ceil(String name, SDVariable x) {
-        SDVariable ret = f().ceil(x);
-        return updateVariableNameAndReference(ret, name);
-    }
-
-    /**
-     * Element-wise clipping function:<br>
-     * out[i] = in[i] if in[i] >= clipValueMin and in[i] <= clipValueMax<br>
-     * out[i] = clipValueMin if in[i] < clipValueMin<br>
-     * out[i] = clipValueMax if in[i] > clipValueMax<br>
-     * @param x            Input variable
-     * @param clipValueMin Minimum value for clipping
-     * @param clipValueMax Maximum value for clipping
-     * @return Output variable
-     */
-    public SDVariable clipByValue(SDVariable x, double clipValueMin, double clipValueMax) {
-        return clipByValue(null, x, clipValueMin, clipValueMax);
-    }
-
-    /**
-     * Element-wise clipping function:<br>
-     * out[i] = in[i] if in[i] >= clipValueMin and in[i] <= clipValueMax<br>
-     * out[i] = clipValueMin if in[i] < clipValueMin<br>
-     * out[i] = clipValueMax if in[i] > clipValueMax<br>
-     *
-     * @param name         Name of the output variable
-     * @param x            Input variable
-     * @param clipValueMin Minimum value for clipping
-     * @param clipValueMax Maximum value for clipping
-     * @return Output variable
-     */
-    public SDVariable clipByValue(String name, SDVariable x, double clipValueMin, double clipValueMax) {
-        SDVariable ret = f().clipByValue(x, clipValueMin, clipValueMax);
-        return updateVariableNameAndReference(ret, name);
-    }
-
-    /**
-     * Clipping by L2 norm<br>
-     * if l2Norm(x) < clipValue, then input is returned unmodifed<br>
-     * Otherwise, out[i] = in[i] * clipValue / l2Norm(in)
-     *
-     * @param x         Input variable
-     * @param clipValue Clipping value (maximum l2 norm)
-     * @return Output variable
-     */
-    public SDVariable clipByNorm(SDVariable x, double clipValue) {
-        return clipByNorm(null, x, clipValue);
-    }
-
-    /**
-     * Clipping by L2 norm<br>
-     * if l2Norm(x) < clipValue, then input is returned unmodifed<br>
-     * Otherwise, out[i] = in[i] * clipValue / l2Norm(in)
-     *
-     * @param name      Name of the output variable
-     * @param x         Input variable
-     * @param clipValue Clipping value (maximum l2 norm)
-     * @return Output variable
-     */
-    public SDVariable clipByNorm(String name, SDVariable x, double clipValue) {
-        SDVariable ret = f().clipByNorm(x, clipValue);
-        return updateVariableNameAndReference(ret, name);
-    }
-
-    /**
-     * Clipping by L2 norm, optionally along dimension(s)<br>
-     * if l2Norm(x,dimension) < clipValue, then input is returned unmodifed<br>
-     * Otherwise, out[i] = in[i] * clipValue / l2Norm(in, dimensions) where each value is clipped according
-     * to the corresponding l2Norm along the specified dimensions
-     *
-     * @param x          Input variable
-     * @param clipValue  Clipping value (maximum l2 norm)
-     * @param dimensions If not specified, all dimensions are used
-     * @return Output variable
-     */
-    public SDVariable clipByNorm(SDVariable x, double clipValue, int... dimensions) {
-        return clipByNorm(null, x, clipValue, dimensions);
-    }
-
-    /**
-     * Clipping by L2 norm, optionally along dimension(s)<br>
-     * if l2Norm(x,dimension) < clipValue, then input is returned unmodifed<br>
-     * Otherwise, out[i] = in[i] * clipValue / l2Norm(in, dimensions) where each value is clipped according
-     * to the corresponding l2Norm along the specified dimensions
-     *
-     * @param name       Output variable name
-     * @param x          Input variable
-     * @param clipValue  Clipping value (maximum l2 norm)
-     * @param dimensions If not specified, all dimensions are used
-     * @return Output variable
-     */
-    public SDVariable clipByNorm(String name, SDVariable x, double clipValue, int... dimensions) {
-        SDVariable ret = f().clipByNorm(x, clipValue, dimensions);
-        return updateVariableNameAndReference(ret, name);
-    }
-
-    /**
-     * Element-wise rectified linear function with specified cutoff:<br>
-     * out[i] = in[i] if in[i] >= cutoff
-     * out[i] = 0 otherwise
-     *
-     * @param x     Input variable
-     * @param cutoff Cutoff value. Usually 0
-     * @return Output variable
-     */
-    public SDVariable relu(SDVariable x, double cutoff) {
-        return relu(null, x, cutoff);
-    }
-
-    /**
-     * Element-wise rectified linear function with specified cutoff:<br>
-     * out[i] = in[i] if in[i] >= cutoff
-     * out[i] = 0 otherwise
-     *
-     * @param name   Output variable name
-     * @param x     Input variable
-     * @param cutoff Cutoff value. Usually 0
-     * @return Output variable
-     */
-    public SDVariable relu(String name, SDVariable x, double cutoff) {
-        SDVariable result = functionFactory.relu(x, cutoff);
-        return updateVariableNameAndReference(result, name);
-    }
-
-    /**
-     * Element-wise "rectified linear 6" function with specified cutoff:<br>
-     * out[i] = min(max(in, cutoff), 6)
-     *
-     * @param x     Input variable
-     * @param cutoff Cutoff value. Usually 0
-     * @return Output variable
-     */
-    public SDVariable relu6(SDVariable x, double cutoff) {
-        return relu6(null, x, cutoff);
-    }
-
-    /**
-     * Element-wise "rectified linear 6" function with specified cutoff:<br>
-     * out[i] = min(max(in, cutoff), 6)
-     *
-     * @param name   Output variable name
-     * @param x     Input variable
-     * @param cutoff Cutoff value. Usually 0
-     * @return Output variable
-     */
-    public SDVariable relu6(String name, SDVariable x, double cutoff) {
-        SDVariable result = functionFactory.relu6(x, cutoff);
-        return updateVariableNameAndReference(result, name);
-    }
-
-    /**
-     * Softmax activation
-     *
-     * @param x Input variable
-     * @return Output variable
-     */
-    public SDVariable softmax(SDVariable x) {
-        return softmax(null, x);
-    }
-
-    /**
-     * Softmax activation
-     *
-     * @param x Input variable
-     * @return Output variable
-     */
-    public SDVariable softmax(String name, SDVariable x) {
-        SDVariable result = functionFactory.softmax(x);
-        return updateVariableNameAndReference(result, name);
-    }
-
-    /**
-     * Log softmax activation
-     *
-     * @param x Input variable
-     * @return Output variable
-     */
-    public SDVariable logSoftmax(SDVariable x) {
-        return logSoftmax(null, x);
-    }
-
-
-    /**
-     * Log softmax activation
-     *
-     * @param name Variable name
-     * @param x Input variable
-     * @return Output variable
-     */
-    public SDVariable logSoftmax(String name, SDVariable x) {
-        SDVariable ret = f().logSoftmax(x);
-        return updateVariableNameAndReference(ret, name);
-    }
-
-    /**
-     * Element-wise SeLU function - Scaled exponential Lineal Unit: see <a href="https://arxiv.org/abs/1706.02515">Self-Normalizing Neural Networks</a>
-     * <br>
-     * out[i] = scale * alpha * (exp(in[i])-1) if in[i]>0, or 0 if in[i] <= 0<br>
-     * Uses default lcale and alpha values.
-     *
-     * @param x Input variable
-     * @return Output variable
-     */
-    public SDVariable selu(SDVariable x) {
-        return selu(null, x);
-    }
-
-    /**
-     * Element-wise SeLU function - Scaled exponential Lineal Unit: see <a href="https://arxiv.org/abs/1706.02515">Self-Normalizing Neural Networks</a>
-     * <br>
-     * out[i] = scale * alpha * (exp(in[i])-1) if in[i]>0, or 0 if in[i] <= 0<br>
-     * Uses default lcale and alpha values.
-     *
-     * @param name Name of the output variable
-     * @param x   Input variable
-     * @return Output variable
-     */
-    public SDVariable selu(String name, SDVariable x) {
-        SDVariable ret = f().selu(x);
-        return updateVariableNameAndReference(ret, name);
-    }
-
-    /**
-     * Merge add function: merges an arbitrary number of equal shaped arrays using elementwise addition:
-     * out = sum_i in[i]
-     *
-     * @param x Input variables
-     * @return Output variable
-     */
-    public SDVariable mergeAdd(SDVariable... x) {
-        return mergeAdd(null, x);
-    }
-
-    /**
-     * Merge add function: merges an arbitrary number of equal shaped arrays using element-wise addition:
-     * out = sum_i in[i]
-     *
-     * @param name   Name of the output variable
-     * @param inputs Input variables
-     * @return Output variable
-     */
-    public SDVariable mergeAdd(String name, SDVariable... inputs) {
-        SDVariable ret = f().mergeAdd(inputs);
-        return updateVariableNameAndReference(ret, name);
-    }
-
-    /**
-     * Merge max function: merges an arbitrary number of equal shaped arrays using element-wise maximum operation:
-     * out = max_i in[i]
-     *
-     * @param x Input variables
-     * @return Output variable
-     */
-    public SDVariable mergeMax(SDVariable... x) {
-        return mergeMax(null, x);
-    }
-
-    /**
-     * Merge max function: merges an arbitrary number of equal shaped arrays using element-wise maximum operation:
-     * out = max_i in[i]
-     *
-     * @param inputs Input variables
-     * @return Output variable
-     */
-    public SDVariable mergeMax(String name, SDVariable... inputs) {
-        SDVariable ret = f().mergeMax(inputs);
-        return updateVariableNameAndReference(ret, name);
-    }
-
-    /**
-     * Merge average function: merges an arbitrary number of equal shaped arrays using element-wise mean operation:
-     * out = mean_i in[i]
-     *
-     * @param inputs Input variables
-     * @return Output variable
-     */
-    public SDVariable mergeAvg(SDVariable... inputs) {
-        return mergeAvg(null, inputs);
-    }
-
-    /**
-     * Merge average function: merges an arbitrary number of equal shaped arrays using element-wise mean operation:
-     * out = mean_i in[i]
-     *
-     * @param name   Name of the output variable
-     * @param inputs Input variables
-     * @return Output variable
-     */
-    public SDVariable mergeAvg(String name, SDVariable... inputs) {
-        SDVariable ret = f().mergeAvg(inputs);
-        return updateVariableNameAndReference(ret, name);
-    }
-
-    /**
-     * @see #batchToSpace(String, SDVariable, int[], int[][])
-     */
-    public SDVariable batchToSpace(SDVariable x, int[] blocks, int[][] crops) {
-        return batchToSpace(null, x, blocks, crops);
-    }
-
-    /**
-     * Convolution 2d layer batch to space operation on 4d input.
-     * Reduces input batch dimension by rearranging data into a larger spatial dimensions
-     *
-     * @param name   Output variable name
-     * @param x     Input variable. 4d input
-     * @param blocks Block size, in the height/width dimension
-     * @param crops  Optional 2d int[] array: values [[crop top, crop bottom], [crop left, crop right]]
-     * @return Output variable
-     * @see #spaceToBatch(String, SDVariable, int[], int[][])
-     */
-    public SDVariable batchToSpace(String name, SDVariable x, int[] blocks, int[][] crops) {
-        SDVariable ret = f().batchToSpace(x, blocks, crops);
-        return updateVariableNameAndReference(ret, name);
-    }
-
-
-    /**
-     * Convolution 2d layer batch to space operation on 4d input.<br>
-     * Reduces input channels dimension by rearranging data into a larger spatial dimensions<br>
-     * Example: if input has shape [mb, 8, 2, 2] and block size is 2, then output size is [mb, 8/(2*2), 2*2, 2*2]
-     * = [mb, 2, 4, 4]
-     *
-     * @param x         the input to depth to space pooling 2d operation - 4d activations in NCHW format
-     *                   (shape [minibatch, channels, height, width]) or NHWC format (shape [minibatch, height, width, channels])
-     * @param blockSize  Block size, in the height/width dimension
-     * @param dataFormat Data format: "NCHW" or "NHWC"
-     * @return Output variable
-     */
-    public SDVariable depthToSpace(SDVariable x, int blockSize, String dataFormat) {
-        return depthToSpace(null, x, blockSize, dataFormat);
-    }
-
-    /**
-     * Convolution 2d layer batch to space operation on 4d input.<br>
-     * Reduces input channels dimension by rearranging data into a larger spatial dimensions<br>
-     * Example: if input has shape [mb, 8, 2, 2] and block size is 2, then output size is [mb, 8/(2*2), 2*2, 2*2]
-     * = [mb, 2, 4, 4]
-     *
-     * @param name       Output variable name
-     * @param x         the input to depth to space pooling 2d operation - 4d activations in NCHW format
-     *                   (shape [minibatch, channels, height, width]) or NHWC format (shape [minibatch, height, width, channels])
-     * @param blockSize  Block size, in the height/width dimension
-     * @param dataFormat Data format: "NCHW" or "NHWC"
-     * @return Output variable
-     * @see #depthToSpace(String, SDVariable, int, String)
-     */
-    public SDVariable depthToSpace(String name, SDVariable x, int blockSize, String dataFormat) {
-        SDVariable ret = f().depthToSpace(x, blockSize, dataFormat);
-        return updateVariableNameAndReference(ret, name);
-    }
-
-    /**
-     * @see #spaceToBatch(String, SDVariable, int[], int[][])
-     */
-    public SDVariable spaceToBatch(SDVariable x, int[] blocks, int[][] padding) {
-        return spaceToBatch(null, x, blocks, padding);
-    }
-
-    /**
-     * Convolution 2d layer space to batch operation on 4d input.
-     * Increases input batch dimension by rearranging data from spatial dimensions into batch dimension
-     *
-     * @param name   Output variable name
-     * @param x     Input variable. 4d input
-     * @param blocks Block size, in the height/width dimension
-     * @param padding Optional 2d int[] array for padding the result: values [[pad top, pad bottom], [pad left, pad right]]
-     * @return Output variable
-     * @see #batchToSpace(String, SDVariable, int[], int[][])
-     */
-    public SDVariable spaceToBatch(String name, SDVariable x, int[] blocks, int[][] padding) {
-        SDVariable ret = f().spaceToBatch(x, blocks, padding);
-        return updateVariableNameAndReference(ret, name);
-    }
-
-    /**
-     * @see #spaceToDepth(String, SDVariable, int, String)
-     */
-    public SDVariable spaceToDepth(SDVariable x, int blockSize, String dataFormat) {
-        return spaceToDepth(null, x, blockSize, dataFormat);
-    }
-
-    /**
-     * Convolution 2d layer space to depth operation on 4d input.<br>
-     * Increases input channels (reduced spatial dimensions) by rearranging data into a larger channels dimension<br>
-     * Example: if input has shape [mb, 2, 4, 4] and block size is 2, then output size is [mb, 8/(2*2), 2*2, 2*2]
-     * = [mb, 2, 4, 4]
-     *
-     * @param name       Output variable name
-     * @param x         the input to depth to space pooling 2d operation - 4d activations in NCHW format
-     *                   (shape [minibatch, channels, height, width]) or NHWC format (shape [minibatch, height, width, channels])
-     * @param blockSize  Block size, in the height/width dimension
-     * @param dataFormat Data format: "NCHW" or "NHWC"
-     * @return Output variable
-     * @see #depthToSpace(String, SDVariable, int, String)
-     */
-    public SDVariable spaceToDepth(String name, SDVariable x, int blockSize, String dataFormat) {
-        SDVariable ret = f().spaceToDepth(x, blockSize, dataFormat);
-        return updateVariableNameAndReference(ret, name);
-    }
-
-    /**
-     * @see #dynamicPartition(String[], SDVariable, SDVariable, int)
-     */
-    public SDVariable[] dynamicPartition(SDVariable x, SDVariable partitions, int numPartitions) {
-        return dynamicPartition(null, x, partitions, numPartitions);
-    }
-
-    /**
-     * Dynamically partition the input variable values into the specified number of paritions, using the indices.<br>
-     * Example:<br>
-     * <pre>
-     * {@code input = [1,2,3,4,5]
-     * numPartitions = 2
-     * partitions = [1,0,0,1,0]
-     * out[0] = [2,3,5]
-     * out[1] = [1,4] }
-     * </pre>
-     *
-     * @param name          Names for the output variables. Length must be equal to numPartitions
-     * @param x            Input variable
-     * @param partitions    1D input with values 0 to numPartitions-1
-     * @param numPartitions Number of partitions, >= 1
-     * @return Output variables (equal in number to numPartitions)
-     */
-    public SDVariable[] dynamicPartition(String[] name, SDVariable x, SDVariable partitions, int numPartitions) {
-        SDVariable[] ret = f().dynamicPartition(x, partitions, numPartitions);
-        return updateVariableNamesAndReferences(ret, name);
-    }
-
-    /**
-     * @see #dynamicStitch(String, SDVariable[], SDVariable[])
-     */
-    public SDVariable dynamicStitch(SDVariable[] indices, SDVariable[] x) {
-        return dynamicStitch(null, indices, x);
-    }
-
-    /**
-     * Dynamically merge the specified input arrays into a single array, using the specified indices
-     *
-     * @param name    Name of the output variable
-     * @param indices Indices to use when merging. Must be >= 1, same length as input variables
-     * @param x      Input variables.
-     * @return Merged output variable
-     */
-    public SDVariable dynamicStitch(String name, SDVariable[] indices, SDVariable[] x) {
-        SDVariable ret = f().dynamicStitch(indices, x);
-        return updateVariableNameAndReference(ret, name);
-    }
-
-    /**
-     * @see #segmentMax(String, SDVariable, SDVariable)
-     */
-    public SDVariable segmentMax(SDVariable data, SDVariable segmentIds){
-        return segmentMax(null, data, segmentIds);
-    }
-
-    /**
-     * Segment max operation.<br>
-     * If data =     [3, 6, 1, 4, 9, 2, 8]<br>
-     * segmentIds =  [0, 0, 1, 1, 1, 2, 2]<br>
-     * then output = [6, 9, 8] = [max(3,6), max(1,4,9), max(2,8)]<br>
-     * Note that the segment IDs must be sorted from smallest to largest segment.
-     * See {@link #unsortedSegmentMax(String, SDVariable, SDVariable, int)}
-     * for the same op without this sorted requirement
-     *
-     * @param name       Name of the output variable. May be null
-     * @param data       Data to perform segment max on
-     * @param segmentIds Variable for the segment IDs
-     * @return Segment max output
-     */
-    public SDVariable segmentMax(String name, SDVariable data, SDVariable segmentIds){
-        SDVariable ret = f().segmentMax(data, segmentIds);
-        return updateVariableNameAndReference(ret, name);
-    }
-
-    /**
-     * See {@link #unsortedSegmentMax(String, SDVariable, SDVariable, int)}
-     */
-    public SDVariable unsortedSegmentMax(SDVariable data, SDVariable segmentIds, int numSegments){
-        return unsortedSegmentMax(null, data, segmentIds, numSegments);
-    }
-
-    /**
-     * Unsorted segment max operation. As per {@link #segmentMax(String, SDVariable, SDVariable)} but without
-     * the requirement for the indices to be sorted.<br>
-     * If data =     [1, 3, 2, 6, 4, 9, 8]<br>
-     * segmentIds =  [1, 0, 2, 0, 1, 1, 2]<br>
-     * then output = [6, 9, 8] = [max(3,6), max(1,4,9), max(2,8)]<br>
-     *
-     * @param name        Name of the output variable
-     * @param data        Data (variable) to perform unsorted segment max on
-     * @param segmentIds  Variable for the segment IDs
-     * @param numSegments Number of segments
-     * @return Unsorted segment max output
-     */
-    public SDVariable unsortedSegmentMax(String name, SDVariable data, SDVariable segmentIds, int numSegments){
-        SDVariable ret = f().unsortedSegmentMax(data, segmentIds, numSegments);
-        return updateVariableNameAndReference(ret, name);
-    }
-
-    /**
-     * @see #segmentMin(String, SDVariable, SDVariable)
-     */
-    public SDVariable segmentMin(SDVariable data, SDVariable segmentIds){
-        return segmentMin(null, data, segmentIds);
-    }
-
-    /**
-     * Segment min operation.<br>
-     * If data =     [3, 6, 1, 4, 9, 2, 8]<br>
-     * segmentIds =  [0, 0, 1, 1, 1, 2, 2]<br>
-     * then output = [3, 1, 2] = [min(3,6), min(1,4,9), min(2,8)]<br>
-     * Note that the segment IDs must be sorted from smallest to largest segment.
-     * See {@link #unsortedSegmentMin(String, SDVariable, SDVariable, int)} for the same op without this sorted requirement
-     *
-     * @param name       Name of the output variable. May be null
-     * @param data       Data to perform segment max on
-     * @param segmentIds Variable for the segment IDs
-     * @return Segment min output
-     */
-    public SDVariable segmentMin(String name, SDVariable data, SDVariable segmentIds){
-        SDVariable ret = f().segmentMin(data, segmentIds);
-        return updateVariableNameAndReference(ret, name);
-    }
-
-    /**
-     * See {@link #unsortedSegmentMin(String, SDVariable, SDVariable, int)}
-     */
-    public SDVariable unsortedSegmentMin(SDVariable data, SDVariable segmentIds, int numSegments){
-        return unsortedSegmentMin(null, data, segmentIds, numSegments);
-    }
-
-    /**
-     * Unsorted segment min operation. As per {@link #segmentMin(String, SDVariable, SDVariable)} but without
-     * the requirement for the indices to be sorted.<br>
-     * If data =     [1, 3, 2, 6, 4, 9, 8]<br>
-     * segmentIds =  [1, 0, 2, 0, 1, 1, 2]<br>
-     * then output = [3, 1, 2] = [min(3,6), min(1,4,9), min(2,8)]<br>
-     *
-     * @param name        Name of the output variable
-     * @param data        Data (variable) to perform unsorted segment min on
-     * @param segmentIds  Variable for the segment IDs
-     * @param numSegments Number of segments
-     * @return Unsorted segment min output
-     */
-    public SDVariable unsortedSegmentMin(String name, SDVariable data, SDVariable segmentIds, int numSegments){
-        SDVariable ret = f().unsortedSegmentMin(data, segmentIds, numSegments);
-        return updateVariableNameAndReference(ret, name);
-    }
-
-    /**
-     * @see #segmentMean(String, SDVariable, SDVariable)
-     */
-    public SDVariable segmentMean(SDVariable data, SDVariable segmentIds){
-        return segmentMean(null, data, segmentIds);
-    }
-
-    /**
-     * Segment mean operation.<br>
-     * If data =     [3, 6, 1, 4, 9, 2, 8]<br>
-     * segmentIds =  [0, 0, 1, 1, 1, 2, 2]<br>
-     * then output = [4.5, 4.666, 5] = [mean(3,6), mean(1,4,9), mean(2,8)]<br>
-     * Note that the segment IDs must be sorted from smallest to largest segment.
-     * See {@link #unsortedSegmentMean(String, SDVariable, SDVariable, int)} for the same op without this sorted requirement
-     *
-     * @param name       Name of the output variable. May be null
-     * @param data       Data to perform segment max on
-     * @param segmentIds Variable for the segment IDs
-     * @return Segment mean output
-     */
-    public SDVariable segmentMean(String name, SDVariable data, SDVariable segmentIds){
-        SDVariable ret = f().segmentMean(data, segmentIds);
-        return updateVariableNameAndReference(ret, name);
-    }
-
-    /**
-     * See {@link #unsortedSegmentMean(String, SDVariable, SDVariable, int)}
-     */
-    public SDVariable unsortedSegmentMean(SDVariable data, SDVariable segmentIds, int numSegments){
-        return unsortedSegmentMean(null, data, segmentIds, numSegments);
-    }
-
-    /**
-     * Unsorted segment mean operation. As per {@link #segmentMean(String, SDVariable, SDVariable)} but without
-     * the requirement for the indices to be sorted.<br>
-     * If data =     [1, 3, 2, 6, 4, 9, 8]<br>
-     * segmentIds =  [1, 0, 2, 0, 1, 1, 2]<br>
-     * then output = [4.5, 4.666, 5] = [mean(3,6), mean(1,4,9), mean(2,8)]<br>
-     *
-     * @param name        Name of the output variable
-     * @param data        Data (variable) to perform unsorted segment mean on
-     * @param segmentIds  Variable for the segment IDs
-     * @param numSegments Number of segments
-     * @return Unsorted segment mean output
-     */
-    public SDVariable unsortedSegmentMean(String name, SDVariable data, SDVariable segmentIds, int numSegments){
-        SDVariable ret = f().unsortedSegmentMean(data, segmentIds, numSegments);
-        return updateVariableNameAndReference(ret, name);
-    }
-
-    /**
-     * @see #segmentProd(String, SDVariable, SDVariable)
-     */
-    public SDVariable segmentProd(SDVariable data, SDVariable segmentIds){
-        return segmentProd(null, data, segmentIds);
-    }
-
-    /**
-     * Segment product operation.<br>
-     * If data =     [3, 6, 1, 4, 9, 2, 8]<br>
-     * segmentIds =  [0, 0, 1, 1, 1, 2, 2]<br>
-     * then output = [18, 36, 16] = [prod(3,6), prod(1,4,9), prod(2,8)]<br>
-     * Note that the segment IDs must be sorted from smallest to largest segment.
-     * See {@link #unsortedSegmentProd(String, SDVariable, SDVariable, int)} for the same op without this sorted requirement
-     *
-     * @param name       Name of the output variable. May be null
-     * @param data       Data to perform segment max on
-     * @param segmentIds Variable for the segment IDs
-     * @return Segment product output
-     */
-    public SDVariable segmentProd(String name, SDVariable data, SDVariable segmentIds){
-        SDVariable ret = f().segmentProd(data, segmentIds);
-        return updateVariableNameAndReference(ret, name);
-    }
-
-    /**
-     * See {@link #unsortedSegmentProd(String, SDVariable, SDVariable, int)}
-     */
-    public SDVariable unsortedSegmentProd(SDVariable data, SDVariable segmentIds, int numSegments){
-        return unsortedSegmentProd(null, data, segmentIds, numSegments);
-    }
-
-    /**
-     * Unsorted segment product operation. As per {@link #segmentProd(String, SDVariable, SDVariable)} but without
-     * the requirement for the indices to be sorted.<br>
-     * If data =     [1, 3, 2, 6, 4, 9, 8]<br>
-     * segmentIds =  [1, 0, 2, 0, 1, 1, 2]<br>
-     * then output = [4.5, 4.666, 5] = [mean(3,6), mean(1,4,9), mean(2,8)]<br>
-     *
-     * @param name       Name of the output variable
-     * @param data       Data (variable) to perform unsorted segment product on
-     * @param segmentIds Variable for the segment IDs
-     * @return Unsorted segment product output
-     */
-    public SDVariable unsortedSegmentProd(String name, SDVariable data, SDVariable segmentIds, int numSegments){
-        SDVariable ret = f().unsortedSegmentProd(data, segmentIds, numSegments);
-        return updateVariableNameAndReference(ret, name);
-    }
-
-    /**
-     * @see #segmentSum(String, SDVariable, SDVariable)
-     */
-    public SDVariable segmentSum(SDVariable data, SDVariable segmentIds){
-        return segmentSum(null, data, segmentIds);
-    }
-
-    /**
-     * Segment sum operation.<br>
-     * If data =     [3, 6, 1, 4, 9, 2, 8]<br>
-     * segmentIds =  [0, 0, 1, 1, 1, 2, 2]<br>
-     * then output = [9, 14, 10] = [sum(3,6), sum(1,4,9), sum(2,8)]<br>
-     * Note that the segment IDs must be sorted from smallest to largest segment.
-     * See {@link #unsortedSegmentSum(String, SDVariable, SDVariable, int)} for the same op without this sorted requirement
-     *
-     * @param name       Name of the output variable. May be null
-     * @param data       Data to perform segment max on
-     * @param segmentIds Variable for the segment IDs
-     * @return Segment sum output
-     */
-    public SDVariable segmentSum(String name, SDVariable data, SDVariable segmentIds){
-        SDVariable ret = f().segmentSum(data, segmentIds);
-        return updateVariableNameAndReference(ret, name);
-    }
-
-    /**
-     * See {@link #unsortedSegmentSum(String, SDVariable, SDVariable, int)}
-     */
-    public SDVariable unsortedSegmentSum(SDVariable data, SDVariable segmentIds, int numSegments){
-        return unsortedSegmentSum(null, data, segmentIds, numSegments);
-    }
-
-    /**
-     * Unsorted segment sum operation. As per {@link #segmentSum(String, SDVariable, SDVariable)} but without
-     * the requirement for the indices to be sorted.<br>
-     * If data =     [1, 3, 2, 6, 4, 9, 8]<br>
-     * segmentIds =  [1, 0, 2, 0, 1, 1, 2]<br>
-     * then output = [9, 14, 10] = [sum(3,6), sum(1,4,9), sum(2,8)]<br>
-     *
-     * @param name        Name of the output variable
-     * @param data        Data (variable) to perform unsorted segment sum on
-     * @param segmentIds  Variable for the segment IDs
-     * @param numSegments Number of segments
-     * @return Unsorted segment sum output
-     */
-    public SDVariable unsortedSegmentSum(String name, SDVariable data, SDVariable segmentIds, int numSegments){
-        SDVariable ret = f().unsortedSegmentSum(data, segmentIds, numSegments);
-        return updateVariableNameAndReference(ret, name);
-    }
-
-    /**
-     * See {@link #unsortedSegmentSqrtN(String, SDVariable, SDVariable, int)}
-     */
-    public SDVariable unsortedSegmentSqrtN(SDVariable data, SDVariable segmentIds, int numSegments){
-        return unsortedSegmentSqrtN(null, data, segmentIds, numSegments);
-    }
-
-    /**
-     * Unsorted segment sqrtN operation. Simply returns the sqrt of the count of the number of values in each segment<br>
-     * If data =     [1, 3, 2, 6, 4, 9, 8]<br>
-     * segmentIds =  [1, 0, 2, 0, 1, 1, 2]<br>
-     * then output = [1.414, 1.732, 1.414] = [sqrt(2), sqrtN(3), sqrtN(2)]<br>
-     *
-     * @param name       Name of the output variable
-     * @param data       Data (variable) to perform unsorted segment sqrtN on
-     * @param segmentIds Variable for the segment IDs
-     * @return Unsorted segment sqrtN output
-     */
-    public SDVariable unsortedSegmentSqrtN(String name, SDVariable data, SDVariable segmentIds, int numSegments){
-        SDVariable ret = f().unsortedSegmentSqrtN(data, segmentIds, numSegments);
-        return updateVariableNameAndReference(ret, name);
-    }
-
-
-    /**
-     * TODO doc string
-     *
-     * @param df
-     * @param weights
-     * @param strides
-     * @param rates
-     * @param isSameMode
-     * @return
-     */
-    public SDVariable dilation2D(SDVariable df, SDVariable weights, int[] strides,
-                                 int[] rates, boolean isSameMode) {
-        return dilation2D(null, df, weights, strides, rates, isSameMode);
-    }
-
-    /**
-     * TODO doc string
-     *
-     * @param name
-     * @param df
-     * @param weights
-     * @param strides
-     * @param rates
-     * @param isSameMode
-     * @return
-     */
-    public SDVariable dilation2D(String name, SDVariable df, SDVariable weights, int[] strides,
-                                 int[] rates, boolean isSameMode) {
-        SDVariable ret = f().dilation2D(df, weights, strides, rates, isSameMode);
-        return updateVariableNameAndReference(ret, name);
-    }
-
-    /**
-     * Returns the shape of the specified SDVariable as a 1D SDVariable
-     *
-     * @param input Input variable
-     * @return 1D output variable with contents equal to the shape of the input
-     */
-    public SDVariable shape(SDVariable input) {
-        return shape(null, input);
-    }
-
-    /**
-     * Returns the shape of the specified SDVariable as a 1D SDVariable
-     *
-     * @param name  Name of the output variable
-     * @param input Input variable
-     * @return 1D output variable with contents equal to the shape of the input
-     */
-    public SDVariable shape(String name, SDVariable input) {
-        SDVariable ret = f().shape(input);
-        return updateVariableNameAndReference(ret, name);
-    }
-
-    /**
-     * Returns the size (number of elements, i.e., prod(shape)) of the specified SDVariable as a 0D scalar variable
-     *
-     * @param in Input variable
-     * @return 0D (scalar) output variable with value equal to the number of elements in the specified array
-     */
-    public SDVariable size(SDVariable in){
-        return size(null, in);
-    }
-
-    /**
-     * Returns the size (number of elements, i.e., prod(shape)) of the specified SDVariable as a 0D scalar variable
-     *
-     * @param name Name of the output variable
-     * @param in   Input variable
-     * @return 0D (scalar) output variable with value equal to the number of elements in the specified array
-     */
-    public SDVariable size(String name, SDVariable in){
-        SDVariable ret = f().size(in);
-        return updateVariableNameAndReference(ret, name);
-    }
-
-    /**
-     * Returns the rank (number of dimensions, i.e., length(shape)) of the specified SDVariable as a 0D scalar variable
-     *
-     * @param in Input variable
-     * @return 0D (scalar) output variable with value equal to the rank of the input variable
-     */
-    public SDVariable rank(SDVariable in) {
-        return rank(null, in);
-    }
-
-    /**
-     * Returns the rank (number of dimensions, i.e., length(shape)) of the specified SDVariable as a 0D scalar variable
-     *
-     * @param name Name of the output variable
-     * @param in   Input variable
-     * @return 0D (scalar) output variable with value equal to the rank of the input variable
-     */
-    public SDVariable rank(String name, SDVariable in) {
-        SDVariable ret = f().rank(in);
-        return updateVariableNameAndReference(ret, name);
-    }
-
-    /**
-     * @see #sizeAt(String, SDVariable, int)
-     */
-    public SDVariable sizeAt(SDVariable in, int dimension){
-        return sizeAt(null, in, dimension);
-    }
-
-    /**
-     * Returns a rank 0 (scalar) variable for the size of the specified dimension.
-     * For example, if X has shape [10,20,30] then sizeAt(X,1)=20. Similarly, sizeAt(X,-1)=30
-     *
-     * @param name      Name of the output variable
-     * @param in        Input variable
-     * @param dimension Dimension to get size of
-     * @return Scalar SDVariable for size at specified variable
-     */
-    public SDVariable sizeAt(String name, SDVariable in, int dimension){
-        SDVariable ret = f().sizeAt(in, dimension);
-        return updateVariableNameAndReference(ret, name);
-    }
-
-    /**
-     * @see #cross(String, SDVariable, SDVariable)
-     */
-    public SDVariable cross(SDVariable a, SDVariable b) {
-        return cross(null, a, b);
-    }
-
-    /**
-     * Returns the pair-wise cross product of equal size arrays a and b: a x b = ||a||x||b|| sin(theta).
-     * Can take rank 1 or above inputs (of equal shapes), but note that the last dimension must have dimension 3
-     *
-     * @param a First input
-     * @param b Second input
-     * @return Element-wise cross product
-     */
-    public SDVariable cross(String name, SDVariable a, SDVariable b) {
-        SDVariable ret = f().cross(a, b);
-        return updateVariableNameAndReference(ret, name);
-    }
-
-    /**
-     * @see #gather(String, SDVariable, int[], int)
-     */
-    public SDVariable gather(SDVariable df, int[] indices, int axis) {
-        return gather(null, df, indices, axis);
-    }
-
-    /**
-     * Gather slices from the input variable where the indices are specified as fixed int[] values.<br>
-     * Output shape is same as input shape, except for axis dimension, which has size equal to indices.length.
-     *
-     * @param name    name of the output variable
-     * @param df      Input variable
-     * @param indices Indices to get
-     * @param axis    Axis that the indices refer to
-     * @return Output variable with slices pulled from the specified axis
-     */
-    public SDVariable gather(String name, SDVariable df, int[] indices, int axis) {
-        SDVariable ret = f().gather(df, indices, axis);
-        return updateVariableNameAndReference(ret, name);
-    }
-
-    /**
-     * @see #gather(String, SDVariable, SDVariable, int)
-     */
-    public SDVariable gather(SDVariable df, SDVariable indices, int axis) {
-        return gather(null, df, indices, axis);
-    }
-
-    /**
-     * Gather slices from the input variable where the indices are specified as dynamic SDVariable values.<br>
-     * Output shape is same as input shape, except for axis dimension, which has size equal to indices.length.
-     *
-     * @param name    name of the output variable
-     * @param df      Input variable
-     * @param indices Indices to get slices for. Rank 0 or 1 input
-     * @param axis    Axis that the indices refer to
-     * @return Output variable with slices pulled from the specified axis
-     */
-    public SDVariable gather(String name, SDVariable df, SDVariable indices, int axis) {
-        SDVariable ret = f().gather(df, indices, axis);
-        return updateVariableNameAndReference(ret, name);
-    }
-
-    /**
-     * TODO doc string
-     *
-     * @param df
-     * @param indices
-     * @return
-     */
-    public SDVariable gatherNd(SDVariable df, SDVariable indices) {
-        return gatherNd(null, df, indices);
-    }
-
-    /**
-     * TODO doc string
-     *
-     * @param name
-     * @param df
-     * @param indices
-     * @return
-     */
-    public SDVariable gatherNd(String name, SDVariable df, SDVariable indices) {
-        SDVariable ret = f().gatherNd(df, indices);
-        return updateVariableNameAndReference(ret, name);
-    }
-
-    /**
-     * @see #repeat(String, SDVariable, int)
-     */
-    public SDVariable repeat(SDVariable df, int axis) {
-        return repeat(null, df, axis);
-    }
-
-    /**
-     * @see #repeat(String, SDVariable, int)
-     */
-    public SDVariable repeat(String name, SDVariable df, int axis) {
-        SDVariable ret = f().repeat(df, axis);
-        return updateVariableNameAndReference(ret, name);
-    }
-
-    /**
-     * @see #stack(String, int, SDVariable...)
-     */
-    public SDVariable stack(int axis, SDVariable... values) {
-        return stack(null, axis, values);
-    }
-
-    /**
-     * Stack a set of N SDVariables of rank X into one rank X+1 variable.
-     * If inputs have shape [a,b,c] then output has shape:<br>
-     * axis = 0: [N,a,b,c]<br>
-     * axis = 1: [a,N,b,c]<br>
-     * axis = 2: [a,b,N,c]<br>
-     * axis = 3: [a,b,c,N]<br>
-     *
-     * @param name   Name of the output variable
-     * @param axis   Axis to stack on
-     * @param values Input variables to stack. Must have the same shape for all inputs
-     * @return Output variable
-     * @see #unstack(String[], SDVariable, int, int)
-     */
-    public SDVariable stack(String name, int axis, SDVariable... values) {
-        SDVariable ret = f().stack(values, axis);
-        return updateVariableNameAndReference(ret, name);
-    }
-
-    /**
-     * @see #stack(String, int, SDVariable...)
-     */
-    public SDVariable parallel_stack(SDVariable[] values) {
-        return parallel_stack(null, values);
-    }
-
-    /**
-     * @see #stack(String, int, SDVariable...)
-     */
-    public SDVariable parallel_stack(String name, SDVariable[] values) {
-        SDVariable ret = f().parallel_stack(values);
-        return updateVariableNameAndReference(ret, name);
-    }
-
-    /**
-     * @see #unstack(String[], SDVariable, int, int)
-     */
-    public SDVariable[] unstack(SDVariable value, int axis) {
-        return unstack(null, value, axis);
-    }
-
-    /**
-     * @see #unstack(String[], SDVariable, int, int)
-     */
-    public SDVariable[] unstack(String[] names, SDVariable value, int axis) {
-        SDVariable[] ret = f().unstack(value, axis);
-        return updateVariableNamesAndReferences(ret, names);
-    }
-
-    /**
-     * @see #unstack(String[], SDVariable, int, int)
-     */
-    public SDVariable[] unstack(SDVariable value, int axis, int num) {
-        return unstack(null, value, axis, num);
-    }
-
-    /**
-     * Unstack a variable of rank X into N rank X-1 variables by taking slices along the specified axis.
-     * If input has shape [a,b,c] then output has shape:
-     * axis = 0: [b,c]<br>
-     * axis = 1: [a,c]<br>
-     * axis = 2: [a,b]<br>
-     *
-     * @param names Output variable names. May be null
-     * @param value Input variable to unstack
-     * @param axis  Axis to unstack on
-     * @param num   Number of output variables
-     * @return Output variables
-     * @see #stack(String, int, SDVariable...)
-     */
-    public SDVariable[] unstack(String[] names, SDVariable value, int axis, int num) {
-        SDVariable[] ret = f().unstack(value, axis, num);
-        return updateVariableNamesAndReferences(ret, names);
-    }
-
-    /**
-     * Element-wise Gaussian error function - out = erf(in)
-     *
-     * @param x Input variable
-     * @return Output variable
-     */
-    public SDVariable erf(SDVariable x) {
-        return erf(null, x);
-    }
-
-    /**
-     * Element-wise Gaussian error function - out = erf(in)
-     *
-     * @param name Output variable name
-     * @param x   Input variable
-     * @return Output variable
-     */
-    public SDVariable erf(String name, SDVariable x) {
-        SDVariable ret = f().erf(x);
-        return updateVariableNameAndReference(ret, name);
-    }
-
-    /**
-     * Element-wise complementary Gaussian error function - out = erfc(in) = 1 - erf(in)
-     *
-     * @param x Input variable
-     * @return Output variable
-     */
-    public SDVariable erfc(SDVariable x) {
-        return erfc(null, x);
-    }
-
-    /**
-     * Element-wise complementary Gaussian error function - out = erfc(in) = 1 - erf(in)
-     *
-     * @param name Name of the output variable
-     * @param x   Input variable
-     * @return Output variable
-     */
-    public SDVariable erfc(String name, SDVariable x) {
-        SDVariable ret = f().erfc(x);
-        return updateVariableNameAndReference(ret, name);
-    }
-
-    /**
-     * @see #diag(String, SDVariable)
-     */
-    public SDVariable diag(SDVariable x) {
-        return diag(null, x);
-    }
-
-    /**
-     * Returns an output variable with diagonal values equal to the specified values; off-diagonal values will be set to 0<br>
-     * For example, if input = [1,2,3], then output is given by:<br>
-     * [ 1, 0, 0]<br>
-     * [ 0, 2, 0]<br>
-     * [ 0, 0, 3]<br>
-     * <br>
-     * Higher input ranks are also supported: if input has shape [a,...,R-1] then output[i,...,k,i,...,k] = input[i,...,k].
-     * i.e., for input rank R, output has rank 2R
-     *
-     * @param name Name of the output variable
-     * @param x   Input variable
-     * @return Output variable
-     */
-    public SDVariable diag(String name, SDVariable x) {
-        SDVariable ret = f().diag(x);
-        return updateVariableNameAndReference(ret, name);
-    }
-
-    /**
-     * @see #diagPart(String, SDVariable)
-     */
-    public SDVariable diagPart(SDVariable x) {
-        return diagPart(null, x);
-    }
-
-    /**
-     * Extract the diagonal part from the input array.<br>
-     * If input is<br>
-     * [ 1, 0, 0]<br>
-     * [ 0, 2, 0]<br>
-     * [ 0, 0, 3]<br>
-     * then output is [1, 2, 3].<br>
-     * Supports higher dimensions: in general, out[i,...,k] = in[i,...,k,i,...,k]
-     *
-     * @param x Input variable
-     * @return Diagonal part of the input
-     * @see #diag(String, SDVariable)
-     */
-    public SDVariable diagPart(String name, SDVariable x) {
-        SDVariable ret = f().diagPart(x);
-        return updateVariableNameAndReference(ret, name);
-    }
-
-    /**
-     * @see #setDiag(String, SDVariable, SDVariable)
-     */
-    public SDVariable setDiag(SDVariable in, SDVariable diag) {
-        return setDiag(null, in, diag);
-    }
-
-    /**
-     * Set the diagonal value to the specified values<br>
-     * If input is<br>
-     * [ a, b, c]<br>
-     * [ d, e, f]<br>
-     * [ g, h, i]<br>
-     * and diag = [ 1, 2, 3] then output is<br>
-     * [ 1, b, c]<br>
-     * [ d, 2, f]<br>
-     * [ g, h, 3]<br>
-     *
-     * @param name Name of the output variable
-     * @param in   Input variable
-     * @param diag Diagonal
-     * @return Output variable
-     */
-    public SDVariable setDiag(String name, SDVariable in, SDVariable diag) {
-        SDVariable ret = f().setDiag(in, diag);
-        return updateVariableNameAndReference(ret, name);
-    }
-
-    /**
-     * @see #oneHot(String, SDVariable, int)
-     */
-    public SDVariable oneHot(SDVariable indices, int depth) {
-        return oneHot(null, indices, depth, -1, 1.00, 0.00);
-    }
-
-    /**
-     * @see #oneHot(String, SDVariable, int, int, double, double)
-     */
-    public SDVariable oneHot(SDVariable indices, int depth, int axis, double on, double off) {
-        return oneHot(null, indices, depth, axis, on, off);
-    }
-
-    /**
-     * Convert the array to a one-hot array with walues 0 and 1 for each entry<br>
-     * If input has shape [ a, ..., n] then output has shape [ a, ..., n, depth],
-     * with out[i, ..., j, in[i,...,j]] = 1 with other values being set to 0
-     *
-     * @param name    Output variable name
-     * @param indices Indices - value 0 to depth-1
-     * @param depth   Number of classes
-     * @return Output variable
-     * @see #oneHot(SDVariable, int, int, double, double)
-     */
-    public SDVariable oneHot(String name, SDVariable indices, int depth) {
-        return oneHot(name, indices, depth, -1, 1.00, 0.00);
-    }
-
-    /**
-     * Convert the array to a one-hot array with walues {@code on} and {@code off} for each entry<br>
-     * If input has shape [ a, ..., n] then output has shape [ a, ..., n, depth],
-     * with {@code out[i, ..., j, in[i,...,j]] = on} with other values being set to {@code off}
-     *
-     * @param name    Output variable name
-     * @param indices Indices - value 0 to depth-1
-     * @param depth   Number of classes
-     * @return Output variable
-     */
-    public SDVariable oneHot(String name, SDVariable indices, int depth, int axis, double on, double off) {
-        SDVariable ret = f().onehot(indices, depth, axis, on, off);
-        return updateVariableNameAndReference(ret, name);
-    }
-
-    /**
-     * Element-wise reciprocal (inverse) function: out[i] = 1 / in[i]
-     *
-     * @param a Input variable
-     * @return Output variable
-     */
-    public SDVariable reciprocal(SDVariable a) {
-        return reciprocal(null, a);
-    }
-
-    /**
-     * Element-wise reciprocal (inverse) function: out[i] = 1 / in[i]
-     *
-     * @param name Name of the output variable
-     * @param a    Input variable
-     * @return Output variable
-     */
-    public SDVariable reciprocal(String name, SDVariable a) {
-        SDVariable ret = f().reciprocal(a);
-        return updateVariableNameAndReference(ret, name);
-    }
-
-    /**
-     * Intended for internal/developer use
-     */
-    public SDVariable gradientBackwardsMarker(SDVariable x) {
-        return gradientBackwardsMarker(generateNewVarName(new GradientBackwardsMarker().opName(), 0), x);
-    }
-
-    /**
-     * Intended for internal/developer use
-     */
-    public SDVariable gradientBackwardsMarker(String name, SDVariable x) {
-        SDVariable result = functionFactory.gradientBackwardsMarker(x);
-        return updateVariableNameAndReference(result, name);
-    }
-
-    /**
-     * Element-wise hard tanh function:<br>
-     * out[i] = -1 if in[i] <= -1<br>
-     * out[1] = in[i] if -1 < in[i] < 1<br>
-     * out[i] = 1 if in[i] >= 1<br>
-     *
-     * @param in Input variable
-     * @return Output variable
-     */
-    public SDVariable hardTanh(SDVariable in) {
-        return hardTanh(null, in);
-    }
-
-    /**
-     * Element-wise hard tanh function:<br>
-     * out[i] = -1 if in[i] <= -1<br>
-     * out[1] = in[i] if -1 < in[i] < 1<br>
-     * out[i] = 1 if in[i] >= 1<br>
-     *
-     * @param name Output variable name
-     * @param in   Input variable
-     * @return Output variable
-     */
-    public SDVariable hardTanh(String name, SDVariable in) {
-        SDVariable result = functionFactory.hardTanh(in);
-        return updateVariableNameAndReference(result, name);
-    }
-
-    /**
-     * Element-wise hard sigmoid function:<br>
-     * out[i] = 0 if in[i] <= -2.5<br>
-     * out[1] = 0.2*in[i]+0.5 if -2.5 < in[i] < 2.5<br>
-     * out[i] = 1 if in[i] >= 2.5<br>
-     *
-     * @param in Input variable
-     * @return Output variable
-     */
-    public SDVariable hardSigmoid(SDVariable in) {
-        return hardSigmoid(null, in);
-    }
-
-    /**
-     * Element-wise hard sigmoid function:<br>
-     * out[i] = 0 if in[i] <= -2.5<br>
-     * out[1] = 0.2*in[i]+0.5 if -2.5 < in[i] < 2.5<br>
-     * out[i] = 1 if in[i] >= 2.5<br>
-     *
-     * @param name Name of the output variable
-     * @param in    Input variable
-     * @return Output variable
-     */
-    public SDVariable hardSigmoid(String name, SDVariable in) {
-        SDVariable ret = f().hardSigmoid(in);
-        return updateVariableNameAndReference(ret, name);
-    }
-
-    /**
-     * Derivative (dOut/dIn) of the element-wise hard Tanh function - {@link #hardTanh(SDVariable)}
-     *
-     * @param x Input
-     * @return Output variable
-     */
-    public SDVariable hardTanhDerivative(SDVariable x) {
-        return hardTanhDerivative(null, x);
-    }
-
-    /**
-     * Derivative (dOut/dIn) of the element-wise hard Tanh function - {@link #hardTanh(SDVariable)}
-     *
-     * @param name Output variable name
-     * @param x   Input
-     * @return Output variable
-     */
-    public SDVariable hardTanhDerivative(String name, SDVariable x) {
-        SDVariable result = functionFactory.hardTanhDerivative(x);
-        return updateVariableNameAndReference(result, name);
-    }
-
-    /**
-     * Element-wise sigmoid function: out[i] = 1.0/(1+exp(-in[i]))
-     *
-     * @param x Input Variable
-     * @return Output variable
-     */
-    public SDVariable sigmoid(SDVariable x) {
-        return sigmoid(null, x);
-    }
-
-    /**
-     * Element-wise sigmoid function: out[i] = 1.0/(1+exp(-in[i]))
-     *
-     * @param name Output variable name
-     * @param x   Input Variable
-     * @return Output variable
-     */
-    public SDVariable sigmoid(String name, SDVariable x) {
-        SDVariable result = functionFactory.sigmoid(x);
-        return updateVariableNameAndReference(result, name);
-    }
-
-
-    /**
-     * Element-wise sigmoid function derivative: dL/dIn given input and dL/dOut
-     *
-     * @param x  Input Variable
-     * @param wrt Gradient at the output - dL/dOut. Must have same shape as the input
-     * @return Output variable
-     */
-    public SDVariable sigmoidDerivative(SDVariable x, SDVariable wrt) {
-        return sigmoidDerivative(null, x, wrt);
-    }
-
-    /**
-     * Element-wise sigmoid function derivative: dL/dIn given input and dL/dOut
-     *
-     * @param name Output variable name
-     * @param x   Input Variable
-     * @param wrt  Gradient at the output - dL/dOut. Must have same shape as the input
-     * @return Output variable
-     */
-    public SDVariable sigmoidDerivative(String name, SDVariable x, SDVariable wrt) {
-        SDVariable result = functionFactory
-                .sigmoidDerivative(x, wrt);
-        return updateVariableNameAndReference(result, name);
-    }
-
-    /**
-     * Element-wise sigmoid function: out[i] = log(sigmoid(in[i]))
-     *
-     * @param x Input Variable
-     * @return Output variable
-     */
-    public SDVariable logSigmoid(SDVariable x) {
-        return logSigmoid(null, x);
-    }
-
-    /**
-     * Element-wise sigmoid function: out[i] = log(sigmoid(in[i]))
-     *
-     * @param name Name of the output variable
-     * @param x   Input Variable
-     * @return Output variable
-     */
-    public SDVariable logSigmoid(String name, SDVariable x) {
-        SDVariable ret = f().logSigmoid(x);
-        return updateVariableNameAndReference(ret, name);
-    }
-
-    /**
-     * Element-wise sign (signum) function:<br>
-     * out = -1 if in < 0<br>
-     * out = 0 if in = 0<br>
-     * out = 1 if in > 0
-     *
-     * @param x Input variable
-     * @return Output variable
-     */
-    public SDVariable sign(SDVariable x) {
-        return sign(null, x);
-    }
-
-    /**
-     * Element-wise sign (signum) function:<br>
-     * out = -1 if in < 0<br>
-     * out = 0 if in = 0<br>
-     * out = 1 if in > 0
-     *
-     * @param name Output variable name
-     * @param x   Input variable
-     * @return Output variable
-     */
-    public SDVariable sign(String name, SDVariable x) {
-        SDVariable result = functionFactory.sign(x);
-        return updateVariableNameAndReference(result, name);
-    }
-
-    /**
-     * Element-wise softsign function: out = x / (abs(x) + 1)
-     *
-     * @param x Input variable
-     * @return Output variable
-     */
-    public SDVariable softsign(SDVariable x) {
-        return softsign(null, x);
-    }
-
-    /**
-     * Element-wise softsign function: out = x / (abs(x) + 1)
-     *
-     * @param name Output variable name
-     * @param x   Input variable
-     * @return Output variable
-     */
-    public SDVariable softsign(String name, SDVariable x) {
-        SDVariable result = functionFactory.softsign(x);
-        return updateVariableNameAndReference(result, name);
-    }
-
-    /**
-     * Element-wise derivative (dOut/dIn) of the softsign function {@link #softsign(SDVariable)}
-     *
-     * @param x Input variable
-     * @return Output varible
-     */
-    public SDVariable softsignDerivative(SDVariable x) {
-        return softsignDerivative(null, x);
-    }
-
-    /**
-     * Element-wise derivative (dOut/dIn) of the softsign function {@link #softsign(SDVariable)}
-     *
-     * @param name Output variable name
-     * @param x   Input variable
-     * @return Output varible
-     */
-    public SDVariable softsignDerivative(String name, SDVariable x) {
-        SDVariable result = functionFactory.softsignDerivative(x);
-        return updateVariableNameAndReference(result, name);
-    }
-
-    /**
-     * Element-wise softplus function: out = log(exp(x) + 1)
-     *
-     * @param x Input variable
-     * @return Output variable
-     */
-    public SDVariable softplus(SDVariable x) {
-        return softplus(null, x);
-    }
-
-    /**
-     * Element-wise softplus function: out = log(exp(x) + 1)
-     *
-     * @param name Output variable name
-     * @param x   Input variable
-     * @return Output variable
-     */
-    public SDVariable softplus(String name, SDVariable x) {
-        SDVariable result = functionFactory.softplus(x);
-        return updateVariableNameAndReference(result, name);
-    }
-
-    /**
-     * Element-wise "swish" function: out = x * sigmoid(b*x) with b=1.0<br>
-     * See: <a href="https://arxiv.org/abs/1710.05941">https://arxiv.org/abs/1710.05941</a>
-     *
-     * @param x Input variable
-     * @return Output variable
-     */
-    public SDVariable swish(SDVariable x) {
-        return swish(null, x);
-    }
-
-    /**
-     * Element-wise "swish" function: out = x * sigmoid(b*x) with b=1.0<br>
-     * See: <a href="https://arxiv.org/abs/1710.05941">https://arxiv.org/abs/1710.05941</a>
-     *
-     * @param name Name of the output variable
-     * @param x   Input variable
-     * @return Output variable
-     */
-    public SDVariable swish(String name, SDVariable x) {
-        SDVariable ret = f().swish(x);
-        return updateVariableNameAndReference(ret, name);
-    }
-
-    /**
-     * Element-wise exponential linear unit (ELU) function:<br>
-     * out = x if x > 0<br>
-     * out = a * (exp(x) - 1) if x <= 0<br>
-     * with constant a = 1.0
-     * <p>
-     * See: <a href="http://arxiv.org/abs/1511.07289">http://arxiv.org/abs/1511.07289</a>
-     *
-     * @param x Input variable
-     * @return Output variable
-     */
-    public SDVariable elu(SDVariable x) {
-        return elu(null, x);
-    }
-
-    /**
-     * Element-wise exponential linear unit (ELU) function:<br>
-     * out = x if x > 0<br>
-     * out = a * (exp(x) - 1) if x <= 0<br>
-     * with constant a = 1.0
-     * <p>
-     * See: <a href="http://arxiv.org/abs/1511.07289">http://arxiv.org/abs/1511.07289</a>
-     *
-     * @param name Output variable name
-     * @param x Input variable
-     * @return Output variable
-     */
-    public SDVariable elu(String name, SDVariable x) {
-        SDVariable result = functionFactory.elu(x);
-        return updateVariableNameAndReference(result, name);
-    }
-
-    /**
-     * Element-wise derivative exponential linear unit (ELU) function, dOut/dIn given input.
-     * {@link #elu(SDVariable)}
-     *
-     * @param x Input variable
-     * @return Output variable
-     */
-    public SDVariable eluDerivative(SDVariable x) {
-        return eluDerivative(null, x);
-    }
-
-    /**
-     * Element-wise derivative exponential linear unit (ELU) function, dOut/dIn given input.
-     * {@link #elu(SDVariable)}
-     *
-     * @param name Output variable name
-     * @param x   Input variable
-     * @return Output variable
-     */
-    public SDVariable eluDerivative(String name, SDVariable x) {
-        SDVariable result = functionFactory.eluDerivative(x);
-        return updateVariableNameAndReference(result, name);
-    }
-
-    /**
-     * Element-wise leaky ReLU function:<br>
-     * out = x if x >= 0.0<br>
-     * out = alpha * x if x < cutoff<br>
-     * Alpha value is most commonly set to 0.01
-     *
-     * @param x    Input variable
-     * @param alpha Cutoff - usually 0.0
-     * @return Output variable
-     */
-    public SDVariable leakyRelu(SDVariable x, double alpha) {
-        return leakyRelu(null, x, alpha);
-    }
-
-    /**
-     * Element-wise leaky ReLU function:<br>
-     * out = x if x >= 0.0<br>
-     * out = alpha * x if x < cutoff<br>
-     * Alpha value is most commonly set to 0.01
-     *
-     * @param x    Input variable
-     * @param alpha Cutoff - usually 0.0
-     * @return Output variable
-     */
-    public SDVariable leakyRelu(String name, SDVariable x, double alpha) {
-        SDVariable result = functionFactory.leakyRelu(x, alpha);
-        return updateVariableNameAndReference(result, name);
-    }
-
-    /**
-     * Leaky ReLU derivative: dOut/dIn given input.<br>
-     * See {@link #leakyRelu(String, SDVariable, double)}
-     *
-     * @param x    Input variable
-     * @param alpha Alpha value
-     * @return Output variable
-     */
-    public SDVariable leakyReluDerivative(String name, SDVariable x, double alpha) {
-        SDVariable result = functionFactory.leakyReluDerivative(x, alpha);
-        return updateVariableNameAndReference(result, name);
-    }
-
-    /**
-     * Full array mean reduction operation
-     * @param x Input variable
-     * @return Output variable - scalar
-     */
-    public SDVariable mean(SDVariable x) {
-        return mean(null, x);
-    }
-
-
-    /**
-     * Mean (average) array reduction operation, optionally along specified dimensions
-     *
-     * @param x        Input variable
-     * @param dimension Dimensions to reduce over. If dimensions are not specified, full array reduction is performed
-     * @return Reduced array of rank (input rank - num dimensions)
-     */
-    public SDVariable mean(SDVariable x, int... dimension) {
-        return mean(null, x, dimension);
-    }
-
-    /**
-     * Mean (average) array reduction operation, optionally along specified dimensions
-     *
-     * @param name      Output variable name
-     * @param x        Input variable
-     * @param dimension Dimensions to reduce over. If dimensions are not specified, full array reduction is performed
-     * @return Reduced array of rank (input rank - num dimensions)
-     */
-    public SDVariable mean(String name, SDVariable x, int... dimension) {
-        return mean(name, x, false, dimension);
-    }
-
-    /**
-     * Mean (average) array reduction operation, optionally along specified dimensions<br>
-     * Note that if keepDims = true, the output variable has the same rank as the input variable,
-     * with the reduced dimensions having size 1. This can be useful for later broadcast operations (such as subtracting
-     * the mean along a dimension).<br>
-     * Example: if input has shape [a,b,c] and dimensions=[1] then output has shape:
-     * keepDims = true: [a,1,c]<br>
-     * keepDims = false: [a,c]
-     *
-     * @param name      Output variable name
-     * @param x        Input variable
-     * @param keepDims  If true: keep the dimensions that are reduced on (as size 1). False: remove the reduction dimensions
-     * @param dimension Dimensions to reduce over. If dimensions are not specified, full array reduction is performed
-     * @return Reduced array of rank (input rank - num dimensions)
-     */
-    public SDVariable mean(String name, SDVariable x, boolean keepDims, int... dimension) {
-        SDVariable result = functionFactory.mean(x, keepDims, dimension);
-        return updateVariableNameAndReference(result, name);
-    }
-
-    /**
-     * @see #standardDeviation(String, SDVariable, boolean, int...)
-     */
-    public SDVariable standardDeviation(SDVariable x, boolean biasCorrected, int... dimensions) {
-        return standardDeviation(null, x, biasCorrected, dimensions);
-    }
-
-    /**
-     * Stardard deviation array reduction operation, optionally along specified dimensions
-     *
-     * @param name          Output variable name
-     * @param x            Input variable
-     * @param biasCorrected If true: divide by (N-1) (i.e., sample stdev). If false: divide by N (population stdev)
-     * @param dimensions    Dimensions to reduce over. If dimensions are not specified, full array reduction is performed
-     * @return Output variable: reduced array of rank (input rank - num dimensions)
-     */
-    public SDVariable standardDeviation(String name, SDVariable x, boolean biasCorrected, int... dimensions) {
-        return standardDeviation(name, x, biasCorrected, false, dimensions);
-    }
-
-    /**
-     * Stardard deviation array reduction operation, optionally along specified dimensions<br>
-     * Note that if keepDims = true, the output variable has the same rank as the input variable,
-     * with the reduced dimensions having size 1. This can be useful for later broadcast operations (such as subtracting
-     * the mean along a dimension).<br>
-     * Example: if input has shape [a,b,c] and dimensions=[1] then output has shape:
-     * keepDims = true: [a,1,c]<br>
-     * keepDims = false: [a,c]
-     *
-     * @param x            Input variable
-     * @param biasCorrected If true: divide by (N-1) (i.e., sample stdev). If false: divide by N (population stdev)
-     * @param keepDims      If true: keep the dimensions that are reduced on (as size 1). False: remove the reduction dimensions
-     * @param dimensions    Dimensions to reduce over. If dimensions are not specified, full array reduction is performed
-     * @return Output variable: reduced array of rank (input rank - num dimensions)
-     */
-    public SDVariable standardDeviation(String name, SDVariable x, boolean biasCorrected, boolean keepDims, int... dimensions) {
-        SDVariable result = functionFactory.std(x, biasCorrected, keepDims, dimensions);
-        return updateVariableNameAndReference(result, name);
-    }
-
-    /**
-     * @see #variance(String, SDVariable, boolean, int...)
-     */
-    public SDVariable variance(SDVariable x, boolean biasCorrected, int... dimensions) {
-        return variance(null, x, biasCorrected, dimensions);
-    }
-
-    /**
-     * Variance array reduction operation, optionally along specified dimensions
-     *
-     * @param name          Output variable name
-     * @param x            Input variable
-     * @param biasCorrected If true: divide by (N-1) (i.e., sample variable). If false: divide by N (population variance)
-     * @param dimensions    Dimensions to reduce over. If dimensions are not specified, full array reduction is performed
-     * @return Output variable: reduced array of rank (input rank - num dimensions)
-     */
-    public SDVariable variance(String name, SDVariable x, boolean biasCorrected, int... dimensions) {
-        return variance(name, x, biasCorrected, false, dimensions);
-    }
-
-    /**
-     * Variance array reduction operation, optionally along specified dimensions<br>
-     * Note that if keepDims = true, the output variable has the same rank as the input variable,
-     * with the reduced dimensions having size 1. This can be useful for later broadcast operations (such as subtracting
-     * the mean along a dimension).<br>
-     * Example: if input has shape [a,b,c] and dimensions=[1] then output has shape:
-     * keepDims = true: [a,1,c]<br>
-     * keepDims = false: [a,c]
-     *
-     * @param name          Output variable name
-     * @param x            Input variable
-     * @param biasCorrected If true: divide by (N-1) (i.e., sample variable). If false: divide by N (population variance)
-     * @param keepDims      If true: keep the dimensions that are reduced on (as size 1). False: remove the reduction dimensions
-     * @param dimensions    Dimensions to reduce over. If dimensions are not specified, full array reduction is performed
-     * @return Output variable: reduced array of rank (input rank - num dimensions)
-     */
-    public SDVariable variance(String name, SDVariable x, boolean biasCorrected, boolean keepDims, int... dimensions) {
-        SDVariable result = functionFactory.variance(x, biasCorrected, keepDims, dimensions);
-        return updateVariableNameAndReference(result, name);
-    }
-
-    /**
-     * Entropy reduction: -sum(x * log(x))
-     *
-     * @param in         Input variable
-     * @param dimensions Dimensions to reduce on (null/empty for full array)
-     * @return Output variable
-     */
-    public SDVariable entropy(SDVariable in, int... dimensions) {
-        return entropy(null, in, dimensions);
-    }
-
-    /**
-     * Entropy reduction: -sum(x * log(x))
-     *
-     * @param name       Name of the output variable
-     * @param in         Input variable
-     * @param dimensions Dimensions to reduce on (null/empty for full array)
-     * @return Output variable: reduced array of rank (input rank - num dimensions)
-     */
-    public SDVariable entropy(String name, SDVariable in, int... dimensions) {
-        SDVariable ret = f().entropy(in, dimensions);
-        return updateVariableNameAndReference(ret, name);
-    }
-
-    /**
-     * Log entropy reduction: log(-sum(x * log(x)))
-     *
-     * @param in         Input variable
-     * @param dimensions Dimensions to reduce on (null for full array)
-     * @return Output variable: reduced array of rank (input rank - num dimensions)
-     */
-    public SDVariable logEntropy(SDVariable in, int... dimensions) {
-        return logEntropy(null, in, dimensions);
-    }
-
-    /**
-     * Log entropy reduction: log(-sum(x * log(x)))
-     *
-     * @param name       Name of the output variable
-     * @param in         Input variable
-     * @param dimensions Dimensions to reduce on (null for full array)
-     * @return Output variable: reduced array of rank (input rank - num dimensions)
-     */
-    public SDVariable logEntropy(String name, SDVariable in, int... dimensions) {
-        SDVariable ret = f().logEntropy(in, dimensions);
-        return updateVariableNameAndReference(ret, name);
-    }
-
-    /**
-     * Shannon Entropy reduction: -sum(x * log2(x))
-     *
-     * @param in         Input variable
-     * @param dimensions Dimensions to reduce on (null/empty for full array)
-     * @return Output variable
-     */
-    public SDVariable shannonEntropy(SDVariable in, int... dimensions) {
-        return shannonEntropy(null, in, dimensions);
-    }
-
-    /**
-     * Shannon Entropy reduction: -sum(x * log2(x))
-     *
-     * @param name       Name of the output variable
-     * @param in         Input variable
-     * @param dimensions Dimensions to reduce on (null/empty for full array)
-     * @return Output variable: reduced array of rank (input rank - num dimensions)
-     */
-    public SDVariable shannonEntropy(String name, SDVariable in, int... dimensions) {
-        SDVariable ret = f().shannonEntropy(in, dimensions);
-        return updateVariableNameAndReference(ret, name);
-    }
-
-    /**
-     * Sum array reduction operation, optionally along specified dimensions
-     *
-     * @param x         Input variable
-     * @param dimensions Dimensions to reduce over. If dimensions are not specified, full array reduction is performed
-     * @return Output variable: reduced array of rank (input rank - num dimensions)
-     */
-    public SDVariable sum(SDVariable x, int... dimensions) {
-        return sum(null, x, dimensions);
-    }
-
-    /**
-     * Sum array reduction operation, optionally along specified dimensions
-     *
-     * @param x         Input variable
-     * @param dimensions Dimensions to reduce over. If dimensions are not specified, full array reduction is performed
-     * @return Output variable: reduced array of rank (input rank - num dimensions) if keepDims = false, or
-     * of rank (input rank) if keepdims = true
-     */
-    public SDVariable sum(String name, SDVariable x, int... dimensions) {
-        return sum(name, x, false, dimensions);
-    }
-
-    /**
-     * Sum array reduction operation, optionally along specified dimensions.<br>
-     * Note that if keepDims = true, the output variable has the same rank as the input variable,
-     * with the reduced dimensions having size 1. This can be useful for later broadcast operations (such as subtracting
-     * the mean along a dimension).<br>
-     * Example: if input has shape [a,b,c] and dimensions=[1] then output has shape:
-     * keepDims = true: [a,1,c]<br>
-     * keepDims = false: [a,c]
-     *
-     * @param name       Output variable name
-     * @param x         Input variable
-     * @param keepDims   If true: keep the dimensions that are reduced on (as length 1). False: remove the reduction dimensions
-     * @param dimensions Dimensions to reduce over. If dimensions are not specified, full array reduction is performed
-     * @return Output variable: reduced array of rank (input rank - num dimensions) if keepDims = false, or
-     * of rank (input rank) if keepdims = true
-     */
-    public SDVariable sum(String name, SDVariable x, boolean keepDims, int... dimensions) {
-        SDVariable result = functionFactory.sum(x, keepDims, dimensions);
-        return updateVariableNameAndReference(result, name);
-    }
-
-    /**
-     * @see #sum(String, SDVariable, boolean, int...)
-     */
-    public SDVariable sum(SDVariable x, boolean keepDims, int... dimensions) {
-        return sum(null, x, keepDims, dimensions);
-    }
-
-
-    /**
-     * Product array reduction operation, optionally along specified dimensions
-     *
-     * @param x         Input variable
-     * @param dimensions Dimensions to reduce over. If dimensions are not specified, full array reduction is performed
-     * @return Output variable: reduced array of rank (input rank - num dimensions)
-     */
-    public SDVariable prod(SDVariable x, int... dimensions) {
-        return prod(null, x, dimensions);
-    }
-
-    /**
-     * Product array reduction operation, optionally along specified dimensions
-     *
-     * @param name       Output variable name
-     * @param x         Input variable
-     * @param dimensions Dimensions to reduce over. If dimensions are not specified, full array reduction is performed
-     * @return Output variable: reduced array of rank (input rank - num dimensions)
-     */
-    public SDVariable prod(String name, SDVariable x, int... dimensions) {
-        return prod(name, x, false, dimensions);
-    }
-
-    /**
-     * Product array reduction operation, optionally along specified dimensions<br>
-     * Note that if keepDims = true, the output variable has the same rank as the input variable,
-     * with the reduced dimensions having size 1. This can be useful for later broadcast operations (such as subtracting
-     * the mean along a dimension).<br>
-     * Example: if input has shape [a,b,c] and dimensions=[1] then output has shape:
-     * keepDims = true: [a,1,c]<br>
-     * keepDims = false: [a,c]
-     *
-     * @param name       Output variable name
-     * @param x         Input variable
-     * @param keepDims   If true: keep the dimensions that are reduced on (as length 1). False: remove the reduction dimensions
-     * @param dimensions Dimensions to reduce over. If dimensions are not specified, full array reduction is performed
-     * @return Output variable: reduced array of rank (input rank - num dimensions)
-     */
-    public SDVariable prod(String name, SDVariable x, boolean keepDims, int... dimensions) {
-        SDVariable result = functionFactory.prod(x, keepDims, dimensions);
-        return updateVariableNameAndReference(result, name);
-    }
-
-    /**
-     * Element-wise scalar maximum operation: out = max(in, value)
-     *
-     * @param in    Input variable
-     * @param value Scalar value to compare
-     * @return Output variable
-     */
-    public SDVariable scalarMax(SDVariable in, Number value) {
-        return scalarMax(null, in, value);
-    }
-
-    /**
-     * Element-wise scalar maximum operation: out = max(in, value)
-     *
-     * @param name  Name of the output variable
-     * @param in    Input variable
-     * @param value Scalar value to compare
-     * @return Output variable
-     */
-    public SDVariable scalarMax(String name, SDVariable in, Number value) {
-        SDVariable ret = f().scalarMax(in, value);
-        return updateVariableNameAndReference(ret, name);
-    }
-
-    /**
-     * Element-wise scalar minimum operation: out = min(in, value)
-     *
-     * @param in    Input variable
-     * @param value Scalar value to compare
-     * @return Output variable
-     */
-    public SDVariable scalarMin(SDVariable in, Number value) {
-        return scalarMin(null, in, value);
-    }
-
-    /**
-     * Element-wise scalar minimum operation: out = min(in, value)
-     *
-     * @param name  Name of the output variable
-     * @param in    Input variable
-     * @param value Scalar value to compare
-     * @return Output variable
-     */
-    public SDVariable scalarMin(String name, SDVariable in, Number value) {
-        SDVariable ret = f().scalarMin(in, value);
-        return updateVariableNameAndReference(ret, name);
-    }
-
-    /**
-     * Element-wise scalar floor modulus operation: out = floorMod(in, value).
-     * i.e., returns the remainder after division by 'value'
-     *
-     * @param in    Input variable
-     * @param value Scalar value to compare
-     * @return Output variable
-     */
-    public SDVariable scalarFloorMod(SDVariable in, Number value) {
-        return scalarFloorMod(null, in, value);
-    }
-
-    /**
-     * Element-wise scalar floor modulus operation: out = floorMod(in, value).
-     * i.e., returns the remainder after division by 'value'
-     *
-     * @param name  Name of the output variable
-     * @param in    Input variable
-     * @param value Scalar value to compare
-     * @return Output variable
-     */
-    public SDVariable scalarFloorMod(String name, SDVariable in, Number value) {
-        SDVariable ret = f().scalarFloorMod(in, value);
-        return updateVariableNameAndReference(ret, name);
-    }
-
-    /**
-     * Return an array with equal shape to the input, but all elements set to value 'set'
-     *
-     * @param in  Input variable
-     * @param set Value to set
-     * @return Output variable
-     */
-    public SDVariable scalarSet(SDVariable in, Number set) {
-        return scalarSet(null, in, set);
-    }
-
-    /**
-     * Return an arary with equal shape to the input, but all elements set to value 'set'
-     *
-     * @param name Name of the output variable
-     * @param in   Input variable
-     * @param set  Value to set
-     * @return Output variable
-     */
-    public SDVariable scalarSet(String name, SDVariable in, Number set) {
-        SDVariable ret = f().scalarSet(in, set);
-        return updateVariableNameAndReference(ret, name);
-    }
-
-
-    /**
-     * Max array reduction operation, optionally along specified dimensions
-     *
-     * @param x         Input variable
-     * @param dimensions Dimensions to reduce over. If dimensions are not specified, full array reduction is performed
-     * @return Reduced array of rank (input rank - num dimensions)
-     */
-    public SDVariable max(SDVariable x, int... dimensions) {
-        return max(null, x, dimensions);
-    }
-
-    /**
-     * Max array reduction operation, optionally along specified dimensions
-     *
-     * @param name       Output variable name
-     * @param x         Input variable
-     * @param dimensions Dimensions to reduce over. If dimensions are not specified, full array reduction is performed
-     * @return Reduced array of rank (input rank - num dimensions)
-     */
-    public SDVariable max(String name, SDVariable x, int... dimensions) {
-        return max(name, x, false, dimensions);
-    }
-
-    /**
-     * Max array reduction operation, optionally along specified dimensions<br>
-     * Note that if keepDims = true, the output variable has the same rank as the input variable,
-     * with the reduced dimensions having size 1. This can be useful for later broadcast operations (such as subtracting
-     * the mean along a dimension).<br>
-     * Example: if input has shape [a,b,c] and dimensions=[1] then output has shape:
-     * keepDims = true: [a,1,c]<br>
-     * keepDims = false: [a,c]
-     *
-     * @param name       Output variable name
-     * @param x         Input variable
-     * @param keepDims   If true: keep the dimensions that are reduced on (as size 1). False: remove the reduction dimensions
-     * @param dimensions Dimensions to reduce over. If dimensions are not specified, full array reduction is performed
-     * @return Reduced array of rank (input rank - num dimensions)
-     */
-    public SDVariable max(String name, SDVariable x, boolean keepDims, int... dimensions) {
-        SDVariable result = functionFactory.max(x, keepDims, dimensions);
-        return updateVariableNameAndReference(result, name);
-    }
-
-    /**
-     * Element-wise maximum operation: out[i] = max(first[i], second[i])<br>
-     * Supports broadcasting
-     *
-     * @param first  First input array
-     * @param second Second input array
-     * @return Output variable
-     */
-    public SDVariable max(SDVariable first, SDVariable second) {
-        return max(null, first, second);
-    }
-
-    /**
-     * Element-wise maximum operation: out[i] = max(first[i], second[i])<br>
-     * Supports broadcasting
-     *
-     * @param name   Name of the output variable
-     * @param first  First input array
-     * @param second Second input array
-     * @return Output variable
-     */
-    public SDVariable max(String name, SDVariable first, SDVariable second) {
-        SDVariable result = f().max(first, second);
-        return updateVariableNameAndReference(result, name);
-    }
-
-    /**
-     * Absolute max array reduction operation, optionally along specified dimensions: out = max(abs(x))
-     *
-     * @param in         Input variable
-     * @param dimensions Dimensions to reduce over. If dimensions are not specified, full array reduction is performed
-     * @return Reduced array of rank (input rank - num dimensions)
-     */
-    public SDVariable amax(SDVariable in, int... dimensions) {
-        return amax(null, in, dimensions);
-    }
-
-    /**
-     * Absolute max array reduction operation, optionally along specified dimensions: out = max(abs(x))
-     *
-     * @param name       Name of the output variable
-     * @param in         Input variable
-     * @param dimensions Dimensions to reduce over. If dimensions are not specified, full array reduction is performed
-     * @return Reduced array of rank (input rank - num dimensions)
-     */
-    public SDVariable amax(String name, SDVariable in, int... dimensions) {
-        SDVariable ret = f().amax(in, dimensions);
-        return updateVariableNameAndReference(ret, name);
-    }
-
-    /**
-     * Absolute min array reduction operation, optionally along specified dimensions: out = min(abs(x))
-     *
-     * @param in         Input variable
-     * @param dimensions Dimensions to reduce over. If dimensions are not specified, full array reduction is performed
-     * @return Reduced array of rank (input rank - num dimensions)
-     */
-    public SDVariable amin(SDVariable in, int... dimensions) {
-        return amin(null, in, dimensions);
-    }
-
-    /**
-     * Absolute min array reduction operation, optionally along specified dimensions: out = min(abs(x))
-     *
-     * @param name       Name of the output variable
-     * @param in         Input variable
-     * @param dimensions Dimensions to reduce over. If dimensions are not specified, full array reduction is performed
-     * @return Reduced array of rank (input rank - num dimensions)
-     */
-    public SDVariable amin(String name, SDVariable in, int... dimensions) {
-        SDVariable ret = f().amin(in, dimensions);
-        return updateVariableNameAndReference(ret, name);
-    }
-
-    /**
-     * Absolute mean array reduction operation, optionally along specified dimensions: out = mean(abs(x))
-     *
-     * @param in         Input variable
-     * @param dimensions Dimensions to reduce over. If dimensions are not specified, full array reduction is performed
-     * @return Reduced array of rank (input rank - num dimensions)
-     */
-    public SDVariable amean(SDVariable in, int... dimensions) {
-        return amean(null, in, dimensions);
-    }
-
-    /**
-     * Absolute mean array reduction operation, optionally along specified dimensions: out = mean(abs(x))
-     *
-     * @param name       Name of the output variable
-     * @param in         Input variable
-     * @param dimensions Dimensions to reduce over. If dimensions are not specified, full array reduction is performed
-     * @return Reduced array of rank (input rank - num dimensions)
-     */
-    public SDVariable amean(String name, SDVariable in, int... dimensions) {
-        SDVariable ret = f().amean(in, dimensions);
-        return updateVariableNameAndReference(ret, name);
-    }
-
-    /**
-     * Absolute sum array reduction operation, optionally along specified dimensions: out = sum(abs(x))
-     *
-     * @param in         Input variable
-     * @param dimensions Dimensions to reduce over. If dimensions are not specified, full array reduction is performed
-     * @return Reduced array of rank (input rank - num dimensions)
-     */
-    public SDVariable asum(SDVariable in, int... dimensions) {
-        return asum(null, in, dimensions);
-    }
-
-    /**
-     * Absolute sum array reduction operation, optionally along specified dimensions: out = sum(abs(x))
-     *
-     * @param name       Name of the output variable
-     * @param in         Input variable
-     * @param dimensions Dimensions to reduce over. If dimensions are not specified, full array reduction is performed
-     * @return Reduced array of rank (input rank - num dimensions)
-     */
-    public SDVariable asum(String name, SDVariable in, int... dimensions) {
-        SDVariable ret = f().asum(in, dimensions);
-        return updateVariableNameAndReference(ret, name);
-    }
-
-    /**
-     * Count zero array reduction operation, optionally along specified dimensions: out = count(x == 0)
-     *
-     * @param input      Input variable
-     * @param dimensions Dimensions to reduce over. If dimensions are not specified, full array reduction is performed
-     * @return Reduced array of rank (input rank - num dimensions)
-     */
-    public SDVariable countZero(SDVariable input, int... dimensions) {
-        return countZero(null, input, dimensions);
-    }
-
-    /**
-     * Count zero array reduction operation, optionally along specified dimensions: out = count(x == 0)
-     *
-     * @param name       Name of the output variable
-     * @param input      Input variable
-     * @param dimensions Dimensions to reduce over. If dimensions are not specified, full array reduction is performed
-     * @return Reduced array of rank (input rank - num dimensions)
-     */
-    public SDVariable countZero(String name, SDVariable input, int... dimensions) {
-        SDVariable res = f().countZero(input, dimensions);
-        return updateVariableNameAndReference(res, name);
-    }
-
-    /**
-     * Full array zero fraction array reduction operation, optionally along specified dimensions: out = (count(x == 0) / length(x))
-     *
-     * @param input Input variable
-     * @return Reduced array of rank 0 (scalar)
-     */
-    public SDVariable zeroFraction(SDVariable input) {
-        return zeroFraction(null, input);
-    }
-
-    /**
-     * Full array zero fraction array reduction operation, optionally along specified dimensions: out = (count(x == 0) / length(x))
-     *
-     * @param name  Name of the output variable
-     * @param input Input variable
-     * @return Reduced array of rank 0 (scalar)
-     */
-    public SDVariable zeroFraction(String name, SDVariable input) {
-        SDVariable res = f().zeroFraction(input);
-        return updateVariableNameAndReference(res, name);
-    }
-
-    /**
-     * Count non zero array reduction operation, optionally along specified dimensions: out = count(x != 0)
-     *
-     * @param input      Input variable
-     * @param dimensions Dimensions to reduce over. If dimensions are not specified, full array reduction is performed
-     * @return Reduced array of rank (input rank - num dimensions)
-     */
-    public SDVariable countNonZero(SDVariable input, int... dimensions) {
-        return countNonZero(null, input, dimensions);
-    }
-
-    /**
-     * Count non zero array reduction operation, optionally along specified dimensions: out = count(x != 0)
-     *
-     * @param name       Name of the output variable
-     * @param input      Input variable
-     * @param dimensions Dimensions to reduce over. If dimensions are not specified, full array reduction is performed
-     * @return Reduced array of rank (input rank - num dimensions)
-     */
-    public SDVariable countNonZero(String name, SDVariable input, int... dimensions) {
-        SDVariable res = f().countNonZero(input, dimensions);
-        return updateVariableNameAndReference(res, name);
-    }
-
-    /**
-     * Minimum array reduction operation, optionally along specified dimensions. out = min(in)
-     *
-     * @param x         Input variable
-     * @param dimensions Dimensions to reduce over. If dimensions are not specified, full array reduction is performed
-     * @return Reduced array of rank (input rank - num dimensions)
-     */
-    public SDVariable min(SDVariable x, int... dimensions) {
-        return min(null, x, dimensions);
-    }
-
-    /**
-     * Minimum array reduction operation, optionally along specified dimensions. out = min(in)
-     *
-     * @param name       Output variable name
-     * @param x         Input variable
-     * @param dimensions Dimensions to reduce over. If dimensions are not specified, full array reduction is performed
-     * @return Reduced array of rank (input rank - num dimensions)
-     */
-    public SDVariable min(String name, SDVariable x, int... dimensions) {
-        return min(name, x, false, dimensions);
-    }
-
-    /**
-     * Minimum array reduction operation, optionally along specified dimensions. out = min(in)<br>
-     * Note that if keepDims = true, the output variable has the same rank as the input variable,
-     * with the reduced dimensions having size 1. This can be useful for later broadcast operations (such as subtracting
-     * the mean along a dimension).<br>
-     * Example: if input has shape [a,b,c] and dimensions=[1] then output has shape:
-     * keepDims = true: [a,1,c]<br>
-     * keepDims = false: [a,c]
-     *
-     * @param name       Output variable name
-     * @param x         Input variable
-     * @param keepDims   If true: keep the dimensions that are reduced on (as size 1). False: remove the reduction dimensions
-     * @param dimensions Dimensions to reduce over. If dimensions are not specified, full array reduction is performed
-     * @return Reduced array of rank (input rank - num dimensions)
-     */
-    public SDVariable min(String name, SDVariable x, boolean keepDims, int... dimensions) {
-        SDVariable result = functionFactory.min(x, keepDims, dimensions);
-        return updateVariableNameAndReference(result, name);
-
-    }
-
-    /**
-     * Element-wise minimum operation: out[i] = min(first[i], second[i])<br>
-     * Supports broadcasting
-     *
-     * @param first  First input array
-     * @param second Second input array
-     * @return Output variable
-     */
-    public SDVariable min(SDVariable first, SDVariable second) {
-        return min(null, first, second);
-    }
-
-    /**
-     * Element-wise minimum operation: out[i] = min(first[i], second[i])<br>
-     * Supports broadcasting
-     *
-     * @param name   Name of the output variable
-     * @param first  First input array
-     * @param second Second input array
-     * @return Output variable
-     */
-    public SDVariable min(String name, SDVariable first, SDVariable second) {
-        SDVariable result = f().min(first, second);
-        return updateVariableNameAndReference(result, name);
-    }
-
-    /**
-     * Argmax array reduction operation, optionally along specified dimensions.<br>
-     * Output values are the index of the maximum value of each slice along the specified dimension
-     *
-     * @param in         Input variable
-     * @param dimensions Dimensions to reduce over. If dimensions are not specified, full array reduction is performed
-     * @return Reduced array of rank (input rank - num dimensions)
-     */
-    public SDVariable argmax(SDVariable in, int... dimensions) {
-        return argmax(null, in, false, dimensions);
-    }
-
-    /**
-     * @see #argmax(String, SDVariable, boolean, int...)
-     */
-    public SDVariable argmax(SDVariable in, boolean keepDims, int... dimensions) {
-        return argmax(null, in, keepDims, dimensions);
-    }
-
-    /**
-     * Argmax array reduction operation, optionally along specified dimensions.<br>
-     * Output values are the index of the maximum value of each slice along the specified dimension
-     *
-     * @param in         Input variable
-     * @param dimensions Dimensions to reduce over. If dimensions are not specified, full array reduction is performed
-     * @return Reduced array of rank (input rank - num dimensions)
-     */
-    public SDVariable argmax(String name, SDVariable in, int... dimensions) {
-        return argmax(name, in, false, dimensions);
-    }
-
-    /**
-     * Argmax array reduction operation, optionally along specified dimensions.<br>
-     * Output values are the index of the maximum value of each slice along the specified dimension.<br>
-     * <br>
-     * Note that if keepDims = true, the output variable has the same rank as the input variable,
-     * with the reduced dimensions having size 1. This can be useful for later broadcast operations (such as subtracting
-     * the mean along a dimension).<br>
-     * Example: if input has shape [a,b,c] and dimensions=[1] then output has shape:
-     * keepDims = true: [a,1,c]<br>
-     * keepDims = false: [a,c]
-     *
-     * @param name       Name of the output variable
-     * @param in         Input variable
-     * @param keepDims   If true: keep the dimensions that are reduced on (as size 1). False: remove the reduction dimensions
-     * @param dimensions Dimensions to reduce over. If dimensions are not specified, full array reduction is performed
-     * @return Output variable: reduced array of rank (input rank - num dimensions) if keepDims = false, or
-     * of rank (input rank) if keepdims = true
-     */
-    public SDVariable argmax(String name, SDVariable in, boolean keepDims, int... dimensions) {
-        SDVariable ret = f().argmax(in, keepDims, dimensions);
-        return updateVariableNameAndReference(ret, name);
-    }
-
-    /**
-     * Argmin array reduction operation, optionally along specified dimensions.<br>
-     * Output values are the index of the minimum value of each slice along the specified dimension
-     *
-     * @param in         Input variable
-     * @param dimensions Dimensions to reduce over. If dimensions are not specified, full array reduction is performed
-     * @return Reduced array of rank (input rank - num dimensions)
-     */
-    public SDVariable argmin(SDVariable in, int... dimensions) {
-        return argmin(null, in, dimensions);
-    }
-
-    /**
-     * @see #argmin(String, SDVariable, boolean, int...)
-     */
-    public SDVariable argmin(SDVariable in, boolean keepDims, int... dimensions) {
-        return argmin(null, in, keepDims, dimensions);
-    }
-
-    /**
-     * Argmin array reduction operation, optionally along specified dimensions.<br>
-     * Output values are the index of the minimum value of each slice along the specified dimension
-     *
-     * @param in         Input variable
-     * @param dimensions Dimensions to reduce over. If dimensions are not specified, full array reduction is performed
-     * @return Reduced array of rank (input rank - num dimensions)
-     */
-    public SDVariable argmin(String name, SDVariable in, int... dimensions) {
-        return argmin(name, in, false, dimensions);
-    }
-
-    /**
-     * Argmin array reduction operation, optionally along specified dimensions.<br>
-     * Output values are the index of the minimum value of each slice along the specified dimension.<br>
-     * <br>
-     * Note that if keepDims = true, the output variable has the same rank as the input variable,
-     * with the reduced dimensions having size 1. This can be useful for later broadcast operations (such as subtracting
-     * the mean along a dimension).<br>
-     * Example: if input has shape [a,b,c] and dimensions=[1] then output has shape:
-     * keepDims = true: [a,1,c]<br>
-     * keepDims = false: [a,c]
-     *
-     * @param name       Name of the output variable
-     * @param in         Input variable
-     * @param keepDims   If true: keep the dimensions that are reduced on (as length 1). False: remove the reduction dimensions
-     * @param dimensions Dimensions to reduce over. If dimensions are not specified, full array reduction is performed
-     * @return Output variable: reduced array of rank (input rank - num dimensions) if keepDims = false, or
-     * of rank (input rank) if keepdims = true
-     */
-    public SDVariable argmin(String name, SDVariable in, boolean keepDims, int... dimensions) {
-        SDVariable ret = f().argmin(in, keepDims, dimensions);
-        return updateVariableNameAndReference(ret, name);
-    }
-
-    /**
-     * Index of the max absolute value: argmax(abs(in))
-     * @see #argmax(SDVariable, int...)
-     */
-    public SDVariable iamax(SDVariable in, int... dimensions) {
-        return iamax(null, in, dimensions);
-    }
-
-    /**
-     * Index of the max absolute value: argmax(abs(in))
-     * @see #argmax(String, SDVariable, boolean, int...)
-     */
-    public SDVariable iamax(SDVariable in, boolean keepDims, int... dimensions) {
-        return iamax(null, in, keepDims, dimensions);
-    }
-
-    /**
-     * Index of the max absolute value: argmax(abs(in))
-     * @see #argmax(String, SDVariable, boolean, int...)
-     */
-    public SDVariable iamax(String name, SDVariable in, int... dimensions) {
-        return iamax(name, in, false, dimensions);
-    }
-
-    /**
-     * Index of the max absolute value: argmax(abs(in))
-     * @see #argmax(String, SDVariable, boolean, int...)
-     */
-    public SDVariable iamax(String name, SDVariable in, boolean keepDims, int... dimensions) {
-        SDVariable ret = f().iamax(in, keepDims, dimensions);
-        return updateVariableNameAndReference(ret, name);
-    }
-
-    /**
-     * Index of the min absolute value: argmin(abs(in))
-     * @see #argmin(String, SDVariable, boolean, int...)
-     */
-    public SDVariable iamin(SDVariable in, int... dimensions) {
-        return iamin(null, in, dimensions);
-    }
-
-    /**
-     * Index of the min absolute value: argmin(abs(in))
-     * @see #argmin(String, SDVariable, boolean, int...)
-     */
-    public SDVariable iamin(SDVariable in, boolean keepDims, int... dimensions) {
-        return iamin(null, in, keepDims, dimensions);
-    }
-
-    /**
-     * Index of the min absolute value: argmin(abs(in))
-     * @see #argmin(String, SDVariable, boolean, int...)
-     */
-    public SDVariable iamin(String name, SDVariable in, int... dimensions) {
-        return iamin(name, in, false, dimensions);
-    }
-
-    /**
-     * Index of the min absolute value: argmin(abs(in))
-     * @see #argmin(String, SDVariable, boolean, int...)
-     */
-    public SDVariable iamin(String name, SDVariable in, boolean keepDims, int... dimensions) {
-        SDVariable ret = f().iamin(in, keepDims, dimensions);
-        return updateVariableNameAndReference(ret, name);
-    }
-
-    /**
-     * @see #firstIndex(String, SDVariable, Condition, int...)
-     */
-    public SDVariable firstIndex(SDVariable in, Condition condition, int... dimensions) {
-        return firstIndex(null, in, condition, dimensions);
-    }
-
-    /**
-     * @see #firstIndex(String, SDVariable, Condition, boolean, int...)
-     */
-    public SDVariable firstIndex(SDVariable in, Condition condition, boolean keepDims, int... dimensions){
-        return firstIndex(null, in, condition, keepDims, dimensions);
-    }
-
-    /**
-     * First index reduction operation.<br>
-     * Returns a variable that contains the index of the first element that matches the specified condition (for each
-     * slice along the specified dimensions)
-     *
-     * @param name       Name of the output variable
-     * @param in         Input variable
-     * @param condition  Condition to check on input variable
-     * @param dimensions Dimensions to reduce over. If dimensions are not specified, full array reduction is performed
-     * @return Reduced array of rank (input rank - num dimensions)
-     */
-    public SDVariable firstIndex(String name, SDVariable in, Condition condition, int... dimensions) {
-        return firstIndex(name, in, condition, false, dimensions);
-    }
-
-    /**
-     * First index reduction operation.<br>
-     * Returns a variable that contains the index of the first element that matches the specified condition (for each
-     * slice along the specified dimensions)<br>
-     * Note that if keepDims = true, the output variable has the same rank as the input variable,
-     * with the reduced dimensions having size 1. This can be useful for later broadcast operations (such as subtracting
-     * the mean along a dimension).<br>
-     * Example: if input has shape [a,b,c] and dimensions=[1] then output has shape:
-     * keepDims = true: [a,1,c]<br>
-     * keepDims = false: [a,c]
-     *
-     * @param name       Name of the output variable
-     * @param in         Input variable
-     * @param condition  Condition to check on input variable
-     * @param keepDims   If true: keep the dimensions that are reduced on (as length 1). False: remove the reduction dimensions
-     * @param dimensions Dimensions to reduce over. If dimensions are not specified, full array reduction is performed
-     * @return Reduced array of rank (input rank - num dimensions)
-     */
-    public SDVariable firstIndex(String name, SDVariable in, Condition condition, boolean keepDims, int... dimensions) {
-        SDVariable ret = f().firstIndex(in, condition, keepDims, dimensions);
-        return updateVariableNameAndReference(ret, name);
-    }
-
-    /**
-     * @see #lastIndex(String, SDVariable, Condition, int...)
-     */
-    public SDVariable lastIndex(SDVariable in, Condition condition, int... dimensions) {
-        return lastIndex(null, in, condition, dimensions);
-    }
-
-    /**
-     * @see #lastIndex(String, SDVariable, Condition, boolean, int...)
-     */
-    public SDVariable lastIndex(SDVariable in, Condition condition, boolean keepDims, int... dimensions){
-        return lastIndex(null, in, condition, keepDims, dimensions);
-    }
-
-    /**
-     * Last index reduction operation.<br>
-     * Returns a variable that contains the index of the last element that matches the specified condition (for each
-     * slice along the specified dimensions)
-     *
-     * @param name       Name of the output variable
-     * @param in         Input variable
-     * @param condition  Condition to check on input variable
-     * @param dimensions Dimensions to reduce over. If dimensions are not specified, full array reduction is performed
-     * @return Reduced array of rank (input rank - num dimensions)
-     */
-    public SDVariable lastIndex(String name, SDVariable in, Condition condition, int... dimensions) {
-        return lastIndex(name, in, condition, false, dimensions);
-    }
-
-    /**
-     * Last index reduction operation.<br>
-     * Returns a variable that contains the index of the last element that matches the specified condition (for each
-     * slice along the specified dimensions)<br>
-     * Note that if keepDims = true, the output variable has the same rank as the input variable,
-     * with the reduced dimensions having size 1. This can be useful for later broadcast operations (such as subtracting
-     * the mean along a dimension).<br>
-     * Example: if input has shape [a,b,c] and dimensions=[1] then output has shape:
-     * keepDims = true: [a,1,c]<br>
-     * keepDims = false: [a,c]
-     *
-     * @param name       Name of the output variable
-     * @param in         Input variable
-     * @param condition  Condition to check on input variable
-     * @param dimensions Dimensions to reduce over. If dimensions are not specified, full array reduction is performed
-     * @return Reduced array of rank (input rank - num dimensions)
-     */
-    public SDVariable lastIndex(String name, SDVariable in, Condition condition, boolean keepDims, int... dimensions){
-        SDVariable ret = f().lastIndex(in, condition, keepDims, dimensions);
-        return updateVariableNameAndReference(ret, name);
-    }
-
-    /**
-     * Returns a count of the number of elements that satisfy the condition
-     * @param in        Input
-     * @param condition Condition
-     * @return          Number of elements that the condition is satisfied for
-     */
-    public SDVariable matchConditionCount(SDVariable in, Condition condition) {
-        return matchConditionCount(null, in, condition);
-    }
-
-    /**
-     * Returns a count of the number of elements that satisfy the condition
-     * @param name      Name of the output variable
-     * @param in        Input
-     * @param condition Condition
-     * @return          Number of elements that the condition is satisfied for
-     */
-    public SDVariable matchConditionCount(String name, SDVariable in, Condition condition) {
-        return matchConditionCount(name, in, condition, false);
-    }
-
-    /**
-     * Returns a count of the number of elements that satisfy the condition (for each slice along the specified dimensions)<br>
-     * Note that if keepDims = true, the output variable has the same rank as the input variable,
-     * with the reduced dimensions having size 1. This can be useful for later broadcast operations (such as subtracting
-     * the mean along a dimension).<br>
-     * Example: if input has shape [a,b,c] and dimensions=[1] then output has shape:
-     * keepDims = true: [a,1,c]<br>
-     * keepDims = false: [a,c]
-     *
-     * @param name       Name of the output variable
-     * @param in         Input variable
-     * @param condition  Condition
-     * @param keepDim    If true: keep the dimensions that are reduced on (as size 1). False: remove the reduction dimensions
-     * @param dimensions Dimensions to reduce over. If dimensions are not specified, full array reduction is performed
-     * @return Number of elements that the condition is satisfied for
-     */
-    public SDVariable matchConditionCount(String name, SDVariable in, Condition condition, boolean keepDim, int... dimensions) {
-        SDVariable ret = f().matchConditionCount(in, condition, keepDim, dimensions);
-        return updateVariableNameAndReference(ret, name);
-    }
-
-    /**
-     * Returns a boolean mask of equal shape to the input, where the condition is satisfied - value 1 where satisfied, 0 otherwise
-     *
-     * @param in        Input variable
-     * @param condition Condition
-     * @return Boolean mask mariable
-     */
-    public SDVariable matchCondition(SDVariable in, Condition condition) {
-        return matchCondition(null, in, condition);
-    }
-
-    /**
-     * Returns a boolean mask of equal shape to the input, where the condition is satisfied - value 1 where satisfied, 0 otherwise
-     *
-     * @param in        Input
-     * @param condition Condition
-     * @return Boolean mask
-     */
-    public SDVariable matchCondition(String name, SDVariable in, Condition condition){
-        SDVariable ret = f().matchCondition(in, condition);
-        return updateVariableNameAndReference(ret, name);
-    }
-
-    /**
-     * @see #cumsum(String, SDVariable, boolean, boolean, int...)
-     */
-    public SDVariable cumsum(SDVariable in, boolean exclusive, boolean reverse, int... axis) {
-        return cumsum(null, in, exclusive, reverse, axis);
-    }
-
-    /**
-     * Cumulative sum operation.<br>
-     * For input: [ a, b, c], output is:<br>
-     * exclusize=false, reverse=false: [a, a+b, a+b+c]<br>
-     * exclusive=true, reverse=false, [0, a, a+b]<br>
-     * exclusive=false, reverse=true: [a+b+c, b+c, c]<br>
-     * exclusive=true, reverse=true: [b+c, c, 0]<br><br>
-     *
-     * @param name      Name of the output variable
-     * @param in        Input variable
-     * @param axis      Scalar axis argument for dimension to perform cumululative sum operations along
-     * @param exclusive If true: exclude the first value
-     * @param reverse   If true: reverse the direction of the accumulation
-     * @return Output variable
-     */
-    public SDVariable cumsum(String name, SDVariable in, boolean exclusive, boolean reverse, int... axis) {
-        SDVariable ret = f().cumsum(in, exclusive, reverse, axis);
-        return updateVariableNameAndReference(ret, name);
-    }
-
-    /**
-     * @see #cumprod(String, SDVariable, boolean, boolean, int...)
-     */
-    public SDVariable cumprod(SDVariable in, boolean exclusive, boolean reverse, int... axis) {
-        return cumprod(null, in, exclusive, reverse, axis);
-    }
-
-    /**
-     * Cumulative product operation.<br>
-     * For input: [ a, b, c], output is:<br>
-     * exclusize=false, reverse=false: [a, a*b, a*b*c]<br>
-     * exclusive=true, reverse=false, [0, a, a*b]<br>
-     * exclusive=false, reverse=true: [a*b*c, b*c, c]<br>
-     * exclusive=true, reverse=true: [b*c, c, 0]<br><br>
-     *
-     * @param name      Name of the output variable
-     * @param in        Input variable
-     * @param axis      Scalar axis argument for dimension to perform cumululative sum operations along
-     * @param exclusive If true: exclude the first value
-     * @param reverse   If true: reverse the direction of the accumulation
-     * @return Output variable
-     */
-    public SDVariable cumprod(String name, SDVariable in, boolean exclusive, boolean reverse, int... axis) {
-        SDVariable ret = f().cumprod(in, exclusive, reverse, axis);
-        return updateVariableNameAndReference(ret, name);
-    }
-
-    /**
-     * @see #biasAdd(String, SDVariable, SDVariable)
-     */
-    public SDVariable biasAdd(SDVariable input, SDVariable bias) {
-        return biasAdd(null, input, bias);
-    }
-
-    /**
-     * Bias addition operation: a special case of addition, typically used with CNN 4D activations and a 1D bias vector
-     * @param name  Name of the output variable
-     * @param input 4d input variable
-     * @param bias  1d bias
-     * @return Output variable
-     */
-    public SDVariable biasAdd(String name, SDVariable input, SDVariable bias) {
-        SDVariable ret = f().biasAdd(input, bias);
-        return updateVariableNameAndReference(ret, name);
-    }
-
-    /**
-     * Reshape the input variable to the specified (fixed) shape. The output variable will have the same values as the
-     * input, but with the specified shape.<br>
-     * Note that prod(shape) must match length(input) == prod(input.shape)
-     *
-     * @param x    Input variable
-     * @param shape New shape for variable
-     * @return Output variable
-     * @see #reshape(SDVariable, SDVariable)
-     */
-    public SDVariable reshape(SDVariable x, long... shape) {
-        return reshape(null, x, shape);
-    }
-
-    /**
-     * Reshape the input variable to the specified (fixed) shape. The output variable will have the same values as the
-     * input, but with the specified shape.<br>
-     * Note that prod(shape) must match length(input) == prod(input.shape)
-     *
-     * @param name  Output variable name
-     * @param x    Input variable
-     * @param shape New shape for variable
-     * @return Output variable
-     * @see #reshape(SDVariable, SDVariable)
-     */
-    public SDVariable reshape(String name, SDVariable x, long... shape) {
-        SDVariable result = functionFactory .reshape(x, shape);
-        return updateVariableNameAndReference(result, name);
-    }
-
-    /**
-     * Reshape the input variable to the specified (fixed) shape. The output variable will have the same values as the
-     * input, but with the specified shape.<br>
-     * Note that prod(shape) must match length(input) == prod(input.shape)
-     *
-     * @param x    Input variable
-     * @param shape New shape for variable
-     * @return Output variable
-     * @see #reshape(SDVariable, SDVariable)
-     */
-    public SDVariable reshape(SDVariable x, int... shape) {
-        return reshape(null, x, shape);
-    }
-
-    /**
-     * Reshape the input variable to the specified (fixed) shape. The output variable will have the same values as the
-     * input, but with the specified shape.<br>
-     * Note that prod(shape) must match length(input) == prod(input.shape)
-     *
-     * @param name  Output variable name
-     * @param x    Input variable
-     * @param shape New shape for variable
-     * @return Output variable
-     * @see #reshape(SDVariable, SDVariable)
-     */
-    public SDVariable reshape(String name, SDVariable x, int... shape) {
-        SDVariable result = functionFactory .reshape(x, shape);
-        return updateVariableNameAndReference(result, name);
-    }
-
-    /**
-     * Reshape the input variable to the specified (dynamic) shape. The output variable will have the same values as the
-     * input, but with the specified shape.<br>
-     * Note that prod(shape) must match length(input) == prod(input.shape)
-     *
-     * @param x    Input variable
-     * @param shape New shape for variable
-     * @return Output variable
-     * @see #reshape(SDVariable, int[])
-     */
-    public SDVariable reshape(SDVariable x, SDVariable shape) {
-        return reshape(null, x, shape);
-    }
-
-    /**
-     * Reshape the input variable to the specified (dynamic) shape. The output variable will have the same values as the
-     * input, but with the specified shape.<br>
-     * Note that prod(shape) must match length(input) == prod(input.shape)
-     *
-     * @param name  Output variable name
-     * @param x    Input variable
-     * @param shape New shape for variable
-     * @return Output variable
-     * @see #reshape(SDVariable, int[])
-     */
-    public SDVariable reshape(String name, SDVariable x,SDVariable shape) {
-        SDVariable result = functionFactory.reshape(x, shape);
-        return updateVariableNameAndReference(result, name);
-    }
-
-    /**
-     * @see #reverse(String, SDVariable, int...)
-     */
-    public SDVariable reverse(SDVariable x, int... dimensions) {
-        return reverse(null, x, dimensions);
-    }
-
-    /**
-     * Reverse the values of an array for the specified dimensions<br>
-     * If input is:<br>
-     * [ 1, 2, 3]<br>
-     * [ 4, 5, 6]<br>
-     * then<br>
-     * reverse(in, 0):<br>
-     * [3, 2, 1]<br>
-     * [6, 5, 4]<br>
-     * reverse(in, 0):<br>
-     * [4, 5, 6]<br>
-     * [1, 2 3]<br>
-     *
-     * @param x          Input variable
-     * @param dimensions Dimensions
-     * @return Output variable
-     */
-    public SDVariable reverse(String name, SDVariable x, int... dimensions) {
-        SDVariable ret = f().reverse(x, dimensions);
-        return updateVariableNameAndReference(ret, name);
-    }
-
-    /**
-     * Reverse sequence op: for each slice along dimension seqDimension, the first seqLength values are reversed
-     *
-     * @param name        Name of the output variable
-     * @param x           Input variable
-     * @param seq_lengths Length of the sequences
-     * @param seqDim      Sequence dimension
-     * @param batchDim    Batch dimension
-     * @return Reversed sequences
-     */
-    public SDVariable reverseSequence(String name, SDVariable x, SDVariable seq_lengths, int seqDim, int batchDim) {
-        SDVariable ret = f().reverseSequence(x, seq_lengths, seqDim, batchDim);
-        return updateVariableNameAndReference(ret, name);
-    }
-
-    /**
-     * @see #reverseSequence(String, SDVariable, SDVariable, int, int)
-     */
-    public SDVariable reverseSequence(String name, SDVariable x, SDVariable seq_lengths) {
-        SDVariable ret = f().reverseSequence(x, seq_lengths);
-        return updateVariableNameAndReference(ret, name);
-    }
-
-    /**
-     * @see #reverseSequence(String, SDVariable, SDVariable, int, int)
-     */
-    public SDVariable reverseSequence(SDVariable x, SDVariable seq_lengths, int seqDim, int batchDim) {
-        return reverseSequence(null, x, seq_lengths, seqDim, batchDim);
-    }
-
-    /**
-     * @see #reverseSequence(String, SDVariable, SDVariable, int, int)
-     */
-    public SDVariable reverseSequence(SDVariable x, SDVariable seq_lengths) {
-        return reverseSequence(null, x, seq_lengths);
-    }
-
-    /**
-     * Generate a sequence mask (with values 0 or 1) based on the specified lengths<br>
-     * Specifically, out[i, ..., k, j] = (j < lengths[i, ..., k] ? 1.0 : 0.0)
-     *
-     * @param name    Name of the output variable
-     * @param lengths Lengths of the sequences
-     * @param maxLen  Maximum sequence length
-     * @return Output variable
-     */
-    public SDVariable sequenceMask(String name, SDVariable lengths, SDVariable maxLen) {
-        SDVariable ret = f().sequenceMask(lengths, maxLen);
-        return updateVariableNameAndReference(ret, name);
-    }
-
-    /**
-     * @see #sequenceMask(String, SDVariable, SDVariable)
-     */
-    public SDVariable sequenceMask(SDVariable lengths, SDVariable maxLen) {
-        return sequenceMask(null, lengths, maxLen);
-    }
-
-    /**
-     * @see #sequenceMask(String, SDVariable, SDVariable)
-     */
-    public SDVariable sequenceMask(String name, SDVariable lengths, int maxLen) {
-        SDVariable ret = f().sequenceMask(lengths, maxLen);
-        return updateVariableNameAndReference(ret, name);
-    }
-
-    /**
-     * @see #sequenceMask(String, SDVariable, SDVariable)
-     */
-    public SDVariable sequenceMask(SDVariable lengths, int maxLen) {
-        return sequenceMask(null, lengths, maxLen);
-    }
-
-    /**
-     * @see #sequenceMask(String, SDVariable, SDVariable)
-     */
-    public SDVariable sequenceMask(String name, SDVariable lengths) {
-        SDVariable ret = f().sequenceMask(lengths);
-        return updateVariableNameAndReference(ret, name);
-    }
-
-    /**
-     * @see #sequenceMask(String, SDVariable, SDVariable)
-     */
-    public SDVariable sequenceMask(SDVariable lengths) {
-        SDVariable ret = f().sequenceMask(lengths);
-        return updateVariableNameAndReference(ret, null);
-    }
-
-    /**
-     * @see #expandDims(String, SDVariable, int)
-     */
-    public SDVariable expandDims(SDVariable x, int axis) {
-        return expandDims(null, x, axis);
-    }
-
-    /**
-     * Reshape the input by adding a 1 at the specified location.<br>
-     * For example, if input has shape [a, b], then output shape is:<br>
-     * axis = 0: [1, a, b]<br>
-     * axis = 1: [a, 1, b]<br>
-     * axis = 2: [a, b, 1]<br>
-     *
-     * @param name Name of the output variable
-     * @param x   Input variable
-     * @param axis Axis to expand
-     * @return Output variable
-     * @see #squeeze(String, SDVariable, int)
-     */
-    public SDVariable expandDims(String name, SDVariable x, int axis) {
-        SDVariable result = f().expandDims(x, axis);
-        return updateVariableNameAndReference(result, name);
-    }
-
-    /**
-     * @see #squeeze(String, SDVariable, int)
-     */
-    public SDVariable squeeze(SDVariable x, int axis) {
-        return squeeze(null, x, axis);
-    }
-
-    /**
-     * Remove a single dimension of size 1.
-     * For example, if input has shape [a,b,1,c] then squeeze(input, 2) returns an array of shape [a,b,c]
-     *
-     * @param name Name of the output variable
-     * @param x   Input variable
-     * @param axis Size 1 dimension to remove
-     * @return Output variable
-     */
-    public SDVariable squeeze(String name, SDVariable x, int axis) {
-        SDVariable result = f().squeeze(x, axis);
-        return updateVariableNameAndReference(result, name);
-    }
-
-
-    /**
-     * Assign/copy op: out = x.assign(y). Supports broadcasting
-     *
-     * @param x Input variable x
-     * @param y Input variable y
-     * @return Output variable
-     */
-    public SDVariable assign(SDVariable x, SDVariable y) {
-        return assign(null, x, y);
-    }
-
-    /**
-     * Assign/copy op: out = x.assign(y). Supports broadcasting
-     *
-     * @param name Name of the output variable
-     * @param x    Input variable x
-     * @param y    Input variable y
-     * @return Output variable
-     */
-    public SDVariable assign(String name, SDVariable x, SDVariable y) {
-        SDVariable ret = f().assign(x, y);
-        return updateVariableNameAndReference(ret, name);
-    }
-
-    /**
-     * Return an array with equal shape to the input, but all elements set to 'value'
-     *
-     * @param in    Input variable
-     * @param value Value to set
-     * @return Output variable
-     */
-    public SDVariable assign(SDVariable in, Number value) {
-        return assign(null, in, value);
-    }
-
-    /**
-     * Return an array with equal shape to the input, but all elements set to 'value'
-     *
-     * @param name Name of the output variable
-     * @param in    Input variable
-     * @param value Value to set
-     * @return Output variable
-     */
-    public SDVariable assign(String name, SDVariable in, Number value) {
-        SDVariable ret = f().assign(in, value);
-        return updateVariableNameAndReference(ret, name);
-    }
-
-    /**
-     * Matrix transpose operation: If input has shape [a,b] output has shape [b,a]
-     *
-     * @param x Input variable
-     * @return Output variable (transposed input)
-     */
-    public SDVariable transpose(SDVariable x) {
-        return transpose(null, x);
-    }
-
-    /**
-     * Matrix transpose operation: If input has shape [a,b] output has shape [b,a]
-     *
-     * @param name Output variable name
-     * @param x   Input variable
-     * @return Output variable (transposed input)
-     */
-    public SDVariable transpose(String name, SDVariable x) {
-        SDVariable result = functionFactory.transpose(x);
-        return updateVariableNameAndReference(result, name);
-    }
-
-    /**
-     * Array permutation operation: permute the dimensions according to the specified permutation indices.<br>
-     * Example: if input has shape [a,b,c] and dimensions = [2,0,1] the output has shape [c,a,b]
-     *
-     * @param x Input variable
-     * @return Output variable (permuted input)
-     */
-    public SDVariable permute(SDVariable x, int... dimensions) {
-        return permute(null, x, dimensions);
-    }
-
-    /**
-     * Array permutation operation: permute the dimensions according to the specified permutation indices.<br>
-     * Example: if input has shape [a,b,c] and dimensions = [2,0,1] the output has shape [c,a,b]
-     *
-     * @param name Output variable name
-     * @param x   Input variable
-     * @return Output variable (permuted input)
-     */
-    public SDVariable permute(String name, SDVariable x, int... dimensions) {
-        SDVariable result = functionFactory.permute(x, dimensions);
-        return updateVariableNameAndReference(result, name);
-    }
-
-    /**
-     * @param x
-     * @param axis
-     * @return
-     */
-    public SDVariable rollAxis(SDVariable x, int axis) {
-        return rollAxis(null, x, axis);
-    }
-
-    /**
-     * @param x
-     * @param axis
-     * @return
-     */
-    public SDVariable rollAxis(String name, SDVariable x, int axis) {
-        SDVariable result = functionFactory.rollAxis(x, axis);
-        return updateVariableNameAndReference(result, name);
-    }
-
-    /**
-     * @see #concat(String, int, SDVariable...)
-     */
-    public SDVariable concat(int dimension, SDVariable... inputs) {
-        return concat(null, dimension, inputs);
-    }
-
-    /**
-     * Concatenate a set of inputs along the specified dimension.<br>
-     * Note that inputs must have identical rank and identical dimensions, other than the dimension to stack on.<br>
-     * For example, if 2 inputs have shape [a, x, c] and [a, y, c] and dimension = 1, then the output has shape [a, x+y, c]
-     *
-     * @param name      Name of the output variable
-     * @param dimension Dimension to concatenate on
-     * @param inputs    Input variables
-     * @return Output variable
-     * @see #stack(String, int, SDVariable...)
-     */
-    public SDVariable concat(String name, int dimension, SDVariable... inputs) {
-        SDVariable result = functionFactory.concat(dimension, inputs);
-        return updateVariableNameAndReference(result, name);
-    }
-
-    /**
-     * @see #moments(String[], SDVariable, int...)
-     */
-    public SDVariable[] moments(SDVariable input, int... axes) {
-        return moments(null, input, axes);
-    }
-
-    /**
-     * Calculate the mean and (population) variance for the input variable, for the specified axis
-     *
-     * @param name  Name of the output variables. Can be null; if non-null, must be length 2
-     * @param input Input to calculate moments for
-     * @param axes  Dimensions to perform calculation over
-     * @return Mean and variance variables
-     */
-    public SDVariable[] moments(String[] name, SDVariable input, int... axes) {
-        SDVariable[] res = f().moments(input, axes);
-        return updateVariableNamesAndReferences(res, name);
-    }
-
-    /**
-     * @see #normalizeMoments(String[], SDVariable, SDVariable, SDVariable, double)
-     */
-    public SDVariable[] normalizeMoments(SDVariable counts, SDVariable means, SDVariable variances, double shift) {
-        return normalizeMoments(null, counts, means, variances, shift);
-    }
-
-    /**
-     * Calculate the mean and variance from the sufficient statistics
-     *
-     * @param name      Name of the output variables. Can be null; if non-null, must be length 2
-     * @param counts    Rank 0 (scalar) value with the total number of values used to calculate the sufficient statistics
-     * @param means     Mean-value sufficient statistics: this is the SUM of all data values
-     * @param variances Variaance sufficient statistics: this is the squared sum of all data values
-     * @param shift     Shift value, possibly 0, used when calculating the sufficient statistics (for numerical stability)
-     * @return Output variables: mean and population variance
-     */
-    public SDVariable[] normalizeMoments(String[] name, SDVariable counts, SDVariable means, SDVariable variances,
-                                         double shift) {
-        SDVariable[] res = f().normalizeMoments(counts, means, variances, shift);
-        return updateVariableNamesAndReferences(res, name);
-    }
-
-    /**
-     * @see #matrixDeterminant(String, SDVariable)
-     */
-    public SDVariable matrixDeterminant(SDVariable in){
-        return matrixDeterminant(null, in);
-    }
-
-    /**
-     * Matrix determinant op. For 2D input, this returns the standard matrix determinant.
-     * For higher dimensional input with shape [..., m, m] the matrix determinant is returned for each
-     * shape [m,m] sub-matrix.
-     * @param name Name of the output variable
-     * @param in   Input
-     * @return Matrix determinant variable
-     */
-    public SDVariable matrixDeterminant(String name, SDVariable in){
-        SDVariable ret = f().matrixDeterminant(in);
-        return updateVariableNameAndReference(ret, name);
-    }
-
-    /**
-     * @see #matrixInverse(String, SDVariable)
-     */
-    public SDVariable matrixInverse(SDVariable in){
-        return matrixInverse(null, in);
-    }
-
-    /**
-     * Matrix inverse op. For 2D input, this returns the standard matrix inverse.
-     * For higher dimensional input with shape [..., m, m] the matrix inverse is returned for each
-     * shape [m,m] sub-matrix.
-     * @param name Name of the output variable
-     * @param in   Input
-     * @return Matrix inverse variable
-     */
-    public SDVariable matrixInverse(String name, SDVariable in){
-        SDVariable ret = f().matrixInverse(in);
-        return updateVariableNameAndReference(ret, name);
-    }
-
-    /**
-     * @see #confusionMatrix(String, SDVariable, SDVariable)
-     */
-    public SDVariable confusionMatrix(SDVariable labels, SDVariable predictions) {
-        return confusionMatrix((String) null, labels, predictions);
-    }
-
-    /**
-     * Compute the 2d confusion matrix of size [numClasses, numClasses] from a pair of labels and predictions, both of
-     * which are represented as integer values. This version assumes the number of classes is 1 + max(max(labels), max(pred))<br>
-     * For example, if labels = [0, 1, 1] and predicted = [0, 2, 1] then output is:<br>
-     * [1, 0, 0]<br>
-     * [0, 1, 1]<br>
-     * [0, 0, 0]<br>
-     *
-     * @param name   Name of the output variable
-     * @param labels Labels - 1D array of integer values representing label values
-     * @param pred   Predictions - 1D array of integer values representing predictions. Same length as labels
-     * @return Output variable (2D, shape [numClasses, numClasses})
-     */
-    public SDVariable confusionMatrix(String name, SDVariable labels, SDVariable pred) {
-        SDVariable result = f().confusionMatrix(labels, pred);
-        return updateVariableNameAndReference(result, name);
-    }
-
-    /**
-     * @see #confusionMatrix(String, SDVariable, SDVariable, Integer)
-     */
-    public SDVariable confusionMatrix(SDVariable labels, SDVariable pred, Integer numClasses) {
-        return confusionMatrix(null, labels, pred, numClasses);
-    }
-
-    /**
-     * Compute the 2d confusion matrix of size [numClasses, numClasses] from a pair of labels and predictions, both of
-     * which are represented as integer values.<br>
-     * For example, if labels = [0, 1, 1], predicted = [0, 2, 1], and numClasses=4 then output is:<br>
-     * [1, 0, 0, 0]<br>
-     * [0, 1, 1, 0]<br>
-     * [0, 0, 0, 0]<br>
-     * [0, 0, 0, 0]<br>
-     *
-     * @param name       Name of the output variable
-     * @param labels     Labels - 1D array of integer values representing label values
-     * @param pred       Predictions - 1D array of integer values representing predictions. Same length as labels
-     * @param numClasses Number of classes
-     * @return Output variable (2D, shape [numClasses, numClasses})
-     */
-    public SDVariable confusionMatrix(String name, SDVariable labels, SDVariable pred, Integer numClasses) {
-        SDVariable result = f().confusionMatrix(labels, pred, numClasses);
-        return updateVariableNameAndReference(result, name);
-    }
-
-    /**
-     * @see #confusionMatrix(String, SDVariable, SDVariable, SDVariable)
-     */
-    public SDVariable confusionMatrix(SDVariable labels, SDVariable pred, SDVariable weights) {
-        return confusionMatrix(null, labels, pred, weights);
-    }
-
-    /**
-     * Compute the 2d confusion matrix of size [numClasses, numClasses] from a pair of labels and predictions, both of
-     * which are represented as integer values. This version assumes the number of classes is 1 + max(max(labels), max(pred))<br>
-     * For example, if labels = [0, 1, 1], predicted = [0, 2, 1] and weights = [1, 2, 3]
-     * [1, 0, 0]<br>
-     * [0, 3, 2]<br>
-     * [0, 0, 0]<br>
-     *
-     * @param name    Name of the output variable
-     * @param labels  Labels - 1D array of integer values representing label values
-     * @param pred    Predictions - 1D array of integer values representing predictions. Same length as labels
-     * @param weights Weights - 1D array of values (may be real/decimal) representing the weight/contribution of
-     *                each prediction. Must be same length as both labels and predictions arrays
-     * @return Output variable (2D, shape [numClasses, numClasses})
-     */
-    public SDVariable confusionMatrix(String name, SDVariable labels, SDVariable pred, SDVariable weights) {
-        SDVariable result = f().confusionMatrix(labels, pred, weights);
-        return updateVariableNameAndReference(result, name);
-    }
-
-
-    /**
-     * @see #confusionMatrix(String, SDVariable, SDVariable, Integer, SDVariable)
-     */
-    public SDVariable confusionMatrix(SDVariable labels, SDVariable pred, Integer numClasses, SDVariable weights) {
-        return confusionMatrix(null, labels, pred, numClasses, weights);
-    }
-
-    /**
-     * Compute the 2d confusion matrix of size [numClasses, numClasses] from a pair of labels and predictions, both of
-     * which are represented as integer values.<br>
-     * For example, if labels = [0, 1, 1], predicted = [0, 2, 1], numClasses = 4, and weights = [1, 2, 3]
-     * [1, 0, 0, 0]<br>
-     * [0, 3, 2, 0]<br>
-     * [0, 0, 0, 0]<br>
-     * [0, 0, 0, 0]<br>
-     *
-     * @param name    Name of the output variable
-     * @param labels  Labels - 1D array of integer values representing label values
-     * @param pred    Predictions - 1D array of integer values representing predictions. Same length as labels
-     * @param weights Weights - 1D array of values (may be real/decimal) representing the weight/contribution of
-     *                each prediction. Must be same length as both labels and predictions arrays
-     * @return Output variable (2D, shape [numClasses, numClasses})
-     */
-    public SDVariable confusionMatrix(String name, SDVariable labels, SDVariable pred, Integer numClasses, SDVariable weights) {
-        SDVariable result = f().confusionMatrix(labels, pred, numClasses, weights);
-        return updateVariableNameAndReference(result, name);
-    }
-
-    /**
-     * @see #tile(String, SDVariable, int[])
-     */
-    public SDVariable tile(SDVariable x, int[] repeat) {
-        return tile(null, x, repeat);
-    }
-
-    /**
-     * Repeat (tile) the input tensor the specified number of times.<br>
-     * For example, if input is<br>
-     * [1, 2]<br>
-     * [3, 4]<br>
-     * and repeat is [2, 3]<br>
-     * then output is<br>
-     * [1, 2, 1, 2, 1, 2]<br>
-     * [3, 4, 3, 4, 3, 4]<br>
-     * [1, 2, 1, 2, 1, 2]<br>
-     * [3, 4, 3, 4, 3, 4]<br>
-     * <br>
-     *
-     * @param name   Output variable name
-     * @param x     Input variable
-     * @param repeat Number of times to repeat in each axis. Must have length equal to the rank of the input array
-     * @return Output variable
-     */
-    public SDVariable tile(String name, SDVariable x, int[] repeat) {
-        SDVariable result = functionFactory.tile(x, repeat);
-        return updateVariableNameAndReference(result, name);
-    }
-
-    /**
-     * Generate an output variable with the specified (dynamic) shape with all elements set to the specified value
-     *
-     * @param shape Shape: must be a 1D array/variable
-     * @param value Value to set all elements to
-     * @return Output variable
-     */
-    public SDVariable fill(SDVariable shape, double value) {
-        return fill(null, shape, value);
-    }
-
-    /**
-     * Generate an output variable with the specified (dynamic) shape with all elements set to the specified value
-     *
-     * @param name  Name of the output variable
-     * @param shape Shape: must be a 1D array/variable
-     * @param value Value to set all elements to
-     * @return Output variable
-     */
-    public SDVariable fill(String name, SDVariable shape, double value) {
-        SDVariable result = functionFactory.fill(shape, value);
-        return updateVariableNameAndReference(result, name);
-    }
-
-
-    /**
-     *
-     * @param input                  Input
-     * @param inputRetainProbability Probability of retaining an input (set to 0 with probability 1-p)
-     * @return
-     */
-    public SDVariable dropout(SDVariable input, double inputRetainProbability) {
-        return dropout(null, input, inputRetainProbability);
-    }
-
-    /**
-     *
-     * @param input                  Input
-     * @param inputRetainProbability Probability of retaining an input (set to 0 with probability 1-p)
-     * @return
-     */
-    public SDVariable dropout(String name, SDVariable input, double inputRetainProbability) {
-        SDVariable res = f().dropout(input, inputRetainProbability);
-        return updateVariableNameAndReference(res, name);
-    }
-
-    /**
-     * @see #linear(String, SDVariable, SDVariable, SDVariable)
-     */
-    public SDVariable linear(SDVariable input, SDVariable weights, SDVariable bias) {
-        return linear(null, input, weights, bias);
-    }
-
-    /**
-     * Linear layer operation: out = mmul(in,w) + bias<br>
-     * Note that bias array is optional
-     *
-     * @param name    Name of the output variable
-     * @param input   Input data
-     * @param weights Weights variable
-     * @param bias    Optional bias variable (may be null)
-     * @return Output variable
-     */
-    public SDVariable linear(String name, SDVariable input, SDVariable weights, SDVariable bias) {
-        SDVariable res = f().xwPlusB(input, weights, bias);
-        return updateVariableNameAndReference(res, name);
-    }
-
-    /**
-     * @see #reluLayer(String, SDVariable, SDVariable, SDVariable)
-     */
-    public SDVariable reluLayer(SDVariable input, SDVariable weights, SDVariable bias) {
-        return reluLayer(null, input, weights, bias);
-    }
-
-    /**
-     * ReLU (Rectified Linear Unit) layer operation: out = relu(mmul(in,w) + bias)<br>
-     * Note that bias array is optional
-     *
-     * @param name    Name of the output variable
-     * @param input   Input data
-     * @param weights Weights variable
-     * @param bias    Optional bias variable (may be null)
-     * @return Output variable
-     */
-    public SDVariable reluLayer(String name, SDVariable input, SDVariable weights, SDVariable bias) {
-        SDVariable res = f().reluLayer(input, weights, bias);
-        return updateVariableNameAndReference(res, name);
-    }
-
-    /**
-     * Matrix multiplication: out = mmul(x,y)<br>
-     * Supports specifying a {@link MMulTranspose} argument to perform operation such as mmul(a^T, b), etc.
-     *
-     * @param x         First input variable
-     * @param y         Second input variable
-     * @param transpose Transpose arguments
-     * @return Output variable
-     */
-    public SDVariable mmul(SDVariable x, SDVariable y, MMulTranspose transpose) {
-        return mmul(null, x, y, transpose);
-
-    }
-
-    /**
-     * Matrix multiplication: out = mmul(x,y)
-     *
-     * @param x First input variable
-     * @param y Second input variable
-     * @return Output variable
-     */
-    public SDVariable mmul(SDVariable x, SDVariable y) {
-        return mmul(null, x, y);
-    }
-
-    /**
-     * Matrix multiplication: out = mmul(x,y)<br>
-     * Supports specifying a {@link MMulTranspose} argument to perform operation such as mmul(a^T, b), etc.
-     *
-     * @param name      Output variable name
-     * @param x         First input variable
-     * @param y         Second input variable
-     * @param transpose Transpose arguments
-     * @return Output variable
-     */
-    public SDVariable mmul(String name, SDVariable x, SDVariable y, MMulTranspose transpose) {
-        SDVariable result = functionFactory.mmul(x, y, transpose);
-        return updateVariableNameAndReference(result, name);
-
-    }
-
-    /**
-     * Matrix multiplication: out = mmul(x,y)
-     *
-     * @param name Output variable name
-     * @param x    First input variable
-     * @param y    Second input variable
-     * @return Output variable
-     */
-    public SDVariable mmul(String name, SDVariable x, SDVariable y) {
-        return mmul(name, x, y, MMulTranspose.allFalse());
-    }
-
-    /**
-     * Matrix multiply a batch of matrices. matricesA and matricesB have to be arrays of same
-     * length and each pair taken from these sets has to have dimensions (M, N) and (N, K),
-     * respectively. If transposeA is true, matrices from matricesA will have shape (N, M) instead.
-     * Likewise, if transposeB is true, matrices from matricesB will have shape (K, N).
-     *
-     *
-     * The result of this operation will be a batch of multiplied matrices. The
-     * result has the same length as both input batches and each output matrix is of shape (M, K).
-     *
-     * @param matricesA First array of input matrices, all of shape (M, N) or (N, M)
-     * @param matricesB Second array of input matrices, all of shape (N, K) or (K, N)
-     * @param transposeA whether first batch of matrices is transposed.
-     * @param transposeB whether second batch of matrices is transposed.
-     * @param names names for all provided SDVariables
-     *
-     * @return Array of multiplied SDVariables of shape (M, K)
-     */
-    public SDVariable[] batchMmul(String[] names, SDVariable[] matricesA, SDVariable[] matricesB,
-                                boolean transposeA, boolean transposeB) {
-        SDVariable[] result = functionFactory.batchMmul(matricesA, matricesB, transposeA, transposeB);
-        return updateVariableNamesAndReferences(result, names);
-    }
-
-
-    /**
-     * Matrix multiply a batch of matrices. matricesA and matricesB have to be arrays of same
-     * length and each pair taken from these sets has to have dimensions (M, N) and (N, K),
-     * respectively. If transposeA is true, matrices from matricesA will have shape (N, M) instead.
-     * Likewise, if transposeB is true, matrices from matricesB will have shape (K, N).
-     *
-     *
-     * The result of this operation will be a batch of multiplied matrices. The
-     * result has the same length as both input batches and each output matrix is of shape (M, K).
-     *
-     * @param matricesA First array of input matrices, all of shape (M, N) or (N, M)
-     * @param matricesB Second array of input matrices, all of shape (N, K) or (K, N)
-     * @param transposeA whether first batch of matrices is transposed.
-     * @param transposeB whether second batch of matrices is transposed.
-     *
-     * @return Array of multiplied SDVariables of shape (M, K)
-     */
-    public SDVariable[] batchMmul(SDVariable[] matricesA, SDVariable[] matricesB,
-                                  boolean transposeA, boolean transposeB) {
-        return batchMmul(null, matricesA, matricesB, transposeA, transposeB);
-    }
-
-    /**
-     * Matrix multiply a batch of matrices. matricesA and matricesB have to be arrays of same
-     * length and each pair taken from these sets has to have dimensions (M, N) and (N, K),
-     * respectively. The result of this operation will be a batch of multiplied matrices. The
-     * result has the same length as both input batches and each output matrix is of shape (M, K).
-     *
-     * @param matricesA First array of input matrices, all of shape (M, N)
-     * @param matricesB Second array of input matrices, all of shape (N, K)
-     * @return Array of multiplied SDVariables of shape (M, K)
-     */
-    public SDVariable[] batchMmul(SDVariable[] matricesA, SDVariable[] matricesB) {
-        return batchMmul(null, matricesA, matricesB, false, false);
-    }
-
-
-    /**
-     * @param x
-     * @param y
-     * @param dimensions
-     * @return
-     */
-    public SDVariable tensorMmul(SDVariable x,
-                                 SDVariable y,
-                                 int[][] dimensions) {
-        return tensorMmul(null, x, y, dimensions);
-    }
-
-
-    /**
-     * TODO doc string
-     *
-     * @param x
-     * @param y
-     * @param dimensions
-     * @return
-     */
-    public SDVariable dot(SDVariable x, SDVariable y, int... dimensions) {
-        return dot(null, x, y, dimensions);
-    }
-
-    /**
-     * TODO doc string
-     *
-     * @param name
-     * @param x
-     * @param y
-     * @param dimensions
-     * @return
-     */
-    public SDVariable dot(String name, SDVariable x, SDVariable y, int... dimensions) {
-        SDVariable ret = f().dot(x, y, dimensions);
-        return updateVariableNameAndReference(ret, name);
-    }
-
-    /**
-     * Norm1 (L1 norm) reduction operation: The output contains the L1 norm for each tensor/subset along the specified dimensions:<br>
-     * out = sum_i abs(x[i])
-     *
-     * @param name       Output variable name
-     * @param x         Input variable
-     * @param dimensions dimensions to reduce over
-     * @return Output variable
-     */
-    public SDVariable norm1(String name, SDVariable x, int... dimensions) {
-        return norm1(name, x, false, dimensions);
-    }
-
-    /**
-     * Norm1 (L1 norm) reduction operation: The output contains the L1 norm for each tensor/subset along the specified dimensions:<br>
-     * out = sum_i abs(x[i])<br>
-     * Note that if keepDims = true, the output variable has the same rank as the input variable,
-     * with the reduced dimensions having size 1. This can be useful for later broadcast operations (such as subtracting
-     * the mean along a dimension).<br>
-     * Example: if input has shape [a,b,c] and dimensions=[1] then output has shape:
-     * keepDims = true: [a,1,c]<br>
-     * keepDims = false: [a,c]
-     *
-     * @param name       Output variable name
-     * @param x         Input variable
-     * @param keepDims   If true: keep the dimensions that are reduced on (as size 1). False: remove the reduction dimensions
-     * @param dimensions dimensions to reduce over
-     * @return Output variable
-     */
-    public SDVariable norm1(String name, SDVariable x, boolean keepDims, int... dimensions) {
-        SDVariable result = f().norm1(x, keepDims, dimensions);
-        return updateVariableNameAndReference(result, name);
-    }
-
-    /**
-     * Norm2 (L2 norm) reduction operation: The output contains the L2 norm for each tensor/subset along the specified dimensions:<br>
-     * out = sqrt(sum_i x[i]^2)
-     *
-     * @param name       Output variable name
-     * @param x         Input variable
-     * @param dimensions dimensions to reduce over
-     * @return Output variable
-     */
-    public SDVariable norm2(String name, SDVariable x, int... dimensions) {
-        return norm2(name, x, false, dimensions);
-    }
-
-    /**
-     * Norm2 (L2 norm) reduction operation: The output contains the L2 norm for each tensor/subset along the specified dimensions:<br>
-     * out = sqrt(sum_i x[i]^2)<br>
-     * Note that if keepDims = true, the output variable has the same rank as the input variable,
-     * with the reduced dimensions having size 1. This can be useful for later broadcast operations (such as subtracting
-     * the mean along a dimension).<br>
-     * Example: if input has shape [a,b,c] and dimensions=[1] then output has shape:
-     * keepDims = true: [a,1,c]<br>
-     * keepDims = false: [a,c]
-     *
-     * @param name       Output variable name
-     * @param x         Input variable
-     * @param keepDims   If true: keep the dimensions that are reduced on (as size 1). False: remove the reduction dimensions
-     * @param dimensions dimensions to reduce over
-     * @return Output variable
-     */
-    public SDVariable norm2(String name, SDVariable x, boolean keepDims, int... dimensions) {
-        SDVariable result = f().norm2(x, keepDims, dimensions);
-        return updateVariableNameAndReference(result, name);
-    }
-
-    /**
-     * Squared L2 norm: see {@link #norm2(String, SDVariable, int...)}
-     */
-    public SDVariable squaredNorm(SDVariable x, int... dimensions) {
-        return squaredNorm(null, x, false, dimensions);
-    }
-
-    /**
-     * Squared L2 norm: see {@link #norm2(String, SDVariable, int...)}
-     */
-    public SDVariable squaredNorm(String name, SDVariable x, int... dimensions) {
-        return squaredNorm(name, x, false, dimensions);
-    }
-
-    /**
-     * Squared L2 norm: see {@link #norm2(String, SDVariable, boolean, int...)}
-     */
-    public SDVariable squaredNorm(SDVariable x, boolean keepDims, int... dimensions) {
-        return squaredNorm(null, x, keepDims, dimensions);
-    }
-
-    /**
-     * Squared L2 norm: see {@link #norm2(String, SDVariable, boolean, int...)}
-     */
-    public SDVariable squaredNorm(String name, SDVariable x, boolean keepDims, int... dimensions) {
-        SDVariable result = f().squaredNorm(x, keepDims, dimensions);
-        return updateVariableNameAndReference(result, name);
-    }
-
-    /**
-     * Max norm (infinity norm) reduction operation: The output contains the max norm for each tensor/subset along the
-     * specified dimensions
-     *
-     * @param name       Output variable name
-     * @param x         Input variable
-     * @param dimensions dimensions to reduce over
-     * @return Output variable
-     */
-    public SDVariable normmax(String name, SDVariable x, int... dimensions) {
-        return normmax(name, x, false, dimensions);
-    }
-
-    /**
-     * Max norm (infinity norm) reduction operation: The output contains the max norm for each tensor/subset along the
-     * specified dimensions:<br>
-     * out = max(abs(x[i]))<br>
-     * Note that if keepDims = true, the output variable has the same rank as the input variable,
-     * with the reduced dimensions having size 1. This can be useful for later broadcast operations (such as subtracting
-     * the mean along a dimension).<br>
-     * Example: if input has shape [a,b,c] and dimensions=[1] then output has shape:
-     * keepDims = true: [a,1,c]<br>
-     * keepDims = false: [a,c]
-     *
-     * @param name       Output variable name
-     * @param x         Input variable
-     * @param keepDims   If true: keep the dimensions that are reduced on (as size 1). False: remove the reduction dimensions
-     * @param dimensions dimensions to reduce over
-     * @return Output variable
-     */
-    public SDVariable normmax(String name, SDVariable x, boolean keepDims, int... dimensions) {
-        SDVariable result = f().normmax(x, keepDims, dimensions);
-        return updateVariableNameAndReference(result, name);
-    }
-
-
-    /**
-     * @see #cosineSimilarity(String, SDVariable, SDVariable, int...)
-     */
-    public SDVariable cosineSimilarity(SDVariable x, SDVariable y, int... dimensions) {
-        return cosineSimilarity(generateNewVarName(CosineSimilarity.OP_NAME, 0), x, y, dimensions);
-    }
-
-    /**
-     * Cosine similarity pairwise reduction operation. The output contains the cosine similarity for each tensor/subset
-     * along the specified dimensions:<br>
-     * out = (sum_i x[i] * y[i]) / ( sqrt(sum_i x[i]^2) * sqrt(sum_i y[i]^2)
-     *
-     * @param x          Input variable x
-     * @param y          Input variable y
-     * @param dimensions Dimensions to calculate cosine similarity over
-     * @return Output variable
-     */
-    public SDVariable cosineSimilarity(String name, SDVariable x, SDVariable y, int... dimensions) {
-        SDVariable cosim = functionFactory.cosineSimilarity(x, y, dimensions);
-        return updateVariableNameAndReference(cosim, name);
-    }
-
-    /**
-     * @see #euclideanDistance(String, SDVariable, SDVariable, int...)
-     */
-    public SDVariable euclideanDistance(SDVariable x, SDVariable y, int... dimensions) {
-        return euclideanDistance(generateNewVarName(EuclideanDistance.OP_NAME, 0), x, y, dimensions);
-    }
-
-    /**
-     * Euclidean distance (l2 norm, l2 distance) reduction operation. The output contains the Euclidean distance for each
-     * tensor/subset along the specified dimensions:<br>
-     * out = sqrt( sum_i (x[i] - y[i])^2 )
-     *
-     * @param x          Input variable x
-     * @param y          Input variable y
-     * @param dimensions Dimensions to calculate cosine similarity over
-     * @return Output variable
-     */
-    public SDVariable euclideanDistance(String name, SDVariable x, SDVariable y, int... dimensions) {
-        SDVariable result = functionFactory.euclideanDistance(x, y, dimensions);
-        return updateVariableNameAndReference(result, name);
-    }
-
-    /**
-     * @see #manhattanDistance(String, SDVariable, SDVariable, int...)
-     */
-    public SDVariable manhattanDistance(SDVariable x, SDVariable y, int... dimensions) {
-        return manhattanDistance(generateNewVarName(ManhattanDistance.OP_NAME, 0), x, y, dimensions);
-    }
-
-    /**
-     * Manhattan distance (l1 norm, l1 distance) reduction operation. The output contains the Manhattan distance for each
-     * tensor/subset along the specified dimensions:<br>
-     * out = sum_i abs(x[i]-y[i])
-     *
-     * @param name       Name of the output variable
-     * @param x          Input variable x
-     * @param y          Input variable y
-     * @param dimensions Dimensions to calculate cosine similarity over
-     * @return Output variable
-     */
-    public SDVariable manhattanDistance(String name, SDVariable x, SDVariable y, int... dimensions) {
-        SDVariable result = functionFactory.manhattanDistance(x, y, dimensions);
-        return updateVariableNameAndReference(result, name);
-    }
-
-    /**
-     * @see #cosineDistance(String, SDVariable, SDVariable, int...)
-     */
-    public SDVariable cosineDistance(SDVariable x, SDVariable y, int... dimensions) {
-        return cosineDistance(null, x, y, dimensions);
-    }
-
-    /**
-     * Cosine distance reduction operation. The output contains the cosine distance for each
-     * tensor/subset along the specified dimensions:<br>
-     * out = 1.0 - cosineSimilarity(x,y)<br>
-     * See {@link #cosineSimilarity(String, SDVariable, SDVariable, int...)}
-     *
-     * @param name       Name of the output variable
-     * @param x          Input variable x
-     * @param y          Input variable y
-     * @param dimensions Dimensions to calculate cosine similarity over
-     * @return Output variable
-     */
-    public SDVariable cosineDistance(String name, SDVariable x, SDVariable y, int... dimensions) {
-        SDVariable result = functionFactory.cosineDistance(x, y, dimensions);
-        return updateVariableNameAndReference(result, name);
-    }
-
-    /**
-     * @see #hammingDistance(String, SDVariable, SDVariable, int...)
-     */
-    public SDVariable hammingDistance(SDVariable x, SDVariable y, int... dimensions) {
-        return hammingDistance(null, x, y, dimensions);
-    }
-
-    /**
-     * Hamming distance reduction operation. The output contains the cosine distance for each
-     * tensor/subset along the specified dimensions:<br>
-     * out = count( x[i] != y[i] )
-     *
-     * @param name       Name of the output variable
-     * @param x          Input variable x
-     * @param y          Input variable y
-     * @param dimensions Dimensions to calculate cosine similarity over
-     * @return Output variable
-     */
-    public SDVariable hammingDistance(String name, SDVariable x, SDVariable y, int... dimensions) {
-        SDVariable result = functionFactory.hammingDistance(x, y, dimensions);
-        return updateVariableNameAndReference(result, name);
-    }
-
-    /**
-     * Jaccard similarity reduction operation. The output contains the Jaccard distance for each
-     * tensor along the the specified dimensions.
-     *
-     * @param x          Input variable x
-     * @param y          Input variable y
-     * @param dimensions Dimensions to calculate Jaccard similarity over
-     * @return Output variable
-     */
-    public SDVariable jaccardDistance(SDVariable x, SDVariable y, int... dimensions) {
-        return jaccardDistance(null, x, y, dimensions);
-    }
-
-    /**
-     * Jaccard similarity reduction operation. The output contains the Jaccard distance for each
-     * tensor along the the specified dimensions.
-     *
-     * @param name       Name of the output variable
-     * @param x          Input variable x
-     * @param y          Input variable y
-     * @param dimensions Dimensions to calculate Jaccard similarity over
-     * @return Output variable
-     */
-    public SDVariable jaccardDistance(String name, SDVariable x, SDVariable y, int... dimensions) {
-        SDVariable result = functionFactory.jaccardDistance(x, y, dimensions);
-        return updateVariableNameAndReference(result, name);
-    }
-
-    /**
-     * Binary cross entropy loss.
-     *
-     * @param x          Input variable x
-     * @param y          Input variable y
-     * @param dimensions Reduction dimensions
-     * @return Output variable
-     */
-    public SDVariable lossBinaryXENT(SDVariable x, SDVariable y, int... dimensions) {
-        return lossBinaryXENT(generateNewVarName(new LossBinaryXENT().opName(), 0), x, y, dimensions);
-    }
-
-    /**
-     * TODO doc string
-     *
-     * @param x          Input variable x
-     * @param y          Input variable y
-     * @param dimensions Reduction dimensions
-     * @return Output variable
-     */
-    public SDVariable lossCosineSimilarity(SDVariable x, SDVariable y, int... dimensions) {
-        return lossCosineSimilarity(generateNewVarName(new LossCosineProximity().opName(), 0), x, y, dimensions);
-    }
-
-    // TODO: document all losses
-    /**
-     * Hinge loss
-     *
-     * @param x          Input variable x
-     * @param y          Input variable y
-     * @param dimensions Reduction dimensions
-     * @return Output variable
-     */
-    public SDVariable lossHinge(SDVariable x, SDVariable y, int... dimensions) {
-        return lossHinge(generateNewVarName(new LossHinge().opName(), 0), x, y, dimensions);
-
-    }
-
-    /**
-     * Kullback-Leibler divergence loss
-     *
-     * @param x          Input variable x
-     * @param y          Input variable y
-     * @param dimensions Reduction dimensions
-     * @return Output variable
-     */
-    public SDVariable lossKLD(SDVariable x, SDVariable y, int... dimensions) {
-        return lossKLD(generateNewVarName(new LossKLD().opName(), 0), x, y, dimensions);
-
-    }
-
-    /**
-     * L1 loss
-     *
-     * @param x          Input variable x
-     * @param y          Input variable y
-     * @param dimensions Reduction dimensions
-     * @return Output variable
-     */
-    public SDVariable lossL1(SDVariable x, SDVariable y, int... dimensions) {
-        return lossL1(generateNewVarName(new LossL1().opName(), 0), x, y, dimensions);
-
-    }
-
-    /**
-     * L2 loss
-     *
-     * @param x          Input variable x
-     * @param y          Input variable y
-     * @param dimensions Reduction dimensions
-     * @return Output variable
-     */
-    public SDVariable lossL2(SDVariable x, SDVariable y, int... dimensions) {
-        return lossL2(generateNewVarName(new LossL2().opName(), 0), x, y, dimensions);
-
-    }
-
-    /**
-     * Mean absolute error loss
-     *
-     * @param x          Input variable x
-     * @param y          Input variable y
-     * @param dimensions Reduction dimensions
-     * @return Output variable
-     */
-    public SDVariable lossMAE(SDVariable x, SDVariable y, int... dimensions) {
-        return lossMAE(generateNewVarName(new LossMAE().opName(), 0), x, y, dimensions);
-
-    }
-
-    /**
-     * Mean squared error loss
-     *
-     * @param x          Input variable x
-     * @param y          Input variable y
-     * @param dimensions Reduction dimensions
-     * @return Output variable
-     */
-    public SDVariable lossMSE(SDVariable x, SDVariable y, int... dimensions) {
-        return lossMSE(generateNewVarName(new LossMSE().opName(), 0), x, y, dimensions);
-
-    }
-
-    /**
-     * @param x          Input variable x
-     * @param y          Input variable y
-     * @param dimensions Reduction dimensions
-     * @return Output variable
-     */
-    public SDVariable lossMCXENT(SDVariable x, SDVariable y, int... dimensions) {
-        return lossMCXENT(generateNewVarName(new LossMCXENT().opName(), 0), x, y, dimensions);
-
-    }
-
-    /**
-     * @param x          Input variable x
-     * @param y          Input variable y
-     * @param dimensions Reduction dimensions
-     * @return Output variable
-     */
-    public SDVariable lossMSLE(SDVariable x, SDVariable y, int... dimensions) {
-        return lossMSLE(generateNewVarName(new LossMSLE().opName(), 0), x, y, dimensions);
-
-    }
-
-    /**
-     * @param x          Input variable x
-     * @param y          Input variable y
-     * @param dimensions Reduction dimensions
-     * @return Output variable
-     */
-    public SDVariable lossNegativeLogLikelihood(SDVariable x, SDVariable y, int... dimensions) {
-        return lossNegativeLogLikelihood(generateNewVarName(new LossNegativeLogLikelihood().opName(), 0),
-                x, y, dimensions);
-
-    }
-
-    /**
-     * @param x          Input variable x
-     * @param y          Input variable y
-     * @param dimensions Reduction dimensions
-     * @return Output variable
-     */
-    public SDVariable lossPoisson(SDVariable x, SDVariable y, int... dimensions) {
-        return lossPoisson(generateNewVarName(new LossPoisson().opName(), 0), x, y, dimensions);
-
-    }
-
-
-    /**
-     * @param x          Input variable x
-     * @param y          Input variable y
-     * @param dimensions Reduction dimensions
-     * @return Output variable
-     */
-    public SDVariable lossSquaredHinge(SDVariable x, SDVariable y, int... dimensions) {
-        return lossSquaredHinge(generateNewVarName(new LossSquaredHinge().opName(), 0), x, y, dimensions);
-    }
-
-    /**
-     * @param x
-     * @return
-     */
-    public SDVariable softmaxDerivative(String name, SDVariable x, SDVariable wrt) {
-        return softmaxDerivative(name, x, wrt, null);
-    }
-
-    public SDVariable softmaxDerivative(String name, SDVariable x, SDVariable wrt, Integer dimension) {
-        SDVariable result = functionFactory.softmaxDerivative(x, wrt, dimension);
-        return updateVariableNameAndReference(result, name);
-    }
-
-    /**
-     * @param x          Input variable x
-     * @param y          Input variable y
-     * @param dimensions dimensions
-     * @return Output variable
-     */
-    public SDVariable tensorMmul(String name,
-                                 SDVariable x,
-                                 SDVariable y,
-                                 int[][] dimensions) {
-        SDVariable result = functionFactory.tensorMmul(x, y, dimensions);
-        return updateVariableNameAndReference(result, name);
-    }
-
-    /**
-     * TODO
-     *
-     * @param logits
-     * @param weights
-     * @param labels
-     * @param reductionMode
-     * @param labelSmoothing
-     * @return
-     */
-    public SDVariable sigmoidCrossEntropyWithLogits(SDVariable logits, SDVariable weights, SDVariable labels,
-                                                    int reductionMode, double labelSmoothing) {
-        return sigmoidCrossEntropyWithLogits(null, logits, weights, labels, reductionMode, labelSmoothing);
-    }
-
-    /**
-     * TODO
-     *
-     * @param name
-     * @param logits
-     * @param weights
-     * @param labels
-     * @param reductionMode
-     * @param labelSmoothing
-     * @return
-     */
-    public SDVariable sigmoidCrossEntropyWithLogits(String name, SDVariable logits, SDVariable weights, SDVariable labels,
-                                                    int reductionMode, double labelSmoothing) {
-        SDVariable res = f().sigmoidCrossEntropyWithLogits(logits, weights, labels, reductionMode, labelSmoothing);
-        return updateVariableNameAndReference(res, name);
-    }
-
-    /**
-     * TODO
-     *
-     * @param logits
-     * @param weights
-     * @param labels
-     * @param reductionMode
-     * @param labelSmoothing
-     * @return
-     */
-    public SDVariable softmaxCrossEntropyWithLogits(SDVariable logits, SDVariable weights, SDVariable labels,
-                                                    int reductionMode, double labelSmoothing) {
-        return softmaxCrossEntropyWithLogits(null, logits, weights, labels, reductionMode, labelSmoothing);
-    }
-
-    /**
-     * TODO
-     *
-     * @param name
-     * @param logits
-     * @param weights
-     * @param labels
-     * @param reductionMode
-     * @param labelSmoothing
-     * @return
-     */
-    public SDVariable softmaxCrossEntropyWithLogits(String name, SDVariable logits, SDVariable weights, SDVariable labels,
-                                                    int reductionMode, double labelSmoothing) {
-        SDVariable res = f().softmaxCrossEntropyWithLogits(logits, weights, labels, reductionMode, labelSmoothing);
-        return updateVariableNameAndReference(res, name);
-    }
-
-    /**
-     * TODO
-     *
-     * @param targets
-     * @param inputs
-     * @param weights
-     * @return
-     */
-    public SDVariable weightedCrossEntropyWithLogits(SDVariable targets, SDVariable inputs,
-                                                     SDVariable weights) {
-        return weightedCrossEntropyWithLogits(null, targets, inputs, weights);
-    }
-
-    /**
-     * TODO
-     *
-     * @param name
-     * @param targets
-     * @param inputs
-     * @param weights
-     * @return
-     */
-    public SDVariable weightedCrossEntropyWithLogits(String name, SDVariable targets, SDVariable inputs,
-                                                     SDVariable weights) {
-        SDVariable res = f().weightedCrossEntropyWithLogits(targets, inputs, weights);
-        return updateVariableNameAndReference(res, name);
-    }
-
-    /**
-     * @param x
-     * @param y
-     * @param dimensions
-     * @return
-     */
-    public SDVariable lossBinaryXENT(String name, SDVariable x, SDVariable y, int... dimensions) {
-        SDVariable result = functionFactory.lossBinaryXENT(x, y, dimensions);
-        return updateVariableNameAndReference(result, name);
-    }
-
-    /**
-     * @param x
-     * @param y
-     * @param dimensions
-     * @return
-     */
-    public SDVariable lossCosineSimilarity(String name, SDVariable x, SDVariable y, int... dimensions) {
-        SDVariable result = functionFactory.lossCosineSimilarity(x, y, dimensions);
-        return updateVariableNameAndReference(result, name);
-    }
-
-    /**
-     * @param x
-     * @param y
-     * @param dimensions
-     * @return
-     */
-    public SDVariable lossHinge(String name, SDVariable x, SDVariable y, int... dimensions) {
-        SDVariable result = functionFactory.lossHinge(x, y, dimensions);
-        return updateVariableNameAndReference(result, name);
-    }
-
-    /**
-     * @param x
-     * @param y
-     * @param dimensions
-     * @return
-     */
-    public SDVariable lossKLD(String name, SDVariable x, SDVariable y, int... dimensions) {
-        SDVariable result = functionFactory.lossKLD(x, y, dimensions);
-        return updateVariableNameAndReference(result, name);
-    }
-
-    /**
-     * @param x
-     * @param y
-     * @param dimensions
-     * @return
-     */
-    public SDVariable lossL1(String name, SDVariable x, SDVariable y, int... dimensions) {
-        SDVariable result = functionFactory.lossL1(x, y, dimensions);
-        return updateVariableNameAndReference(result, name);
-    }
-
-    /**
-     * @param x
-     * @param y
-     * @param dimensions
-     * @return
-     */
-    public SDVariable lossL2(String name, SDVariable x, SDVariable y, int... dimensions) {
-        SDVariable result = functionFactory.lossL2(x, y, dimensions);
-        return updateVariableNameAndReference(result, name);
-    }
-
-    /**
-     * @param x
-     * @param y
-     * @param dimensions
-     * @return
-     */
-    public SDVariable lossMAE(String name, SDVariable x, SDVariable y, int... dimensions) {
-        SDVariable result = functionFactory.lossMAE(x, y, dimensions);
-        return updateVariableNameAndReference(result, name);
-    }
-
-
-    /**
-     * @param x
-     * @param y
-     * @param dimensions
-     * @return
-     */
-    public SDVariable lossMSE(String name, SDVariable x, SDVariable y, int... dimensions) {
-        SDVariable result = functionFactory.lossMSE(x, y, dimensions);
-        return updateVariableNameAndReference(result, name);
-    }
-
-    /**
-     * @param x
-     * @param y
-     * @param dimensions
-     * @return
-     */
-    public SDVariable lossMCXENT(String name, SDVariable x, SDVariable y, int... dimensions) {
-        SDVariable result = functionFactory.lossMCXENT(x, y, dimensions);
-        return updateVariableNameAndReference(result, name);
-    }
-
-    /**
-     * @param x
-     * @param y
-     * @param dimensions
-     * @return
-     */
-    public SDVariable lossMSLE(String name, SDVariable x, SDVariable y, int... dimensions) {
-        SDVariable result = functionFactory.lossMSLE(x, y, dimensions);
-        return updateVariableNameAndReference(result, name);
-    }
-
-    /**
-     * @param x
-     * @param y
-     * @param dimensions
-     * @return
-     */
-    public SDVariable lossNegativeLogLikelihood(String name, SDVariable x, SDVariable y, int... dimensions) {
-        SDVariable result = functionFactory.lossNegativeLogLikelihood(x, y, dimensions);
-        return updateVariableNameAndReference(result, name);
-    }
-
-    /**
-     * @param x
-     * @param y
-     * @param dimensions
-     * @return
-     */
-    public SDVariable lossPoisson(String name, SDVariable x, SDVariable y, int... dimensions) {
-        SDVariable result = functionFactory.lossPoisson(x, y, dimensions);
-        return updateVariableNameAndReference(result, name);
-    }
-
-
-    /**
-     * @param x
-     * @param y
-     * @param dimensions
-     * @return
-     */
-    public SDVariable lossSquaredHinge(String name, SDVariable x, SDVariable y, int... dimensions) {
-        SDVariable result = functionFactory.lossSquaredHinge(x, y, dimensions);
-        return updateVariableNameAndReference(result, name);
-    }
-
-    /**
-     * Add the specified variable to this SameDiff instance
-     * @param variable Variable to add
-     */
-    public void addVariable(SDVariable variable) {
-        if (variableMap == null)
-            variableMap = new HashMap<>();
-
-        Preconditions.checkState(variable.getSameDiff() == this, "Samediff instance must be the same.");
-
-
-        /**
-         * Of note here:
-         * We don't validate based on vertex id because more than one input can have the same
-         * vertex id as a result.
-         *
-         * We validate based on variable opName instead which takes in to account function names as well
-         * as input ids
-         */
-        if (variableMap.containsKey(variable.getVarName()) && !variableMap.get(variable.getVarName()).equals(variable)) {
-            throw new IllegalArgumentException("Variable already found with variable opName " + variable.getVarName());
-        }
-
-        Preconditions.checkState(variable.getSameDiff() == this, "Same diff instance for variable must be the same!");
-        variableMap.put(variable.getVarName(), variable);
-    }
-
-
-    /**
-     * Generate a new variable name based on the uniqueness of the base name and arg index<br>
-     * For example, if baseName = "X" will return:<br>
-     * "X" if "X" does not already exist, or "X:argIndex" if argIndex > 0<br>
-     * "X_1" if "X" already exists, or "X_1:argIndex" if argIndex > 0<br>
-     * "X_2" if "X" and "X_1" already exists, or "X_2:argIndex" if argIndex > 0<br>
-     * And so on, until an unused name is found
-     *
-     * @param baseName the base name to use (use function.opName() where function is a {@link DifferentialFunction}
-     * @param argIndex the arg index
-     * @return the new generated name
-     */
-    public String generateNewVarName(String baseName, int argIndex) {
-        if (getVariable(baseName) == null && argIndex == 0) {
-            return baseName;
-        }
-
-        //need to find a new name
-        int count = 0;
-        String name = baseName + (count == 0 ? "" : "_" + count) + (argIndex > 0 ? ":" + argIndex : "");
-        while (getVariable(name) != null) {
-            name = baseName + "_" + (++count) + (argIndex > 0 ? ":" + argIndex : "");
-        }
-
-        if (getVariable(name) != null) {
-            throw new ND4JIllegalStateException("Converged on already generated variable!");
-        }
-        return name;
-    }
-
-
-    /**
-     * LSTM unit
-     *
-     * @param baseName      the base name for outputs
-     * @param configuration the configuration to use
-     * @return
-     */
-    public SDVariable lstm(String baseName, LSTMCellConfiguration configuration) {
-        return new LSTMCell(this, configuration).outputVariables(baseName)[0];
-    }
-
-
-    /**
-     * An sru cell
-     *
-     * @param configuration the configuration for the sru cell
-     * @return
-     */
-    public SDVariable sruCell(SRUCellConfiguration configuration) {
-        return new SRUCell(this, configuration).outputVariables()[0];
-    }
-
-
-    /**
-     * Simple recurrent unit
-     *
-     * @param configuration the configuration for the sru
-     * @return
-     */
-    public SDVariable sru(SRUConfiguration configuration) {
-        return new SRU(this, configuration).outputVariables()[0];
-    }
-
-    /**
-     * The gru cell
-     *
-     * @param configuration teh configuration to use
-     * @return
-     */
-    public SDVariable gru(GRUCellConfiguration configuration) {
-        return new GRUCell(this, configuration).outputVariables()[0];
-    }
-
-
-    /**
-     * An sru cell
-     *
-     * @param baseName      the base name to  use for the output variables
-     * @param configuration the configuration for the sru cell
-     * @return
-     */
-    public SDVariable sruCell(String baseName, SRUCellConfiguration configuration) {
-        return new SRUCell(this, configuration).outputVariables(baseName)[0];
-    }
-
-
-    /**
-     * Simiple recurrent unit
-     *
-     * @param baseName      the base name to use for output variables
-     * @param configuration the configuration for the sru
-     * @return
-     */
-    public SDVariable sru(String baseName, SRUConfiguration configuration) {
-        return new SRU(this, configuration).outputVariables(baseName)[0];
-    }
-
-    /**
-     * The gru cell
-     *
-     * @param baseName      the base name for the gru cell
-     * @param configuration teh configuration to use
-     * @return
-     */
-    public SDVariable gru(String baseName, GRUCellConfiguration configuration) {
-        return new GRUCell(this, configuration).outputVariables(baseName)[0];
-    }
-
-    /**
-     * @see #slice(String, SDVariable, int[], int[])
-     */
-    public SDVariable slice(SDVariable input, int[] begin, int[] size) {
-        return slice(null, input, begin, size);
-    }
-
-    /**
-     * Get a subset of the specified input, by specifying the first element and the size of the array.<br>
-     * For example, if input is:<br>
-     * [a, b, c]<br>
-     * [d, e, f]<br>
-     * then slice(input, begin=[0,1], size=[2,1] will return:<br>
-     * [b]<br>
-     * [e]<br>
-     * <br>
-     * Note that for each dimension i, begin[i] + size[i] <= input.size(i)
-     *
-     * @param name  Output variable name
-     * @param input Variable to get subset of
-     * @param begin Beginning index. Must be same length as rank of input array
-     * @param size  Size of the output array. Must be same length as rank of input array
-     * @return Subset of the input
-     */
-    public SDVariable slice(String name, SDVariable input, int[] begin, int[] size) {
-        SDVariable ret = f().slice(input, begin, size);
-        return updateVariableNameAndReference(ret, name);
-    }
-
-    /**
-     * @see #stridedSlice(String, SDVariable, long[], long[], long[])
-     */
-    public SDVariable stridedSlice(SDVariable input, int[] begin, int[] end, int[] strides) {
-        return stridedSlice(null, input, begin, end, strides);
-    }
-
-    /**
-     * @see #stridedSlice(String, SDVariable, long[], long[], long[])
-     */
-    public SDVariable stridedSlice(String name, SDVariable input, int[] begin, int[] end, int[] strides) {
-        return stridedSlice(name, input, begin, end, strides, 0, 0, 0, 0, 0);
-    }
-
-    /**
-     * @see #stridedSlice(String, SDVariable, long[], long[], long[])
-     */
-    public SDVariable stridedSlice(SDVariable input, long[] begin, long[] end, long[] strides) {
-        return stridedSlice(null, input, begin, end, strides);
-    }
-
-    /**
-     * Get a subset of the specified input, by specifying the first element, last element, and the strides.<br>
-     * For example, if input is:<br>
-     * [a, b, c]<br>
-     * [d, e, f]<br>
-     * [g, h, i]<br>
-     * then stridedSlice(input, begin=[0,1], end=[2,2], strides=[2,1]) will return:<br>
-     * [b, c]<br>
-     * [h, i]<br>
-     * <br>
-     *
-     * @param name    Output variable name
-     * @param input   Variable to get subset of
-     * @param begin   Beginning index. Must be same length as rank of input array
-     * @param end     End index. Must be same length as the rank of the array
-     * @param strides Stride ("step size") for each dimension. Must be same length as the rank of the array. For example,
-     *                stride of 2 means take every second element.
-     * @return Subset of the input
-     */
-    public SDVariable stridedSlice(String name, SDVariable input, long[] begin, long[] end, long[] strides) {
-        return stridedSlice(name, input, begin, end, strides, 0, 0, 0, 0, 0);
-    }
-
-    /**
-     * Get a subset of the specified input, by specifying the first element, last element, and the strides.<br>
-     * Operates as described in {@link #stridedSlice(SDVariable, long[], long[], long[])} with some extra mask arrays
-     * as described below.
-     *
-     * @param name           Output variable name
-     * @param in             Variable to get subset of
-     * @param begin          Beginning index
-     * @param end            End index
-     * @param strides        Stride ("step size") for each dimension. For example,
-     *                       stride of 2 means take every second element.
-     * @param beginMask      Bit mask: If the ith bit is set to 1, then the value in the begin long[] is ignored,
-     *                       and a value of 0 is used instead for the beginning index for that dimension
-     * @param endMask        Bit mask: If the ith bit is set to 1, then the value in the end long[] is ignored,
-     *                       and a value of size(i)-1 is used instead for the end index for that dimension
-     * @param ellipsisMask   Bit mask: only one non-zero value is allowed here. If a non-zero value is set, then other
-     *                       dimensions are inserted as required at the specified position
-     * @param newAxisMask    Bit mask: if the ith bit is set to 1, then the begin/end/stride values are ignored, and
-     *                       a size 1 dimension is inserted at this point
-     * @param shrinkAxisMask Bit mask: if the ith bit is set to 1, then the begin/end/stride values are ignored, and
-     *                       a size 1 dimension is removed at this point. Note that begin/end/stride values must
-     *                       result in a size 1 output for these dimensions
-     * @return A subset of the input array
-     */
-    public SDVariable stridedSlice(String name, SDVariable in, long[] begin, long[] end, long[] strides, int beginMask,
-                                   int endMask, int ellipsisMask, int newAxisMask, int shrinkAxisMask) {
-        SDVariable ret = f().stridedSlice(in, begin, end, strides, beginMask, endMask, ellipsisMask, newAxisMask, shrinkAxisMask);
-        return updateVariableNameAndReference(ret, name);
-    }
-
-    /**
-     * @see #stridedSlice(String, SDVariable, long[], long[], long[], int, int, int, int, int)
-     */
-    public SDVariable stridedSlice(SDVariable in, int[] begin, int[] end, int[] strides, int beginMask,
-                                   int endMask, int ellipsisMask, int newAxisMask, int shrinkAxisMask) {
-        return stridedSlice(null, in, begin, end, strides, beginMask, endMask, ellipsisMask, newAxisMask, shrinkAxisMask);
-    }
-
-    /**
-     * @see #stridedSlice(String, SDVariable, long[], long[], long[], int, int, int, int, int)
-     */
-    public SDVariable stridedSlice(String name, SDVariable in, int[] begin, int[] end, int[] strides, int beginMask,
-                                   int endMask, int ellipsisMask, int newAxisMask, int shrinkAxisMask) {
-        SDVariable ret = f().stridedSlice(in, begin, end, strides, beginMask, endMask, ellipsisMask, newAxisMask, shrinkAxisMask);
-        return updateVariableNameAndReference(ret, name);
-    }
-
-    /**
-     * @see #stridedSlice(String, SDVariable, long[], long[], long[], int, int, int, int, int)
-     */
-    public SDVariable stridedSlice(SDVariable in, long[] begin, long[] end, long[] strides, int beginMask,
-                                   int endMask, int ellipsisMask, int newAxisMask, int shrinkAxisMask) {
-        return stridedSlice(null, in, begin, end, strides, beginMask, endMask, ellipsisMask, newAxisMask, shrinkAxisMask);
-    }
-
-    /**
-     * @see #scatterAdd(String, SDVariable, SDVariable, SDVariable)
-     */
-    public SDVariable scatterAdd(SDVariable ref, SDVariable indices, SDVariable updates) {
-        return scatterAdd(null, ref, indices, updates);
-    }
-
-    /**
-     * Scatter addition operation.<br>
-     * If indices is rank 0 (a scalar), then out[index, ...] += updates[...]<br>
-     * If indices is rank 1 (a vector), then for each position i, out[indices[i], ...] += updates[i, ...]<br>
-     * If indices is rank 2+, then for each position (i,...,k), out[indices[i], ..., indices[k], ...] += updates[i, ..., k, ...]<br>
-     * Note that if multiple indices refer to the same location, the contributions from each is handled correctly.
-     *
-     * @param name    Name of the output variable
-     * @param ref     Initial/source variable
-     * @param indices Indices array
-     * @param updates Updates to add to the initial/source array
-     * @return The updated variable
-     */
-    public SDVariable scatterAdd(String name, SDVariable ref, SDVariable indices, SDVariable updates) {
-        SDVariable ret = f().scatterAdd(ref, indices, updates);
-        return updateVariableNameAndReference(ret, name);
-    }
-
-    /**
-     * @see #scatterMul(String, SDVariable, SDVariable, SDVariable)
-     */
-    public SDVariable scatterMul(SDVariable ref, SDVariable indices, SDVariable updates) {
-        return scatterMul(null, ref, indices, updates);
-    }
-
-    /**
-     * Scatter multiplication operation.<br>
-     * If indices is rank 0 (a scalar), then out[index, ...] *= updates[...]<br>
-     * If indices is rank 1 (a vector), then for each position i, out[indices[i], ...] *= updates[i, ...]<br>
-     * If indices is rank 2+, then for each position (i,...,k), out[indices[i], ..., indices[k], ...] *= updates[i, ..., k, ...]<br>
-     * Note that if multiple indices refer to the same location, the contributions from each is handled correctly.
-     *
-     * @param name    Name of the output variable
-     * @param ref     Initial/source variable
-     * @param indices Indices array
-     * @param updates Updates to add to the initial/source array
-     * @return The updated variable
-     */
-    public SDVariable scatterMul(String name, SDVariable ref, SDVariable indices, SDVariable updates) {
-        SDVariable ret = f().scatterMul(ref, indices, updates);
-        return updateVariableNameAndReference(ret, name);
-    }
-
-    /**
-     * @see #scatterSub(String, SDVariable, SDVariable, SDVariable)
-     */
-    public SDVariable scatterSub(SDVariable ref, SDVariable indices, SDVariable updates) {
-        return scatterSub(null, ref, indices, updates);
-    }
-
-    /**
-     * Scatter subtraction operation.<br>
-     * If indices is rank 0 (a scalar), then out[index, ...] -= updates[...]<br>
-     * If indices is rank 1 (a vector), then for each position i, out[indices[i], ...] -= updates[i, ...]<br>
-     * If indices is rank 2+, then for each position (i,...,k), out[indices[i], ..., indices[k], ...] -= updates[i, ..., k, ...]<br>
-     * Note that if multiple indices refer to the same location, the contributions from each is handled correctly.
-     *
-     * @param name    Name of the output variable
-     * @param ref     Initial/source variable
-     * @param indices Indices array
-     * @param updates Updates to add to the initial/source array
-     * @return The updated variable
-     */
-    public SDVariable scatterSub(String name, SDVariable ref, SDVariable indices, SDVariable updates) {
-        SDVariable ret = f().scatterSub(ref, indices, updates);
-        return updateVariableNameAndReference(ret, name);
-    }
-
-    /**
-     * @see #scatterDiv(String, SDVariable, SDVariable, SDVariable)
-     */
-    public SDVariable scatterDiv(SDVariable ref, SDVariable indices, SDVariable updates) {
-        return scatterDiv(null, ref, indices, updates);
-    }
-
-    /**
-     * Scatter division operation.<br>
-     * If indices is rank 0 (a scalar), then out[index, ...] /= updates[...]<br>
-     * If indices is rank 1 (a vector), then for each position i, out[indices[i], ...] /= updates[i, ...]<br>
-     * If indices is rank 2+, then for each position (i,...,k), out[indices[i], ..., indices[k], ...] /= updates[i, ..., k, ...]<br>
-     * Note that if multiple indices refer to the same location, the contributions from each is handled correctly.
-     *
-     * @param name    Name of the output variable
-     * @param ref     Initial/source variable
-     * @param indices Indices array
-     * @param updates Updates to add to the initial/source array
-     * @return The updated variable
-     */
-    public SDVariable scatterDiv(String name, SDVariable ref, SDVariable indices, SDVariable updates) {
-        SDVariable ret = f().scatterDiv(ref, indices, updates);
-        return updateVariableNameAndReference(ret, name);
-    }
-
-    /**
-     * @see #scatterMax(String, SDVariable, SDVariable, SDVariable)
-     */
-    public SDVariable scatterMax(SDVariable ref, SDVariable indices, SDVariable updates) {
-        return scatterMax(null, ref, indices, updates);
-    }
-
-    /**
-     * Scatter max operation.<br>
-     * If indices is rank 0 (a scalar), then out[index, ...] = max(updates[...], in[index,...])<br>
-     * If indices is rank 1 (a vector), then for each position i, out[indices[i], ...] = max(updates[i,...], in[indices[i],...])<br>
-     * If indices is rank 2+, then for each position (i,...,k), out[indices[i], ..., indices[k], ...] = max(updates[i, ..., k, ...], in[indices[i], ..., indices[k], ...]<br>
-     * Note that if multiple indices refer to the same location, the contributions from each is handled correctly.
-     *
-     * @param name    Name of the output variable
-     * @param ref     Initial/source variable
-     * @param indices Indices array
-     * @param updates Updates to add to the initial/source array
-     * @return The updated variable
-     */
-    public SDVariable scatterMax(String name, SDVariable ref, SDVariable indices, SDVariable updates) {
-        SDVariable ret = f().scatterMax(ref, indices, updates);
-        return updateVariableNameAndReference(ret, name);
-    }
-
-    /**
-     * @see #scatterMin(String, SDVariable, SDVariable, SDVariable)
-     */
-    public SDVariable scatterMin(SDVariable ref, SDVariable indices, SDVariable updates) {
-        return scatterMin(null, ref, indices, updates);
-    }
-
-    /**
-     * Scatter min operation.<br>
-     * If indices is rank 0 (a scalar), then out[index, ...] = min(updates[...], in[index,...])<br>
-     * If indices is rank 1 (a vector), then for each position i, out[indices[i], ...] = min(updates[i,...], in[indices[i],...])<br>
-     * If indices is rank 2+, then for each position (i,...,k), out[indices[i], ..., indices[k], ...] = min(updates[i, ..., k, ...], in[indices[i], ..., indices[k], ...]<br>
-     * Note that if multiple indices refer to the same location, the contributions from each is handled correctly.
-     *
-     * @param name    Name of the output variable
-     * @param ref     Initial/source variable
-     * @param indices Indices array
-     * @param updates Updates to add to the initial/source array
-     * @return The updated variable
-     */
-    public SDVariable scatterMin(String name, SDVariable ref, SDVariable indices, SDVariable updates) {
-        SDVariable ret = f().scatterMin(ref, indices, updates);
-        return updateVariableNameAndReference(ret, name);
-    }
-
-    /**
-     * @see #scatterUpdate(String, SDVariable, SDVariable, SDVariable)
-     */
-    public SDVariable scatterUpdate(SDVariable ref, SDVariable indices, SDVariable updates) {
-        return scatterUpdate(null, ref, indices, updates);
-    }
-
-    /**
-     * Scatter update operation.<br>
-     * If indices is rank 0 (a scalar), then out[index, ...] = updates[...]<br>
-     * If indices is rank 1 (a vector), then for each position i, out[indices[i], ...] = updates[i, ...]<br>
-     * If indices is rank 2+, then for each position (i,...,k), out[indices[i], ..., indices[k], ...] = updates[i, ..., k, ...]<br>
-     * Note that if multiple indices refer to the same location, the output at those locations is undefined - different
-     * updates may occur in different orders
-     *
-     * @param name    Name of the output variable
-     * @param ref     Initial/source variable
-     * @param indices Indices array
-     * @param updates Updates to add to the initial/source array
-     * @return The updated variable
-     */
-    public SDVariable scatterUpdate(String name, SDVariable ref, SDVariable indices, SDVariable updates) {
-        SDVariable ret = f().scatterUpdate(ref, indices, updates);
-        return updateVariableNameAndReference(ret, name);
-    }
-
-    /**
-     * @see #trace(String, SDVariable)
-     */
-    public SDVariable trace(SDVariable in){
-        return trace(null, in);
-    }
-
-    /**
-     * Matrix trace operation
-     * For rank 2 matrices, the output is a scalar vith the trace - i.e., sum of the main diagonal.<br>
-     * For higher rank inputs, output[a,b,c] = trace(in[a,b,c,:,:])
-     *
-     * @param name Name of the output variable. May be null.
-     * @param in   Input variable
-     * @return Trace
-     */
-    public SDVariable trace(String name, SDVariable in){
-        SDVariable ret = f().trace(in);
-        return updateVariableNameAndReference(ret, name);
-    }
-
-
-    /**
-     * Generate the variables based on the given input op and return the output variable names.
-     *
-     * @param function the function to generate the output
-     *                 variable names for
-     * @return the set of names generated for each output of the function.
-     */
-    public SDVariable[] generateOutputVariableForOp(DifferentialFunction function, String baseName) {
-        //xyz ops only have 1 output
-        //if there is already a base name defined, use that
-        if (baseName == null || baseName.isEmpty() && getBaseNameForFunction(function) != null)
-            baseName = getBaseNameForFunction(function);
-
-        if (baseName == null)
-            baseName = function.opName();
-
-        val outputShape = function.calculateOutputShape();
-        if (outputShape == null || outputShape.isEmpty()) {
-            if (function instanceof CustomOp) {
-                CustomOp customOp = (CustomOp) function;
-                //can't guess number of outputs, variable
-                int num_outputs = function.getNumOutputs(); //Use this in preference - if set. Descriptor might specify 2, but it can sometimes be 2+
-                if (num_outputs <= 0) {
-                    val descriptor = customOp.getDescriptor();
-                    if (descriptor != null) {
-                        num_outputs = descriptor.getNumOutputs();
-                    }
-                    if (num_outputs <= 0) {
-                        throw new ND4UnresolvedOutputVariables("Could not determine number of output variables for op "
-                                + function.getOwnName() + " - " + function.getClass().getSimpleName() + ". Ops can override" +
-                                " getNumOutputs() to specify number of outputs if required");
-                    }
-                }
-                char ordering = 'c';
-                SDVariable[] args = function.args();
-                if (args != null && args.length > 0 && args[0].getArr() != null) {  //Args may be null or length 0 for some ops, like eye
-                    ordering = function.args()[0].getArr().ordering();
-                }
-                SDVariable[] ret = new SDVariable[num_outputs];
-
-                //dynamic shapes
-                //When importing from TF: convention seem to be names like "unstack", "unstack:1", "unstack:2", ...
-                //TODO validate this!
-                for (int i = 0; i < ret.length; i++) {
-                    SDVariable var = (i == 0 ? getVariable(baseName) : getVariable(baseName + ":" + i));
-                    if (var == null) {
-                        //Generate new variable name if one with the specified name doesn't exist
-                        var = var(generateNewVarName(baseName, i), null, new ZeroInitScheme(ordering));
-                    }
-                    var.setOutputIndex(i);
-                    var.setCreator(function);
-                    ret[i] = var;
-                }
-
-                //Update the internal state: outgoing variables for function
-                if (getOutputsForFunction(function) == null)
-                    addOutgoingFor(ret, function);
-
-                return ret;
-            }
-
-            //this is for unresolved shapes, we know xyz is always 1 output
-            else if (function instanceof BaseOp && outputShape.isEmpty()) {
-                SDVariable[] ret = new SDVariable[1];
-                SDVariable checkGet = getVariable(baseName);
-                char ordering = 'c';
-                SDVariable[] args = function.args();
-                if (args != null && args.length > 0 && function.args()[0].getArr() != null) { //Args may be null or length 0 for some ops, like eye
-                    ordering = function.args()[0].getArr().ordering();
-                }
-                if (checkGet == null) {
-                    checkGet = var(baseName, null, new ZeroInitScheme(ordering));
-                } else if (!importedVarName.contains(baseName)) {
-                    //need to find a new name
-                    String newName = generateNewVarName(baseName, 0);
-                    checkGet = var(newName, null, new ZeroInitScheme(ordering));
-                }
-
-
-                if (checkGet == null) {
-                    checkGet = var(baseName, null, new ZeroInitScheme(ordering));
-                }
-
-                checkGet.setOutputIndex(0);
-                checkGet.setCreator(function);
-                ret[0] = checkGet;
-
-
-                //Update the internal state: outgoing variables for function
-                if (getOutputsForFunction(function) == null)
-                    addOutgoingFor(ret, function);
-
-                return ret;
-            }
-        }
-
-
-        char ordering = 'c';
-        if (function.args() != null && function.args().length > 0 && function.args()[0].getArr() != null) {
-            ordering = function.args()[0].getArr().ordering();
-        }
-
-        SDVariable[] ret = new SDVariable[outputShape.size()];
-
-        // ownName/baseName will be used to get variables names
-        val ownName = function.getOwnName();
-        val rootName = baseName;
-        for (int i = 0; i < ret.length; i++) {
-            val shape = outputShape.get(i);
-            // it should be: rootName:index. i.e.: split:1, split:2, split:3, split:4 etc
-            baseName = rootName + (i > 0 ? ":" + i : "");
-            SDVariable checkGet = getVariable(baseName);
-            if (checkGet == null) {
-                // obviously - there's no such var, just add it
-                checkGet = var(baseName, shape, new ZeroInitScheme(ordering));
-            } else if (shape != null && !shapeAlreadyExistsForVarName(checkGet.getVarName())) {
-                // var exists, let's update its shape
-                putShapeForVarName(checkGet.getVarName(), shape);
-            } else if (shape != null && shapeAlreadyExistsForVarName(checkGet.getVarName())) {
-                // no-op.
-                // TODO: maybe we should check shapes equality here?
-                // it's either var that already exist, or something bad happening
-            } else if (!importedVarName.contains(baseName)) {
-                // FIXME: dead end.  it's impossible to get here with null as shape
-                //need to find a new name
-                int count = 1;
-                String name = baseName + "_" + count + (i > 0 ? ":" + i : "");
-                while (getVariable(name) != null) {
-                    count++;
-                    name = baseName + "_" + count + (i > 0 ? ":" + i : "");
-                }
-
-                if (getVariable(name) != null) {
-                    throw new ND4JIllegalStateException("Converged on already generated variable!");
-                }
-
-                checkGet = var(name, shape, new ZeroInitScheme(ordering));
-            }
-
-            if (checkGet == null) {
-                checkGet = var(baseName + (i > 0 ? ":" + i : ""), shape, new ZeroInitScheme(ordering));
-            }
-
-            checkGet.setOutputIndex(i);
-            checkGet.setCreator(function);
-            ret[i] = checkGet;
-        }
-
-        return ret;
-    }
-
-    /**
-     * Generate the variables based on the given input op
-     * and return the output variable names.
-     *
-     * @param function the function to generate the output
-     *                 variable names for
-     * @return the set of names generated for each output of the function.
-     */
-    public SDVariable[] generateOutputVariableForOp(DifferentialFunction function) {
-        return generateOutputVariableForOp(function, function.opName());
-    }
-
-
-    /**
-     * Get a SameDiff function instance given the name of the function
-     *
-     * @param functionName the name of the function
-     * @return the same diff function instance defined for the given name
-     */
-    public SameDiff getFunction(String functionName) {
-        return sameDiffFunctionInstances.get(functionName);
-    }
-
-
-    /**
-     * Execute the specified ops and return the output of the last one
-     *
-     * @param ops Ops to execute
-     * @return Output (or first output) of the final op in the list, after execution
-     */
-    public INDArray execAndEndResult(List<DifferentialFunction> ops) {
-        List<DifferentialFunction> exec = exec(ops);
-        Op op = (Op) exec.get(exec.size() - 1);
-        return op.z();
-    }
-
-    /**
-     * Execute the graph using the current arrays/state and return the array for the final variable in the graph.<br>
-     * After execution, the arrays for other variables can be obtained using {@link #getArrForVarName(String)}
-     * or {@link SDVariable#getArr()}<br>
-     * <p>
-     * Note: If the final operation has multiple output variables, use {@link #execAndEndResults()} instead
-     *
-     * @return The output of the final operation in the graph after execution
-     */
-    public INDArray execAndEndResult() {
-        List<DifferentialFunction> exec = exec().getRight();
-        val finalOp = exec.get(exec.size() - 1);
-        val output = finalOp.outputVariables();
-        if (output.length > 1) {
-            throw new ND4JIllegalStateException(finalOp.opName() + " has multiple outputs. Use execAndEndResults instead.");
-        }
-        return output[0].getArr();
-    }
-
-    /**
-     * Execute the graph using the current arrays/state and return the array(s) for the final variable in the graph.<br>
-     * After execution, the arrays for other variables can be obtained using {@link #getArrForVarName(String)}
-     * or {@link SDVariable#getArr()}<br>
-     *
-     * @return The outputs of the final operation in the graph, after execution
-     */
-    public INDArray[] execAndEndResults() {
-        List<DifferentialFunction> exec = exec().getRight();
-        val finalOp = exec.get(exec.size() - 1);
-        val output = finalOp.outputVariables();
-        INDArray outArrays[] = new INDArray[output.length];
-        for (int i = 0; i < outArrays.length; i++) {
-            outArrays[i] = output[i].getArr();
-        }
-        return outArrays;
-    }
-
-    /**
-     * Execute the graph using the current arrays/state and return the (first, and possibly only) array for the specified
-     * variable in the graph.<br>
-     * After execution, the arrays for other variables can be obtained using {@link #getArrForVarName(String)}
-     * or {@link SDVariable#getArr()}
-     *
-     * @return The output of the final operation in the graph
-     */
-    public INDArray execAndEndResult(int outputIndex) {
-        List<DifferentialFunction> exec = exec().getRight();
-        val output = exec.get(exec.size() - 1).outputVariables()[outputIndex];
-        return output.getArr();
-    }
-
-
-    public INDArray yetAnotherExecMethod(@NonNull Map<String, INDArray> inputs) {
-        if (!wasRegistered.get()) {
-            synchronized (this) {
-                if (!wasRegistered.get()) {
-                    val bb = asFlatBuffers();
-                    val ptr = new BytePointer(bb);
-
-                    Nd4j.getExecutioner().registerGraph(this.hashCode(), ptr);
-
-                    wasRegistered.set(true);
-                }
-            }
-        }
-
-        val newMap = new LinkedHashMap<String, INDArray>();
-        val keySet = inputs.keySet();
-
-        for (val key : keySet) {
-            val vx = variableMap.get(key);
-            newMap.put(vx.getVarName(), inputs.get(key));
-        }
-
-        val result = Nd4j.getExecutioner().executeGraph(this.hashCode(), newMap, this.reverseMap);
-        if (result.size() == 0)
-            throw new ND4JIllegalStateException("Execution failed");
-
-        val list = new ArrayList<INDArray>(result.values());
-
-        return list.get(list.size() - 1);
-    }
-
-
-    /**
-     * Executes the list of operations.
-     * This exec method is for only invoking operations rather than creating them
-     *
-     * @param ops the list of already created ops
-     * @return the passes in list
-     */
-    public List<DifferentialFunction> exec(List<DifferentialFunction> ops) {
-        for (int i = 0; i < ops.size(); i++) {
-            Op op = (Op) ops.get(i);
-            Nd4j.getExecutioner().exec(op);
-        }
-        return ops;
-    }
-
-    public TensorList getListByName(@NonNull String name) {
-        return lists.get(name);
-    }
-
-    public void putListByName(@NonNull String name, TensorList list) {
-        lists.put(name, list);
-    }
-
-
-    /**
-     * Creates a while statement
-     *
-     * @param sameDiffConditional
-     * @param loopBody
-     * @return
-     */
-    public While whileStatement(SameDiffConditional sameDiffConditional,
-                                SameDiffFunctionDefinition conditionBody,
-                                SameDiffFunctionDefinition loopBody
-            , SDVariable[] inputVars) {
-        return While.builder()
-                .inputVars(inputVars)
-                .condition(conditionBody)
-                .predicate(sameDiffConditional)
-                .trueBody(loopBody)
-                .parent(this)
-                .blockName("while-" + UUID.randomUUID().toString())
-                .build();
-    }
-
-    /**
-     * @param conditional
-     * @param trueBody
-     * @param falseBody
-     * @return
-     */
-    public If ifStatement(SameDiffConditional conditional,
-                          SameDiffFunctionDefinition conditionBody,
-                          SameDiffFunctionDefinition trueBody,
-                          SameDiffFunctionDefinition falseBody
-            , SDVariable[] inputVars) {
-        return If.builder()
-                .conditionBody(conditionBody)
-                .falseBody(falseBody)
-                .trueBody(trueBody)
-                .predicate(conditional)
-                .inputVars(inputVars)
-                .parent(this)
-                .blockName("if-" + UUID.randomUUID().toString())
-                .build();
-    }
-
-
-    public TensorArrayV3 tensorArray() {
-        return new TensorArrayV3(this);
-    }
-
-    /**
-     * @param functionName
-     * @param with
-     */
-
-    public SDVariable invokeFunctionOn(String functionName, SameDiff with) {
-        SameDiff instance = sameDiffFunctionInstances.get(functionName);
-        SDVariable ret = instance.invokeGraphOn(with);
-
-        return ret;
-    }
-
-
-    /**
-     * @param function
-     */
-    public SameDiff defineFunction(String function, SameDiffFunctionDefinition functionDefinition, SDVariable[] variables) {
-        if (!sameDiffFunctionInstances.containsKey(function)) {
-            SameDiff sub = SameDiff.create();
-            sub.workspace = (workspace);
-            this.child = sub;
-            sub.parent = this;
-            //setup subgraph
-            //re execute to populate subgraph
-            SDVariable[] ret = new SDVariable[variables.length];
-            for (int i = 0; i < ret.length; i++) {
-                ret[i] = sub.var(variables[i]);
-            }
-
-            sub.inputs = ret;
-            sub.outputs = functionDefinition.define(sub, null, ret);
-
-            sameDiffFunctionInstances.put(function, sub);
-        }
-        this.child = null;
-        return sameDiffFunctionInstances.get(function);
-    }
-
-
-    /**
-     * @param function
-     */
-    public void defineFunction(String function, SameDiffFunctionDefinition functionDefinition) {
-        defineFunction(function, functionDefinition, new LinkedHashMap<String, INDArray>());
-    }
-
-    /**
-     * @param function
-     * @param functionDefinition
-     * @param inputs
-     */
-    public void defineFunction(String function,
-                               SameDiffFunctionDefinition functionDefinition,
-                               Map<String, INDArray> inputs) {
-        if (!sameDiffFunctionInstances.containsKey(function)) {
-            SameDiff sub = SameDiff.create();
-            sub.workspace = (workspace);
-            //setup subgraph
-            //re execute to populate subgraph
-            functionDefinition.define(sub, inputs, null);
-
-            sameDiffFunctionInstances.put(function, sub);
-        }
-
-    }
-
-
-    /**
-     * Exec a given SameDiff function instance
-     *
-     * @param functionName the name of the SameDiff function instance to invoke
-     * @return Output of the final variable after execution
-     */
-    public INDArray execAndEndResult(String functionName) {
-        return sameDiffFunctionInstances.get(functionName).execAndEndResult();
-    }
-
-
-    /**
-     * Execute the specified SameDiff function instance
-     *
-     * @param functionName the name of the SameDiff function instance to invoke
-     * @return
-     */
-    public Pair<Map<SDVariable, DifferentialFunction>, List<DifferentialFunction>> exec(String functionName) {
-        Pair<Map<SDVariable, DifferentialFunction>, List<DifferentialFunction>> ret;
-        if (debugMode) {
-            ret = sameDiffFunctionInstances.get(functionName).enableDebugMode().exec();
-        } else
-            ret = sameDiffFunctionInstances.get(functionName).exec();
-
-        //Ensure all variables are associated with this SameDiff instance after possible execBackwards() etc
-        associateSameDiffWithOpsAndVariables();
-
-        return ret;
-    }
-
-    /**
-     * Exec the given function given the ops
-     *
-     * @param functionName the opName of the function to
-     *                     exec
-     * @param cachedOps    the cached operations
-     * @return
-     */
-    public List<DifferentialFunction> exec(String functionName, List<DifferentialFunction> cachedOps) {
-        return sameDiffFunctionInstances.get(functionName).exec(cachedOps);
-    }
-
-
-    /**
-     * Execute the gradient (backward pass) function on this graph.<br>
-     * Constructs a backwards graph (differentiating the defined graph) if it does not already exist, and the executes
-     * the operations on that graph, calculating gradients for all variables.<br>
-     * Note that after execBackwards() has completed, the gradient arrays for a each variable can be accessed using
-     * {@link SDVariable#getGradient()} followed by  {@link SDVariable#getArr()} or by using {@link #getGradForVariable(String)}
-     *
-     * @return Result of execution
-     */
-    public Pair<Map<SDVariable, DifferentialFunction>, List<DifferentialFunction>> execBackwards() {
-        if (getFunction("grad") == null) {
-            createGradFunction();
-        }
-
-
-        if (log.isTraceEnabled()) {
-            log.trace("About to execute backward function");
-        }
-        Pair<Map<SDVariable, DifferentialFunction>, List<DifferentialFunction>> forward = exec("grad");
-        SameDiff grad = getFunction("grad");
-        if (grad.isDebugMode()) {
-            //ensure all gradients are present for all variables
-            for (SDVariable sdVariable : grad.variables()) {
-                sdVariable.gradient();
-            }
-        }
-
-        return forward;
-    }
-
-    /**
-     * Create the gradient function (for calculating gradients via {@link #execBackwards()}) if it is not already defined.
-     * Users do not usually need to call this function manually, as it is called as required in the aforementioned method.
-     * <br><br>
-     * If the gradient function already exists, this method is a no-op.<br>
-     * After this method returns, the SameDiff function instance for the gradient can be accessed using {@link #getFunction(String)}
-     * with name "grad" as the argument.
-     */
-    public void createGradFunction() {
-        if (log.isTraceEnabled()) {
-            log.trace("Defining function \"grad\"");
-        }
-
-        //First thing: check that there's only one output... throw an exception if so
-        //A variable is an output if it's eithen an input, or if it's the output of a function, but not an input
-        Set<String> variablesNotAsFunctionInput = new HashSet<>();
-        for(SDVariable s : variables()){
-            variablesNotAsFunctionInput.add(s.getVarName());
-        }
-        for(String[] fnInputs : incomingArgsReverse.values()){
-            for(String s : fnInputs) {
-                variablesNotAsFunctionInput.remove(s);
-            }
-        }
-        if(variablesNotAsFunctionInput.size() > 1){
-            List<String> outputs = new ArrayList<>(variablesNotAsFunctionInput);
-            Collections.sort(outputs);
-            throw new IllegalStateException("Cannot create gradient function for graph with multiple outputs.\n" +
-                    "Gradient calculation assumes a single output which defines a scalar loss function value.\n" +
-                    "An output is any variable that is not used as the input to a function in the graph.\n" +
-                    "In the case of multiple outputs that are components of an additive loss function, simply add the" +
-                    "component variables to create a scalar output.\nAll outputs for graph: "
-                    + outputs);
-        }
-
-        final SameDiff outer = this;
-        defineFunction("grad", new SameDiffFunctionDefinition() {
-
-            @Override
-            public SDVariable[] define(SameDiff sameDiff, Map<String, INDArray> inputs, SDVariable[] variableInputs) {
-                //propagate graph to this samediff instance
-                //which will also contain the backward
-                if (SameDiff.this.debugMode) {
-                    sameDiff.enableDebugMode();
-                }
-
-                outer.invokeGraphOn(sameDiff);
-                if (debugMode) {
-                    //Expect incoming args and outgoing args to be the same
-                    Preconditions.checkState(sameDiff.incomingArgsReverse.keySet().equals(incomingArgsReverse.keySet()), "incomingArgsReverse keysets not equal");
-                    Preconditions.checkState(sameDiff.outgoingArgsReverse.keySet().equals(outgoingArgsReverse.keySet()), "outgoingArgsReverse keysets not equal");
-                }
-
-                List<DifferentialFunction> allFunctions = new ArrayList<>(sameDiff.functionInstancesById.values());
-                if (allFunctions.isEmpty()) {
-                    throw new ND4JIllegalStateException("No ops found!");
-                }
-
-
-                for (val func : allFunctions) {
-                    if (func instanceof SDVariable) {
-                        continue;
-                    }
-
-                    val args = func.args();
-                    for (val arg : args)
-                        arg.setSameDiff(sameDiff);
-                    val outputs = func.outputVariables();
-                    for (val output : outputs)
-                        output.setSameDiff(sameDiff);
-                    func.setSameDiff(sameDiff);
-                }
-
-                val initialOuts = allFunctions.get(allFunctions.size() - 1).outputVariables();
-                val firstBackward = initialOuts[0];
-
-                if (log.isTraceEnabled()) {
-                    String[] initialOutputsStr = allFunctions.get(allFunctions.size() - 1).outputVariablesNames();
-                    String s = initialOutputsStr == null ? "null" : Arrays.toString(initialOutputsStr);
-                    log.trace("Defining backward function: initial outputs {}", s);
-                }
-
-                //start with scalar backprop
-                SDVariable initialGrad = sameDiff.var("one-var", Nd4j.trueScalar(1.0));
-                sameDiff.forwardVarForGrad.put(firstBackward.getVarName(), initialGrad);
-                sameDiff.gradients.put(firstBackward.getVarName(), initialGrad);
-
-                SDVariable gradientBackwardsMarker = sameDiff.gradientBackwardsMarker(firstBackward);
-
-                //reinitialize list with all declared variables
-                allFunctions = new ArrayList<>(sameDiff.functionInstancesById.values());
-                Collections.reverse(allFunctions);
-
-
-                for (int i = 0; i < allFunctions.size(); i++) {
-                    DifferentialFunction action = allFunctions.get(i);
-                    if (log.isTraceEnabled()) {
-                        log.trace("Defining backward function step {} of {}: {} ({}) - {}", (i + 1), allFunctions.size(),
-                                action.opName(), action.getOwnName(), action.getClass().getName());
-                    }
-
-                    if (action instanceof GradientBackwardsMarker) {
-                        continue;
-                    }
-
-                    DifferentialFunction currFunction = action;
-                    Preconditions.checkState(currFunction.getSameDiff() == sameDiff, "Wrong samediff instance found!");
-                    //Preconditions.checkNotNull("Gradient for " + currFunction.opName() + " was null ! " + sameDiff.getVariableForVertexId(currFunction.getVertexId()).getGradient());
-                    val args = currFunction.outputVariables();
-                    for (val arg : args) {
-                        if (arg.getSameDiff() != sameDiff) {
-                            arg.setSameDiff(sameDiff);
-                        }
-                    }
-
-
-                    List<SDVariable> grads = new ArrayList<>();
-                    for (val varToGrad : args) {
-                        val grad = varToGrad.gradient();
-                        if (grad == null)
-                            throw new ND4JIllegalStateException("No gradient found for " + varToGrad.getVarName());
-                        grads.add(grad);
-                    }
-
-                    List<SDVariable> currFnGrads = currFunction.diff(grads);
-
-                    if (log.isTraceEnabled()) {
-                        log.trace("Finished Defining backward function step {} of {}: {} ({}) - {}", (i + 1), allFunctions.size(),
-                                action.opName(), action.getOwnName(), action.getClass().getName());
-                    }
-
-                    if (debugMode) {
-                        //Expect incoming args and outgoing args to be the same
-                        Preconditions.checkState(sameDiff.incomingArgsReverse.keySet().equals(sameDiff.outgoingArgsReverse.keySet()),
-                                "incomingArgsReverse and outgoingArgsReverse keysets not equal after backprop of function %s of %s: %s (%s)",
-                                (i + 1), allFunctions.size(), action.getOwnName(), action.getClass().getName());
-                    }
-                }
-
-
-                if (sameDiff.isDebugMode()) {
-                    //ensure all gradients are present for all variables
-                    for (SDVariable sdVariable : variables()) {
-                        sdVariable.gradient();
-                    }
-                }
-
-                if (log.isTraceEnabled()) {
-                    log.trace("Defining backward function complete");
-                }
-
-                return new SDVariable[]{sameDiff.var("grad", new int[]{1, 1})};
-            }
-        });
-    }
-
-
-    /**
-     * Exec a backwards operation and return the end result
-     *
-     * @return
-     */
-    public INDArray execBackwardAndEndResult() {
-        List<DifferentialFunction> backwards = execBackwards().getRight();
-        DifferentialFunction df = backwards.get(backwards.size() - 1);
-        if (df instanceof Op) {
-            return ((Op) df).z();
-        } else if (df instanceof DynamicCustomOp) {
-            return ((DynamicCustomOp) df).getOutputArgument(0);
-        } else {
-            return null;
-        }
-    }
-
-
-    /**
-     * Creates and executes a list of operations
-     *
-     * @return
-     */
-    public INDArray execWithPlaceHolderAndEndResult(Map<String, INDArray> inputs) {
-        resolveVariablesWith(inputs);
-        return execAndEndResult();
-    }
-
-
-    /**
-     * Set the original shape for a given place holder.<br>
-     * This is used to track original shapes of place holder variables.<br>
-     * The reason we track original shapes is to validate possible candidate arrays coming in (especially with -1
-     * as the expected shapes).
-     * <p>
-     * Note that if {@link #isPlaceHolder(String)}
-     * returns false for the passed in vertex id,
-     * a {@link ND4JIllegalStateException} is thrown.
-     * <p>
-     * A vertex id must be added first. You can
-     * do this with {@link #addAsPlaceHolder(String)}
-     *
-     * @param variableName the vertex id for the original shape
-     * @param shape        the shape of the place holder
-     */
-    public void setOriginalPlaceHolderShape(String variableName, long[] shape) {
-        if (!isPlaceHolder(variableName)) {
-            throw new ND4JIllegalStateException("Vertex id " + variableName + " does not appear to be a place holder. Did you forget to call addPlaceHolder?");
-        }
-
-        if (shape == null) {
-            throw new ND4JIllegalStateException("Null and 0 length shape arrays not allowed");
-        }
-
-
-        if (placeHolderOriginalShapes.containsKey(variableName) && !Arrays.equals(placeHolderOriginalShapes.get(variableName), shape)) {
-            throw new ND4JIllegalStateException("Unable to add a new shape for vertex id " + variableName);
-        }
-
-        //after validation now only set once
-        placeHolderOriginalShapes.put(variableName, shape);
-
-    }
-
-
-    /**
-     * Get the original shape for the vertex id if one was set (other wise returns null).<br>
-     * This is mainly for use in validating passed in arrays as arguments to {@link #resolveVariablesWith(Map)}
-     * usually when executing using {@link #execWithPlaceHolder(Map)}
-     *
-     * @param varName the vertex id to get the original shape for.
-     * @return the set vertex
-     */
-    public long[] getOriginalShapeForPlaceHolder(String varName) {
-        return placeHolderOriginalShapes.get(varName);
-    }
-
-    /**
-     * Returns true if this vertex id is a place holder variable or not<br>
-     * A place holder variable is one where the array shape(s) are currently known and can't yet be calculated
-     *
-     * @param varName the vertex id to test
-     * @return True if the variable is a placeholder, false otherwise
-     */
-    public boolean isPlaceHolder(String varName) {
-        return placeHolderVarNames.contains(varName);
-    }
-
-
-    /**
-     * Add  this vertex id as a place holder
-     *
-     * @param varName the vertex id to add
-     */
-    public void addAsPlaceHolder(String varName) {
-        placeHolderVarNames.add(varName);
-        if (getVariable(varName) != null && getVariable(varName).getShape() != null) {
-            placeHolderOriginalShapes.put(varName, getVariable(varName).getShape());
-        }
-    }
-
-    /**
-     * Undo an {@link #addAsPlaceHolder(String)} call - i.e., the variable will still be present in the SameDiff
-     * graph, but it will no longer be marked as a placeholder. If the variable was not marked as a placeholder
-     * initially, this operation will be a no-op.
-     * Note that this function should not generally be used by users - it is intended for developer/internal use.
-     *
-     * @param varName Variable name
-     */
-    public void removeAsPlaceholder(String varName) {
-        placeHolderVarNames.remove(varName);
-        placeHolderOriginalShapes.remove(varName);
-    }
-
-
-    /**
-     * Resolve all ndarrays by updating the variables for each array specified in the given map.
-     * An {@link IllegalStateException} will be thrown if not all arrays are specified for resolution.
-     *
-     * @param arrays the arrays to resolve.
-     */
-    public void resolveVariablesWith(Map<String, INDArray> arrays) {
-        for (val arrayEntry : arrays.entrySet()) {
-            val varForName = getVariable(arrayEntry.getKey());
-            if (varForName == null) {
-                throw new ND4JIllegalStateException("No variable name found for " + arrayEntry.getKey());
-            }
-
-            if (placeHolderOriginalShapes.containsKey(arrayEntry.getKey())) {
-                val originalShape = placeHolderOriginalShapes.get(arrayEntry.getKey());
-                if (originalShape.length == arrayEntry.getValue().rank()) {
-                    for (int i = 0; i < originalShape.length; i++) {
-                        if (originalShape[i] != arrayEntry.getValue().shape()[i] && originalShape[i] >= 1) {
-                            throw new ND4JIllegalStateException("Incompatible shape passed for variable. " + Arrays.toString(arrayEntry.getValue().shape()));
-                        }
-                    }
-                }
-            }
-        }
-
-
-        for (val entry : arrays.entrySet()) {
-            if (!placeHolderVarNames.contains(entry.getKey())) {
-                throw new ND4JIllegalStateException("Illegal variable " + entry.getKey() + " passed in. Variable found not to be a place holder variable");
-            }
-
-            val specifiedShape = getOriginalShapeForPlaceHolder(entry.getKey());
-            //whole shape was specified: validate whether the input array shape is equal
-            if (!Shape.isPlaceholderShape(specifiedShape)) {
-                if (!Shape.shapeEquals(specifiedShape, entry.getValue().shape())) {
-                    throw new ND4JIllegalStateException("Place holder shape specified was " + Arrays.toString(specifiedShape) + " but array shape was " + Arrays.toString(entry.getValue().shape()));
-                }
-            }
-
-
-            updateShapeForVarName(entry.getKey(), entry.getValue().shape());
-            associateArrayWithVariable(entry.getValue(), getVariable(entry.getKey()));
-            updateArrayForVarName(entry.getKey(), entry.getValue());
-        }
-
-
-        for (val funcName : propertiesToResolve.keySet()) {
-            val func = functionInstancesById.get(funcName);
-            if (!functionInstancesById.containsKey(funcName)) {
-                throw new ND4JIllegalStateException("Unable to resolve function name " + funcName);
-            }
-
-            if (func instanceof CustomOp) {
-                CustomOp customOp = (CustomOp) func;
-                customOp.populateInputsAndOutputsFromSameDiff();
-            }
-        }
-
-        //declare resolved
-        resolvedVariables = true;
-    }
-
-    /**
-     * Returns true if all place holder variables are resolved.<br>
-     * A place holder variable is resolved when {@link #getVariable(String)} getArr() does not return null and
-     * the shape is properly resolved.
-     *
-     * @return true if all place holder variables are resolved.
-     */
-    public boolean allPlaceHolderVariablesResolved() {
-        for (val vertexId : placeHolderVarNames) {
-            val var = getVariable(vertexId);
-            if (var.getArr() == null) {
-                return false;
-            }
-        }
-
-        return true;
-    }
-
-    /**
-     * Add one or or more place holder variables for the given vertex id.
-     * <p>
-     * Note that if a vertex id in placeHolderVariables isn't present in this samediff instance anyways,
-     * an {@link ND4JIllegalStateException} is thrown
-     *
-     * @param varName              the vertex id to add place holders for
-     * @param placeHolderVariables the place holder variables
-     */
-    public void putPlaceHolderForVariable(String varName, String... placeHolderVariables) {
-        for (val placeHolderVariable : placeHolderVariables) {
-            if (!variableMap.containsKey(placeHolderVariable)) {
-                throw new ND4JIllegalStateException("No variable found for " + placeHolderVariable);
-            }
-        }
-
-        List<String[]> placeHolders = placeHolderMap.get(varName);
-        if (placeHolders == null) {
-            placeHolders = new ArrayList<>();
-            placeHolderMap.put(varName, placeHolders);
-        }
-
-        placeHolders.add(placeHolderVariables);
-    }
-
-
-    /**
-     * Returns true if the given vertex id has any placeholder variables
-     *
-     * @param vertexId the vertex id to check for
-     * @return true if this vertex has any place holder variables or not
-     */
-    public boolean hasPlaceHolderVariables(String vertexId) {
-        return placeHolderMap.containsKey(vertexId);
-    }
-
-    /**
-     * Get the place holders for a given vertex id. May return null.
-     * <p>
-     * Consider using {@link #hasPlaceHolderVariables(String)}
-     *
-     * @param varName the vertex id to get the place holders for
-     * @return the place holder variables for the given vertex id or null
-     */
-    public List<String[]> getPlaceHoldersFor(String varName) {
-        return placeHolderMap.get(varName);
-    }
-
-
-    /**
-     * Creates and executes a list of operations based on the given variables passed in.<br>
-     * {@link #resolveVariablesWith(Map)} is called
-     *
-     * @return
-     */
-    public Pair<Map<SDVariable, DifferentialFunction>, List<DifferentialFunction>> execWithPlaceHolder(Map<String, INDArray> inputs) {
-        resolveVariablesWith(inputs);
-        return exec();
-    }
-
-    /**
-     * Get the {@link SDVariable} associated with each function based on the
-     * {@link DifferentialFunction#outputVariables()} ()}
-     *
-     * @param functions the functions to get the variables for
-     * @return the list of variables associated with the given {@link DifferentialFunction}
-     */
-    public List<SDVariable> getVariablesAssociatedWithFunctions(List<DifferentialFunction> functions) {
-        List<SDVariable> ret = new ArrayList<>(functions.size());
-        for (DifferentialFunction function : functions) {
-            ret.addAll(Arrays.asList(function.outputVariables()));
-        }
-
-        return ret;
-    }
-
-
-    /**
-     * Updates the variable name property on the passed in variable, the reference in samediff, and returns the variable.
-     * <p>
-     * Note that if null for the new variable is passed in, it will just return the original input variable.
-     *
-     * @param varToUpdate the variable to update
-     * @param newVarName  the new variable name
-     * @return the passed in variable
-     */
-    public SDVariable updateVariableNameAndReference(SDVariable varToUpdate, String newVarName) {
-        if (varToUpdate == null) {
-            throw new NullPointerException("Null input: No variable found for updating!");
-        }
-
-        if(newVarName != null && variableMap.containsKey(newVarName) && varToUpdate != variableMap.get(newVarName)){
-            throw new IllegalStateException("Variable name \"" + newVarName + "\" already exists for a different SDVariable");
-        }
-
-        if (newVarName == null && variableMap.containsKey(varToUpdate.getVarName())) {
-            //Edge case: suppose we do m1=sd.mean(in), m2=sd.mean(m1) -> both initially have the name
-            // "mean" and consequently a new variable name needs to be generated
-            newVarName = generateNewVarName(varToUpdate.getVarName(), 0);
-        }
-
-        if (newVarName == null || varToUpdate.getVarName().equals(newVarName)) {
-            return varToUpdate;
-        }
-
-        val oldVarName = varToUpdate.getVarName();
-        varToUpdate.setVarName(newVarName);
-        updateVariableName(oldVarName, newVarName);
-        return varToUpdate;
-    }
-
-
-    /**
-     * Updates the variable name property on the passed in variables, its reference in samediff, and returns the variable.
-     *
-     * @param variablesToUpdate the variable to update
-     * @param newVariableNames  the new variable name
-     * @return the updated, passed in variables
-     */
-    public SDVariable[] updateVariableNamesAndReferences(SDVariable[] variablesToUpdate, String[] newVariableNames) {
-
-        int numVariables = variablesToUpdate.length;
-        SDVariable[] updatedVariables = new SDVariable[numVariables];
-
-        for (int i = 0; i < numVariables; i++) {
-            SDVariable varToUpdate = variablesToUpdate[i];
-            String name = newVariableNames == null ? null : newVariableNames[i];
-            updatedVariables[i] = updateVariableNameAndReference(varToUpdate, name);
-        }
-
-        return updatedVariables;
-    }
-
-    /**
-     * Associate the current SameDiff instance with all ops and variables.
-     * This is necessary to ensure that when dealing with shared state (usually with a SameDiff function such
-     * as "grad" - the backward function) we have the correct SameDiff instance set for all ops/SDVariables.<br>
-     * If this is not done, arrays and shapes could be fetched from the incorrect SameDiff instance for some methods
-     */
-    protected void associateSameDiffWithOpsAndVariables(){
-        for(DifferentialFunction df : functionInstancesById.values()){
-            df.setSameDiff(this);
-
-            //TODO: This is ugly but seemingly necessary
-            //Finally, also set the SDVariable for each op
-            //Otherwise: could have an op pointing to this SameDiff instance, but op's SDVariable's sameDiff field pointing
-            // to another SameDiff instance. At which point, they could fetch shapes and arrays from some other instance
-            // (i.e., not from this one that is currently executing)
-            SDVariable[] args = df.args();
-            if(args != null){
-                for(SDVariable arg : args){
-                    arg.setSameDiff(this);
-                }
-            }
-
-            SDVariable[] outputs = df.outputVariables();
-            if(outputs != null){
-                for(SDVariable out : outputs){
-                    out.setSameDiff(this);
-                }
-            }
-        }
-        for(SDVariable var : variableMap.values()){
-            var.setSameDiff(this);
-        }
-    }
-
-
-    // required for loops
-    private SDVariable[] outputs;
-    private SDVariable[] inputs;
-
-
-    private Pair<Map<SDVariable, DifferentialFunction>, List<DifferentialFunction>> exec_cache;
-
-    /**
-     * Clear the execution cache, if it is present
-     */
-    public void clearExecutionCache(){
-        exec_cache = null;
-    }
-
-    /**
-     * Execute the SameDiff instance using the current state<br>
-     * After execution, the arrays for variables can be obtained using {@link #getArrForVarName(String)} or
-     * {@link SDVariable#getArr()}<br>
-     * @return Execution results
-     */
-    public Pair<Map<SDVariable, DifferentialFunction>, List<DifferentialFunction>> exec() {
-
-        /*
-        if (exec_cache != null){
-            return exec_cache;
-        }
-        */
-
-        if (log.isTraceEnabled()) {
-            log.trace("Starting execution: {} functions", functionInstancesById.size());
-        }
-
-
-        if (!resolvedVariables)
-            resolveVariablesWith(new LinkedHashMap<String, INDArray>());
-
-        List<DifferentialFunction> ops = new ArrayList<>();
-
-        // we don't care if this thread had any other FlowPath objects attached. we'll just create new one
-        localFlowPath.set(new FlowPath());
-
-        val flowPath = localFlowPath.get();
-
-        Map<SDVariable, DifferentialFunction> opMap = new HashMap<>();
-        val funcs = new ArrayList<DifferentialFunction>(functionInstancesById.values());
-        List<String> funcNames = new ArrayList<>(functionInstancesById.keySet());       //LinkedHashMap, so order for both these vars should be identical
-        boolean onBackward = false;
-
-
-        // dequeue for Frames (nested, probably)
-        val frames = new ArrayDeque<String>();
-
-        // simple flag, set true if within frame
-        boolean inFrame = false;
-
-        // yet another flag, to remove LastFrame once we really left last frame
-        boolean frameLeft = false;
-
-        //If true: this execution includes gradient functions...
-        boolean isExecBackwards = functionInstancesById.containsKey(GradientBackwardsMarker.OP_NAME);
-
-        //Before execution: set the SameDiff instance
-        //This is necessary, because the one op could be shared by both forward and backward samediff instances
-        //If the SameDiff instance isn't set, they might use wrong shapes or arrays as part of their ops
-        //And, set the SameDiff instance on all variables, for exactly the same reason
-        associateSameDiffWithOpsAndVariables();
-
-
-
-        int i = 0;
-        int exec_counter = 0;
-        for (; i < funcs.size(); i++) {
-            ++exec_counter;
-
-            if (log.isTraceEnabled()) {
-                val f = funcs.get(i);
-                String[] argNames = f.argNames();
-                String[] outNames = f.outputVariablesNames();
-                log.trace("Starting execution of step {} of {}: Function {} (ownName={}) - {}", exec_counter, funcs.size(),
-                        f.opName(), f.getOwnName(), f.getClass().getName());
-                log.trace("Function inputs: {} - Function outputs: {}", (argNames == null ? "(none)" : Arrays.toString(argNames)),
-                        (outNames == null ? "(none)" : Arrays.toString(outNames)));
-                SDVariable[] args = f.args();
-                for (int arg = 0; arg < args.length; arg++) {
-                    if (args[arg] == null) {
-                        log.trace("--> arg {} - {}: argument is null!", arg, argNames[arg]);
-                    } else {
-                        INDArray arr = args[arg].getArr();
-                        String arrShape = (arr == null ? "<array not present>" : Arrays.toString(arr.shape()));
-                        log.trace("--> arg {} - {}: array shape: {}", arg, argNames[arg], arrShape);
-                    }
-
-                }
-            }
-
-            val opName = funcs.get(i).opName();
-            if (!onBackward && GradientBackwardsMarker.OP_NAME.equals(opName)) {
-                onBackward = true;
-            }
-
-            if (GradientBackwardsMarker.OP_NAME.equals(opName))
-                continue;
-
-            DifferentialFunction differentialFunction = funcs.get(i);
-
-            if((differentialFunction instanceof ExternalErrorsFunction)) {
-                if(isExecBackwards)
-                    ((ExternalErrorsFunction) differentialFunction).updateBeforeExecution();
-
-                continue;
-            }
-
-            val ownName = differentialFunction.getOwnName();
-
-            // just registering function for this pass
-            flowPath.ensureNodeStateExists(differentialFunction.getOwnName());
-
-            if (differentialFunction instanceof SDVariable) {
-                if (log.isTraceEnabled()) {
-                    log.trace("Skipping differentialFunction that is instanceof SDVariable: {}", opName);
-                }
-                continue;
-            }
-
-            val args = getInputsForFunction(differentialFunction);
-
-            log.debug("Step: {}; Executing op [{}] for node [{}]", exec_counter, opName, ownName);
-
-            // check if inputs are active nodes. skip step otherwise
-            // please note: Exit node can't be skipped, because it's either rewind point or exit loop point
-            boolean shouldSkip = false;
-            if (differentialFunction instanceof Merge) {
-                val arg0 = args[0];
-                val arg1 = args[1];
-
-                if (!flowPath.isActive(arg0) && !flowPath.isActive(arg1))
-                    shouldSkip = true;
-            } else {
-                if (!(differentialFunction instanceof Exit)) {
-
-                    // if we've left Exit nodes, we can finally delete last frame name
-                    if (frameLeft) {
-                        frameLeft = false;
-
-                        val frame_name = frames.removeLast();
-                        flowPath.activateFrame(frame_name, false);
-                        flowPath.forgetFrame(frame_name);
-                    }
-
-                    // we must check, if there's inactive nodes used as inputs for this node
-                    for (val input : args) {
-                        if (!flowPath.isActive(input)) {
-                            // propagate inactivity
-                            flowPath.markActive(differentialFunction.getOwnName(), false);
-                            shouldSkip = true;
-                            break;
-                        }
-                    }
-                }
-            }
-
-            if (shouldSkip) {
-                if (log.isTraceEnabled()) {
-                    log.trace("Skipping function {}: shouldSkip = true", opName);
-                }
-                continue;
-            }
-
-            differentialFunction.resolvePropertiesFromSameDiffBeforeExecution();
-            flowPath.markActive(differentialFunction.getOwnName(), true);
-
-            /**
-             * This set of operations (Enter/Exit/NextIteration/Exit/Switch) are special snowflakes: they modify graph execution order, and basically used here to replicate TF logic.
-             * Since SameDiff itself has own logic for loops and conditionals using Scopes
-             */
-            if (differentialFunction instanceof LoopCond) {
-                if (log.isTraceEnabled())
-                    log.trace("Starting execution of LoopCond op");
-
-                // this node just passes single input forward, for future evaluation
-                val inputs = getInputVariablesForFunction(differentialFunction);
-
-                val array = inputs[0].getArr();
-                variableNameToArr.put(differentialFunction.getOwnName(), array.dup(array.ordering()));
-
-                flowPath.markExecuted(differentialFunction.getOwnName(), true);
-
-                if ((int) array.getDouble(0) == 1) {
-                    val frameName = frames.getLast();
-                    // incrementing number of cycles for THIS frame, only if LoopCond is true
-                    flowPath.incrementNumberOfCycles(frameName);
-                }
-            } else if (differentialFunction instanceof Enter) {
-                if (log.isTraceEnabled())
-                    log.trace("Starting execution of Enter op");
-
-                //  if (flowPath.wasExecuted(differentialFunction.getOwnName()))
-                //      continue;
-
-                val inputs = getInputVariablesForFunction(differentialFunction);
-
-                val array = inputs[0].getArr();
-                val name = inputs[0].getVarName();
-
-                if (array != null)
-                    variableNameToArr.put(differentialFunction.getOwnName(), array.dup(array.ordering()));
-                else {
-                    val cleansed = name.replaceAll(":.*","");
-                    val list = lists.get(cleansed);
-                    if (list != null)
-                        lists.put(ownName, list);
-                }
-
-                flowPath.markExecuted(differentialFunction.getOwnName(), true);
-
-                // frame_name MUST be non-null here
-                val frame_name = ((Enter) differentialFunction).getFrameName();
-                if (!flowPath.isRegisteredFrame(frame_name)) {
-                    flowPath.registerFrame(frame_name);
-                    frames.addLast(frame_name);
-                    inFrame = true;
-                }
-
-
-            } else if (differentialFunction instanceof Exit) {
-                if (log.isTraceEnabled())
-                    log.trace("Starting execution of Exit op");
-
-                // this is just exit point of graph: it maps own input to own output or rewinds graph to specific position planned at first NextIteration node
-
-                val frame_name = frames.getLast();
-
-                // saving frame_name for backward pass
-                ((Exit) differentialFunction).setFrameName(frame_name);
-
-                if (!flowPath.isFrameActive(frame_name)) {
-                    flowPath.markActive(differentialFunction.getOwnName(), false);
-
-                    // if frame is inactive, lets remove it from queue as well
-                    frameLeft = true;
-                    continue;
-                }
-
-                // Exit node is called in any way, doesn't matters if body was executed or not
-                // so, we're checking if rewind was planned (so, NextIteration was executed before Exit)
-                // and if it's TRUE - we're setting applying rewind by setting loop idx and calling continue
-                if (flowPath.isRewindPlanned(frame_name)) {
-                    // just reset loop
-                    flowPath.planRewind(frame_name, false);
-                    val currentPosition = i;
-                    i = flowPath.getRewindPosition(frame_name);
-                    val startPosition = i + 1;
-                    flowPath.setRewindPosition(frame_name, -1);
-
-                    continue;
-                }
-
-                val inputs = getInputVariablesForFunction(differentialFunction);
-
-                val array = inputs[0].getArr();
-                val name = inputs[0].getVarName();
-
-                if (array != null)
-                    variableNameToArr.put(differentialFunction.getOwnName(), array.dup(array.ordering()));
-                else {
-                    val cleansed = name.replaceAll(":.*","");
-                    val list = lists.get(cleansed);
-                    if (list != null)
-                        lists.put(ownName, list);
-                }
-
-                flowPath.markExecuted(differentialFunction.getOwnName(), true);
-
-                // now it's safe to remove LastFrame
-                frameLeft = true;
-
-            } else if (differentialFunction instanceof NextIteration) {
-                if (log.isTraceEnabled())
-                    log.trace("Starting execution of NextIteration op");
-
-                // this operations merges own input, and schedules rewind to specific Merge node
-                val inputs = getInputVariablesForFunction(differentialFunction);
-                val frame_name = frames.getLast();
-
-                val array = inputs[0].getArr();
-                val name = inputs[0].getVarName();
-
-                if (array != null)
-                    variableNameToArr.put(differentialFunction.getOwnName(), array.dup(array.ordering()));
-                else {
-                    val cleansed = name.replaceAll(":.*","");
-                    val list = lists.get(cleansed);
-                    if (list != null)
-                        lists.put(ownName, list);
-                }
-
-                flowPath.markExecuted(differentialFunction.getOwnName(), true);
-
-                // if NextIteration wasn't skipped with inactive branch, we'll plan rewind for this frame. obviously, only once
-                if (!flowPath.isRewindPlanned(frame_name)) {
-                    flowPath.planRewind(frame_name, true);
-
-                    continue;
-                }
-
-            } else if (differentialFunction instanceof Merge) {
-                if (log.isTraceEnabled())
-                    log.trace("Starting execution of Merge op");
-
-                // merge operation takes two inputs, and saves one of them as own output.
-                // if SDVariable exists for second input - we use it. First input used otherwise
-                val inputs = getInputVariablesForFunction(differentialFunction);
-
-                val frame_name = frames.size() > 0 ? frames.getLast() : null;
-
-                if (frame_name != null)
-                    flowPath.activateFrame(frame_name, true);
-
-                // frame_name can be null if this merge node is used for something that's not loop. i.e. switch/merge pair
-                if (frame_name != null)
-                    flowPath.setRewindPositionOnce(frame_name, i - 1);
-
-                // NextIteration can have NO frame_name defined. so let's propagate it
-                if (inputs.length == 2) {
-                    val secondArg = functionInstancesById.get(inputs[1].getVarName());
-
-                    if (secondArg != null && secondArg instanceof NextIteration) {
-                        ((NextIteration) secondArg).setFrameName(frame_name);
-                    }
-                }
-
-                // we must check second input first here
-                if (flowPath.wasExecuted(inputs[1].getVarName())) {
-                    // propagate second input
-                    val array = inputs[1].getArr();
-                    val name = inputs[1].getVarName();
-
-                    if (array != null)
-                        variableNameToArr.put(differentialFunction.getOwnName(), array.dup(array.ordering()));
-                    else {
-                        val cleansed = name.replaceAll(":.*","");
-                        val list = lists.get(cleansed);
-                        if (list != null)
-                            lists.put(ownName, list);
-                    }
-
-                    // nullify executed mark
-                    flowPath.markExecuted(inputs[1].getVarName(), false);
-                } else {
-                    // propagate first input
-                    val array = inputs[0].getArr();
-                    val name = inputs[0].getVarName();
-
-                    if (array != null)
-                        variableNameToArr.put(differentialFunction.getOwnName(), array.dup(array.ordering()));
-                    else {
-                        val cleansed = name.replaceAll(":.*","");
-                        val list = lists.get(cleansed);
-                        if (list != null)
-                            lists.put(ownName, list);
-                    }
-                }
-
-                flowPath.markExecuted(differentialFunction.getOwnName(), true);
-            } else if (differentialFunction instanceof Switch) {
-                if (log.isTraceEnabled())
-                    log.trace("Starting execution of Switch op");
-
-                // switch takes 2 inputs: actual input and boolean scalar. If scalar is false, input is saved as output:0, if scalar is true, input is saved as output:1
-                ((CustomOp) differentialFunction).populateInputsAndOutputsFromSameDiff();
-
-                val inputs = getInputVariablesForFunction(differentialFunction);
-
-                val input = inputs[0].getArr();
-                val bool = inputs[1].getArr();
-                val name = inputs[0].getVarName();
-
-                // basically we're setting one of the graph branches inactive. branch 0 for false, branch 1 for true
-                if ((int) bool.getDouble(0) == 0) {
-                    // false step, we'll propagate output:0 here
-                    flowPath.setActiveBranch(differentialFunction.getOwnName(), 0);
-                    flowPath.markActive(differentialFunction.getOwnName(), true);
-                    flowPath.markActive(differentialFunction.getOwnName() + ":1", false);
-
-                    if (input != null)
-                        variableNameToArr.put(differentialFunction.getOwnName(), input.dup(input.ordering()));
-                    else {
-                        val cleansed = name.replaceAll(":.*","");
-                        val list = lists.get(cleansed);
-                        if (list != null)
-                            lists.put(ownName, list);
-                    }
-                } else {
-                    // true step, we'll propagate output:1 here
-                    flowPath.setActiveBranch(differentialFunction.getOwnName(), 1);
-
-                    if (input != null)
-                        variableNameToArr.put(differentialFunction.getOwnName() + ":1", input.dup(input.ordering()));
-                    else {
-                        val cleansed = name.replaceAll(":.*","");
-                        val list = lists.get(cleansed);
-                        if (list != null)
-                            lists.put(ownName, list);
-                    }
-
-                    flowPath.markActive(differentialFunction.getOwnName(), false);
-                    flowPath.markActive(differentialFunction.getOwnName() + ":1", true);
-                }
-
-                flowPath.markExecuted(differentialFunction.getOwnName(), true);
-            } else if (differentialFunction instanceof BaseTensorOp) {
-                //if(log.isTraceEnabled())
-                log.info("Starting execution of Tensor op [{}]", opName);
-
-                // we just pull actual code out of
-                val list = ((BaseTensorOp) differentialFunction).execute(this);
-
-                if (!lists.containsKey(list.getName()))
-                    lists.put(list.getName(), list);
-
-                ops.add(differentialFunction);
-            } else if (differentialFunction instanceof If) {
-                if (log.isTraceEnabled())
-                    log.trace("Starting execution of If op");
-
-                If ifOp = (If) differentialFunction;
-                if (!onBackward) {
-                    ifOp.getPredicateExecution().exec();
-                    //depending on the block add the proper graph body to this for persistence
-                    //and possible later processing.
-                    if (ifOp.getTargetBoolean().getArr().sumNumber().doubleValue() > 0) {
-                        ifOp.getLoopBodyExecution().exec();
-                        ifOp.exectedTrueOrFalse(true);
-                    } else {
-                        ifOp.getFalseBodyExecution().exec();
-                        ifOp.exectedTrueOrFalse(false);
-
-                    }
-                } else {
-                    if (ifOp.getTrueBodyExecuted() != null) {
-                        Pair<Map<SDVariable, DifferentialFunction>, List<DifferentialFunction>> execBackwards = null;
-                        List<SDVariable> variablesForFunctions = null;
-                        if (ifOp.getTrueBodyExecuted()) {
-                            execBackwards = ifOp.getLoopBodyExecution().execBackwards();
-
-                            variablesForFunctions = ifOp.getLoopBodyExecution().getVariablesAssociatedWithFunctions(execBackwards.getRight());
-                        } else {
-                            execBackwards = ifOp.getFalseBodyExecution().execBackwards();
-                            variablesForFunctions = ifOp.getFalseBodyExecution().getVariablesAssociatedWithFunctions(execBackwards.getRight());
-                        }
-
-                        /**
-                         * Maps the variables from the child namespace body to
-                         * the parent. This allows access to the underlying ndarray
-                         * and returning a valid variable reference for autodiff.
-                         */
-                        for (SDVariable variable : variablesForFunctions) {
-                            SDVariable proxyVar = var(variable);
-                        }
-
-
-                    } else
-                        throw new ND4JIllegalStateException("No body was run.");
-
-                }
-
-                flowPath.markExecuted(differentialFunction.getOwnName(), true);
-
-                ops.add(differentialFunction);
-
-            } else if (differentialFunction instanceof While) {
-                if (log.isTraceEnabled())
-                    log.trace("Starting execution of While op");
-
-                While whileOp = (While) differentialFunction;
-
-                if (!onBackward) {
-                    SameDiff execBody = whileOp.getLoopBodyExecution();
-                    //depending on the block add the proper graph body to this for persistence
-                    //and possible later processing.
-                    //note that we need to update the graph predicate by running the execution
-
-
-                    whileOp.getPredicateExecution().exec();
-                    if (execBody.outputs == null) {
-                        // No explicit inputs/outputs provided.
-                        //Op was probably created by tensorflow import.
-                        // Non-inplace ops not supported.
-                        while (whileOp.getTargetBoolean().getArr().sumNumber().doubleValue() > 0) {
-                            //run the body
-                            execBody.exec();
-                            whileOp.getPredicateExecution().exec();
-                            whileOp.incrementLoopCounter();
-                        }
-                    } else {
-                        if (whileOp.getTargetBoolean().getSameDiff().inputs == null) {
-                            whileOp.getTargetBoolean().getSameDiff().inputs = new SDVariable[whileOp.getInputVars().length];
-                            for (int e = 0; e < whileOp.getInputVars().length; e++) {
-                                whileOp.getTargetBoolean().getSameDiff().inputs[i] = whileOp.getTargetBoolean().getSameDiff().variables().get(i);
-                            }
-                        }
-                        while (whileOp.getTargetBoolean().getArr().sumNumber().doubleValue() > 0) {
-                            //run the body
-                            execBody.exec();
-                            val outputs = execBody.outputs;
-
-                            int cnt = 0;
-                            for (val out : execBody.outputs) {
-                                execBody.associateArrayWithVariable(out.getArr(), execBody.inputs[cnt]);
-                                whileOp.getTargetBoolean().getSameDiff().associateArrayWithVariable(out.getArr(),
-                                        whileOp.getTargetBoolean().getSameDiff().inputs[cnt++]);
-                            }
-                            //update the predicate
-                            whileOp.getPredicateExecution().exec();
-                            whileOp.incrementLoopCounter();
-
-                        }
-                    }
-
-                    List<SDVariable> outputs = new ArrayList<>();
-                    val outputFuncArgs = new ArrayList<>(execBody.functionInstancesById.values()).get(execBody.functionInstancesById.values().size() - 1).outputVariables();
-                    outputs.addAll(Arrays.asList(outputFuncArgs));
-
-                    whileOp.setOutputVars(outputs.toArray(new SDVariable[outputs.size()]));
-                    ops.add(differentialFunction);
-                } else {
-                    /**
-                     * Note: Need to accumulate gradients.
-                     * Multiply each value by the number of times looped.
-                     * This approximates accumulating the gradient
-                     * across a number of loop cycles.
-                     * We only compute the gradient for the internal loop once
-                     * and from that we multiply the gradient by 5.
-                     *
-                     */
-                    Pair<Map<SDVariable, DifferentialFunction>, List<DifferentialFunction>> mapListPair = whileOp.getLoopBodyExecution().execBackwards();
-                    for (SDVariable variable : mapListPair.getFirst().keySet()) {
-                        variable.getArr().muli(whileOp.getNumLooped());
-                    }
-
-
-                }
-
-                flowPath.markExecuted(differentialFunction.getOwnName(), true);
-
-            } else if (differentialFunction instanceof CustomOp) {
-                if (log.isTraceEnabled())
-                    log.trace("Starting execution of CustomOp op");
-
-
-                DynamicCustomOp customOp = (DynamicCustomOp) differentialFunction;
-
-                if (customOp.opName().equalsIgnoreCase("identity")) {
-                    val cleansed = args[0].replaceAll(":.*","");
-                    val list = lists.get(cleansed);
-                    if (list != null) {
-                        lists.put(ownName, list);
-
-                        flowPath.markExecuted(differentialFunction.getOwnName(), true);
-
-                        ops.add(customOp);
-
-                        continue;
-                    }
-                }
-
-                try {
-                    customOp.populateInputsAndOutputsFromSameDiff();
-                } catch (Throwable t) {
-                    throw new RuntimeException("Error populating inputs and outputs for function \"" + differentialFunction.getOwnName()
-                            + "\" of type " + differentialFunction.getClass().getName(), t);
-                }
-                customOp.assertValidForExecution();
-
-                Nd4j.getExecutioner().exec(customOp);
-
-                /*
-                if (customOp instanceof LessThanOrEqual) {
-                    log.info("Step: {}; InnerCondition: {} <= {} = {}", exec_counter, customOp.getInputArgument(0), customOp.getInputArgument(1), customOp.getOutputArgument(0));
-                } else if (customOp instanceof LessThan) {
-                    log.info("Step: {}; OuterCondition: {} <= {} = {}", exec_counter, customOp.getInputArgument(0), customOp.getInputArgument(1), customOp.getOutputArgument(0));
-                }
-                */
-
-                flowPath.markExecuted(differentialFunction.getOwnName(), true);
-
-                ops.add(customOp);
-            } else if (differentialFunction instanceof Op) {
-                if (log.isTraceEnabled())
-                    log.trace("Starting execution of Op op");
-
-                val inputs = getInputVariablesForFunction(differentialFunction);
-
-                Op op = (Op) differentialFunction;
-                String outVarName = ((BaseOp) op).outputVariable().getVarName();
-
-                // ops in differential function might have stale NDArrays used. we should renew them
-                if(inputs != null && inputs.length > 0) {
-                    op.setX(inputs[0].getArr());
-                    if (inputs.length == 2)
-                        op.setY(inputs[1].getArr());
-                }
-
-                //Check output shape; allocate a new Z if required
-                //For example, if minibatch size has changed since last op execution
-                List<long[]> outputShape = ((BaseOp)op).calculateOutputShape();
-                Preconditions.checkState(outputShape != null && outputShape.size() == 1, "Could not calculate output shape for op: %s", op.getClass());
-                //Update shape. DynamicCustomOp does this in populateInputsAndOutputsFromSameDiff(); for legacy ops, we'll do it here
-                putOrUpdateShapeForVarName(outVarName, outputShape.get(0), true);
-                INDArray z = op.z();
-                Preconditions.checkNotNull(z, "Could not get output array for op: %s", op.getClass());
-                if(!Arrays.equals(outputShape.get(0), z.shape())){
-                    if(log.isTraceEnabled()){
-                        log.trace("Existing op result (z) array shape for op {} was {}, allocating new array of shape {}",
-                                op.getClass().getSimpleName(), Arrays.toString(z.shape()), Arrays.toString(outputShape.get(0)));
-                    }
-                    //Get output variable:
-                    String fnName = funcNames.get(i);
-                    String outputName = outgoingArgsReverse.get(fnName)[0];
-                    SDVariable outputVar = getVariable(outputName);
-
-                    putOrUpdateShapeForVarName(outputName, outputShape.get(0), true);
-                    z = outputVar.storeAndAllocateNewArray();
-                    op.setZ(z);
-                }
-                if(getArrForVarName(outVarName) != z){  //Also handles null case
-                    putOrUpdateArrayForVarName(outVarName, z);
-                }
-
-
-                if (differentialFunction.getDimensions() == null)
-                    Nd4j.getExecutioner().exec(op);
-                else if (op.isExecSpecial()) {
-                    op.exec();
-                } else {
-                    int[] axes = differentialFunction.getDimensions();
-                    if (differentialFunction instanceof Accumulation) {
-                        Accumulation accumulation = (Accumulation) differentialFunction;
-
-                        Nd4j.getExecutioner().exec(accumulation, axes);
-
-                        if (differentialFunction.outputVariable().getArr() == null) {
-                            val var = differentialFunction.outputVariables()[0];
-                            updateVariable(var.getVarName(), accumulation.z());
-                            updateShapeForVarName(var.getVarName(), accumulation.z().shape());
-                        }
-                    } else if (differentialFunction instanceof BroadcastOp) {
-                        BroadcastOp broadcastOp = (BroadcastOp) differentialFunction;
-                        Nd4j.getExecutioner().exec(broadcastOp, axes);
-                    } else if (differentialFunction instanceof GradientOp) {
-                        Nd4j.getExecutioner().exec(op);
-                    } else if (differentialFunction instanceof IndexAccumulation) {
-                        IndexAccumulation indexAccumulation = (IndexAccumulation) differentialFunction;
-                        Nd4j.getExecutioner().exec(indexAccumulation, axes);
-
-                    } else if (differentialFunction instanceof TransformOp) {
-                        TransformOp t = (TransformOp) differentialFunction;
-                        Nd4j.getExecutioner().exec(t, axes);
-                    }
-                }
-
-
-                flowPath.markExecuted(differentialFunction.getOwnName(), true);
-
-                ops.add(differentialFunction);
-            } else {
-                throw new IllegalStateException("Unknown function type: " + differentialFunction.getClass().getName());
-            }
-
-            //debug
-            // printFunction(differentialFunction);
-
-            if (log.isTraceEnabled()) {
-                log.trace("Execution completed for DifferentialFunction {} - {}", opName, differentialFunction.getOwnName());
-                SDVariable[] outputVars = differentialFunction.outputVariables();
-                for (int x = 0; x < outputVars.length; x++) {
-                    INDArray arr = outputVars[x].getArr();
-                    String arrShape = (arr == null ? "<no array>" : Arrays.toString(arr.shape()));
-                    log.trace("--> output {} - {}: array shape {}", x, outputVars[x].getVarName(), arrShape);
-                }
-            }
-        }
-
-        if (log.isTraceEnabled()) {
-            log.trace("Execution complete");
-        }
-
-        val ret = new Pair<>(opMap, ops);
-        exec_cache = ret;
-        if (parent != null) {
-            parent.exec_cache = exec_cache;
-        }
-
-        return ret;
-    }
-
-
-    /**
-     * Print the given function for debugging (will not print functions)
-     *
-     * @param differentialFunction the function to print
-     */
-    public void printFunction(DifferentialFunction differentialFunction) {
-        if (!logExecution)
-            return;
-        if (differentialFunction instanceof SDVariable)
-            return;
-
-        StringBuilder argShapes = new StringBuilder();
-        for (val arg : differentialFunction.args()) {
-            argShapes.append(" Variable " + arg.getVarName() +
-                    " Shape for " + Arrays.toString(arg.getShape()));
-        }
-
-        for (val func : differentialFunction.outputVariables()) {
-            argShapes.append("  Output variable " + func.getVarName() + " is " +
-                    Arrays.toString(func.getShape()));
-        }
-
-
-        StringBuilder realShapes = new StringBuilder();
-        for (val arg : differentialFunction.args()) {
-            realShapes.append(" Input shape for " + arg.getVarName() + " is  " + Arrays.
-                    toString(getShapeForVarName(arg.getVarName())));
-        }
-
-        for (val arg : differentialFunction.outputVariables()) {
-            realShapes.append(" Output shape for " + arg.getVarName() + " is  " + Arrays.
-                    toString(getShapeForVarName(arg.getVarName())));
-        }
-
-//        log.info(realShapes.toString());
-    }
-
-
-    /**
-     * Permute indices for the samediff/dl4j format.
-     * Due to the dl4j format being NCHW, this is a
-     * simple routine for returning permute indices.
-     * This is typically used for model import.
-     *
-     * @param dataFormat the data format to permute
-     * @return the permuted indices
-     */
-    public static int[] permuteDataFormatForSameDiff(String dataFormat, boolean weights) {
-        val dl4jFormat = "NCHW";
-        dataFormat = dataFormat.toUpperCase();
-        //TF: filter_height, filter_width, in_channels, out_channels
-        /**
-         * N: filter_height
-         * H: filter_width
-         * W: in_channels
-         * C: out_channels
-         */
-
-
-        /**
-         *
-         *
-         */
-        //DL4J: filter_height,out_channels,filter_width,in_channels
-        // Weights should be: out channels, in channels, height,width
-        int[] ret = new int[4];
-        if (weights) {
-            ret[0] = dataFormat.indexOf('W');
-            ret[1] = dataFormat.indexOf('C');
-            ret[2] = dataFormat.indexOf('N');
-            ret[3] = dataFormat.indexOf('H');
-            return ret;
-        }
-
-
-        //NHWC
-        //DL4J: NCHW
-        for (int i = 0; i < dataFormat.length(); i++) {
-            if (dl4jFormat.indexOf(dataFormat.charAt(i)) < 0) {
-                throw new ND4JIllegalStateException("Illegal convolution data format string passed in " + dataFormat + " must be some variant of NCHW");
-            }
-        }
-
-        for (int i = 0; i < dl4jFormat.length(); i++) {
-            ret[i] = dl4jFormat.indexOf(dataFormat.charAt(i));
-        }
-
-        return ret;
-    }
-
-    /**
-     * Update the {@link INDArray}
-     * ndarray for the given variable name
-     *
-     * @param variableName the variable to update
-     * @param arr          the array to update with
-     */
-    public void updateVariable(String variableName, INDArray arr) {
-        if (!variableNameToArr.containsKey(variableName))
-            putArrayForVarName(variableName, arr);
-        else
-            updateArrayForVarName(variableName, arr);
-    }
-
-
-    protected int asFlatNode(String name, @NonNull SameDiff scope, @NonNull FlatBufferBuilder bufferBuilder) {
-        int scopeName = bufferBuilder.createString(name);
-
-        int flatNode = FlatNode.createFlatNode(bufferBuilder,
-                scopeName,
-                scopeName,
-                OpType.LOGIC,
-                10, // hardcoded value
-                0,
-                0,
-                0,
-                (byte) 0,
-                0,
-                0,
-                0,
-                0,
-                -1,
-                0.0f, 0, 0,
-                0,
-                0);
-
-        return flatNode;
-    }
-
-    /**
-     * Note: INTENDED FOR DEVELOPER USE<br>
-     * This method extract base variable name and output index (if exists) from raw variable name.
-     * I.e:
-     * - if variable name is "Unstack_2", result will be Pair("Unstack_2", 0)
-     * - if variable name is "Unstack_2:12", result will be Pair("Unstack_2", 12)
-     *
-     * @param varName
-     * @return
-     */
-    public static Pair<String, Integer> parseVariable(@NonNull String varName) {
-        if (!varName.contains(":")) {
-            return Pair.pairOf(varName, 0);
-        } else {
-            val split = varName.split(":");
-            val index = Integer.valueOf(split[split.length - 1]);
-            if (split.length == 2)
-                return Pair.pairOf(split[0], index);
-            else {
-                val builder = new StringBuilder();
-                for (int e = 0; e < split.length - 1; e++) {
-                    builder.append(split[e]);
-
-                    if (e < split.length - 2)
-                        builder.append(":");
-                }
-
-                return Pair.pairOf(builder.toString(), index);
-            }
-        }
-    }
-
-    protected int asFlatNode(@NonNull DifferentialFunction node, @NonNull FlatBufferBuilder bufferBuilder, List<SDVariable> variables,
-                             Map<String, Integer> reverseMap, Map<String, Integer> forwardMap, Map<String, Integer> framesMap, AtomicInteger idCounter, Integer id) {
-        val opName = node.opName();
-        val hash = FlatBuffersMapper.getOpNum(node.opName(), node.opType());
-        //log.info("Exporting node: [{}:<{}> ; OpType: {}; Hash/opNum: {}]", node.opName(), node.tensorflowName(), node.opType(), hash);
-
-        double[] extras;
-        if(node.opType() == Op.Type.CUSTOM){
-            CustomOp op = (CustomOp)node;
-            extras = op.tArgs();
-        } else {
-            extras = node.getExtraArgs() != null ? new double[node.getExtraArgs().length] : new double[0];
-            for (int e = 0; e < extras.length; e++) {
-                extras[e] = ((Number) node.getExtraArgs()[e]).doubleValue();
-            }
-        }
-
-        long[] extraBits = null;
-        if (node.opType() == Op.Type.CUSTOM) {
-            DynamicCustomOp dynamicCustomOp = (DynamicCustomOp) node;
-            extraBits = dynamicCustomOp.iArgs();
-        } else if (node instanceof Enter) {
-            // in case of Enter node we'll be storing unique frame reference
-            val frameName = ((Enter) node).getFrameName();
-            if (!framesMap.containsKey(frameName))
-                framesMap.put(frameName, idCounter.incrementAndGet());
-
-            extraBits = new long[]{framesMap.get(frameName).intValue()};
-        } else
-            extraBits = new long[]{};
-
-        val inPaired = new ArrayList<Integer>();
-
-        int[] outputIds = null;
-        SDVariable[] outputVertexId = null;
-
-        try {
-            outputVertexId = node.outputVariables();
-            outputIds = new int[outputVertexId.length];
-            for (int i = 0; i < outputIds.length; i++) {
-                outputIds[i] = variables.indexOf(outputVertexId[i]);
-            }
-        } catch (ND4UnresolvedOutputVariables e) {
-
-            outputIds = new int[0];
-            outputVertexId = null;
-        } catch (Exception e) {
-            throw new ND4JIllegalStateException(e);
-        }
-
-
-        SDVariable[] inputs = node.args();
-        for (SDVariable input : inputs) {
-            String varName = input.getVarName();
-            int outIdx;
-            if(functionOutputFor.containsKey(varName)){
-                DifferentialFunction df = functionOutputFor.get(varName).get(0);
-                outIdx = ArrayUtils.indexOf(outgoingArgsReverse.get(df.getOwnName()), varName);
-            } else {
-                outIdx = 0;
-            }
-
-            if (!reverseMap.containsKey(varName)) {
-                if (varName.contains("NextIteration")) {
-                    // forward declaration: Merge node in case of loop will be referring to NextIteration node, which wasn't announced yet
-                    int fwdNodeId = idCounter.incrementAndGet();
-                    forwardMap.put(varName, fwdNodeId);
-                    reverseMap.put(varName, fwdNodeId);
-                } else {
-                    throw new ND4JIllegalStateException("Unknown variable used in input: [" + varName + "]");
-                }
-            }
-
-            int nodeId = reverseMap.get(varName);
-            inPaired.add(IntPair.createIntPair(bufferBuilder, nodeId, outIdx));
-        }
-
-        log.debug("Own Name: {}", node.getOwnName());
-        int ownId = id != null ? id : idCounter.incrementAndGet();  //forwardMap.containsKey(node.getOwnName()) ? forwardMap.get(node.getOwnName()) : idCounter.incrementAndGet();
-        String[] outNames = node.outputVariablesNames();
-        for(String s : outNames){
-            if(!reverseMap.containsKey(s)){
-                reverseMap.put(s, ownId);
-            }
-        }
-
-        int[] dims;
-        if(node.opType() == Op.Type.REDUCE || node.opType() == Op.Type.INDEXREDUCE || node.opType() == Op.Type.REDUCE3){
-            dims = node.getDimensions();
-            if(dims == null)
-                dims = new int[0];
-        } else {
-            dims = new int[0];
-        }
-        Map<String,Object> fnProps = node.propertiesForFunction();
-        int[] flatProperties = FlatBuffersMapper.mapFunctionPropertiesToFlatProperties(bufferBuilder, fnProps);
-        int propIdx = FlatNode.createPropertiesVector(bufferBuilder, flatProperties);
-
-        int nodesIn = FlatNode.createInputVector(bufferBuilder, new int[]{});
-        int nodesInPaired = FlatNode.createInputPairedVector(bufferBuilder, Ints.toArray(inPaired));
-        int nodesOut = FlatNode.createOutputVector(bufferBuilder, outputIds);
-        int extraz = FlatNode.createExtraParamsVector(bufferBuilder, extras);
-        int integerArgs = FlatNode.createExtraIntegerVector(bufferBuilder, extraBits);
-        int dimensions = FlatNode.createDimensionsVector(bufferBuilder, dims);
-        int fname = bufferBuilder.createString(
-                outputVertexId == null ||
-                        outputVertexId.length < 1 ||
-                        outputVertexId[0] == null ? "" :
-                        outputVertexId[0].getVarName());
-        int scopeName = bufferBuilder.createString("");
-
-        if (node.opType() == null)
-            log.warn("Null-op node: {}", node);
-
-
-        String[] outVarNames = node.getSameDiff().outgoingArgsReverse.get(node.getOwnName());
-        int[] outVarNamesStringsOffsets = new int[outVarNames == null ? 0 : outVarNames.length];
-        for( int i=0; i<outVarNamesStringsOffsets.length; i++ ){
-            outVarNamesStringsOffsets[i] = bufferBuilder.createString(outVarNames[i]);
-        }
-        int outVarNamesOffset = FlatNode.createOutputNamesVector(bufferBuilder, outVarNamesStringsOffsets);
-
-        int opNameOffset = bufferBuilder.createString(opName);
-
-        int flatNode = FlatNode.createFlatNode(
-                bufferBuilder,
-                ownId,
-                fname,
-                FlatBuffersMapper.getFlatOpType(node.opType()),
-                hash,
-                propIdx,
-                nodesIn,
-                nodesInPaired,
-                (byte) 0,
-                nodesOut,
-                extraz,
-                integerArgs,
-                dimensions,
-                -1,
-                node.opType() == Op.Type.SCALAR && node.getScalarValue() != null ? node.getScalarValue().floatValue() : 0.0f, 0, scopeName,
-                outVarNamesOffset,
-                opNameOffset);
-
-        return flatNode;
-    }
-
-    /**
-     * This method exports the current SameDiff instance into FlatBuffers format, returning the array ops and
-     * all arrays as a ByteBuffer containing the FlatBuffers format data
-     *
-     * @param configuration - ExecutorConfiguration to be embedded into serialized graph
-     * @return a ByteBuffer holding the exported FlatBuffers representation of the graph
-     */
-    public ByteBuffer asFlatBuffers(@NonNull ExecutorConfiguration configuration) {
-        return asFlatBuffers(0, configuration);
-    }
-
-    /**
-     * This method exports the current SameDiff instance into FlatBuffers format, returning the array ops and
-     * all arrays as a ByteBuffer containing the FlatBuffers format data
-     *
-     * @param configuration - ExecutorConfiguration to be embedded into serialized graph
-     * @return a ByteBuffer holding the exported FlatBuffers representation of the graph
-     */
-    public ByteBuffer asFlatBuffers(long graphId, @NonNull ExecutorConfiguration configuration) {
-        Nd4j.getExecutioner().commit();
-        FlatBufferBuilder bufferBuilder = new FlatBufferBuilder(1024);
-        val idCounter = new AtomicInteger(0);
-
-        val flatVariables = new ArrayList<Integer>();
-        val flatOffsets = new ArrayList<Integer>();
-        val flatNodes = new ArrayList<Integer>();
-
-        // first of all we build VariableSpace dump
-        List<SDVariable> variableList = new ArrayList<>(variables());
-        val reverseMap = new LinkedHashMap<String, Integer>();
-        val forwardMap = new LinkedHashMap<String, Integer>();
-        val framesMap = new LinkedHashMap<String, Integer>();
-
-        int idx = 0;
-        Map<DifferentialFunction,Integer> idxForOps = new IdentityHashMap<>();
-        for (val variable : variables()) {
-            log.debug("Exporting variable: [{}]", variable.getVarName());
-            if (variable.getArr() == null || variable.getShape() == null) {
-                //putArrayForVarName(variable.getVarName(), Nd4j.scalar(1.0));
-                //addAsPlaceHolder(variable.getVarName());
-                continue;
-            }
-
-            //If variable is the output of some op - let's use the ONE index for exporting, and properly track the output
-            // numbers. For example, unstack(x) -> y0, y1, y2 -> the y's should be say (3,0), (3,1), (3,2) NOT (4,0), (5,0), (6,0)
-            String varName = variable.getVarName();
-            int varIdx;
-            int outputNum;
-            if(functionOutputFor.containsKey(varName)){
-                //This variable is the output of a node
-                DifferentialFunction df = functionOutputFor.get(varName).get(0);
-                if(!idxForOps.containsKey(df)){
-                    varIdx = idCounter.incrementAndGet();
-                    idxForOps.put(df, varIdx);
-                } else {
-                    varIdx = idxForOps.get(df);
-                }
-                String[] outNames = df.outputVariablesNames();
-                outputNum = ArrayUtils.indexOf(outNames, varName);
-                Preconditions.checkState(outputNum >= 0, "Variable name \"%s\" not found in list of outputs: %s", varName, outNames);
-            } else {
-                varIdx = idCounter.incrementAndGet();
-                outputNum = 0;
-            }
-
-
-            reverseMap.put(variable.getVarName(), varIdx);
-            log.debug("Adding [{}] as [{}]", variable.getVarName(), varIdx);
-
-            val arr = variable.getArr();
-
-            int name = bufferBuilder.createString(variable.getVarName());
-            int array = arr.toFlatArray(bufferBuilder);
-            int id = IntPair.createIntPair(bufferBuilder, varIdx, outputNum);
-
-
-            int flatVariable = FlatVariable.createFlatVariable(bufferBuilder, id, name, 0, array, -1);
-            flatVariables.add(flatVariable);
-        }
-
-        //add functions
-        for (val func : functionInstancesById.values()) {
-            Integer fnId = idxForOps.get(func);
-            flatNodes.add(asFlatNode(func, bufferBuilder, variableList, reverseMap, forwardMap, framesMap, idCounter, fnId));
-        }
-
-        // we're dumping scopes now
-        for (Map.Entry<String, SameDiff> scope : sameDiffFunctionInstances.entrySet()) {
-            if(scope.getKey().equalsIgnoreCase("grad")){
-                //Skip the gradient function for export
-                continue;
-            }
-
-            flatNodes.add(asFlatNode(scope.getKey(), scope.getValue(), bufferBuilder));
-            val currVarList = new ArrayList<SDVariable>(scope.getValue().variables());
-            // converting all ops from node
-            for (val node : scope.getValue().variables()) {
-                INDArray arr = node.getArr();
-                if (arr == null) {
-                    continue;
-                }
-
-                int name = bufferBuilder.createString(node.getVarName());
-                int array = arr.toFlatArray(bufferBuilder);
-                int id = IntPair.createIntPair(bufferBuilder, ++idx, 0);
-
-                val pair = parseVariable(node.getVarName());
-                reverseMap.put(pair.getFirst(), idx);
-
-                log.debug("Adding [{}] as [{}]", pair.getFirst(), idx);
-
-                int flatVariable = FlatVariable.createFlatVariable(bufferBuilder, id, name, 0, array, -1);
-                flatVariables.add(flatVariable);
-            }
-
-            //add functions
-            for (val func : scope.getValue().functionInstancesById.values()) {
-                flatNodes.add(asFlatNode(func, bufferBuilder, currVarList, reverseMap, forwardMap, framesMap, idCounter, null));
-            }
-        }
-
-        int outputsOffset = FlatGraph.createVariablesVector(bufferBuilder, Ints.toArray(flatOffsets));
-        int variablesOffset = FlatGraph.createVariablesVector(bufferBuilder, Ints.toArray(flatVariables));
-        int nodesOffset = FlatGraph.createNodesVector(bufferBuilder, Ints.toArray(flatNodes));
-
-        int fg = FlatGraph.createFlatGraph(bufferBuilder, graphId, variablesOffset, nodesOffset, outputsOffset, configuration.getFlatConfiguration(bufferBuilder));
-        bufferBuilder.finish(fg);
-
-        synchronized (this) {
-            if (this.reverseMap == null)
-                this.reverseMap = reverseMap;
-        }
-
-        return bufferBuilder.dataBuffer();
-    }
-
-    public FlatGraph asFlatGraph() {
-        return FlatGraph.getRootAsFlatGraph(this.asFlatBuffers());
-    }
-
-    /**
-     * This method returns FlatGraph structure
-     *
-     * @param configuration
-     * @return
-     */
-    public FlatGraph asFlatGraph(long graphId, ExecutorConfiguration configuration) {
-        return FlatGraph.getRootAsFlatGraph(asFlatBuffers(graphId, configuration));
-    }
-
-    /**
-     * This method exports the current SameDiff instance into FlatBuffers format, returning the array ops and
-     * all arrays as a ByteBuffer containing the FlatBuffers format data
-     *
-     * @return a ByteBuffer holding the exported FlatBuffers representation of the graph
-     */
-    public ByteBuffer asFlatBuffers() {
-        val configuration = ExecutorConfiguration.builder()
-                .outputMode(OutputMode.VARIABLE_SPACE)
-                .executionMode(org.nd4j.autodiff.execution.conf.ExecutionMode.SEQUENTIAL)
-                .profilingMode(OpExecutioner.ProfilingMode.DISABLED)
-                .gatherTimings(true)
-                .build();
-
-        return asFlatBuffers(configuration);
-    }
-
-
-
-    /**
-     * This method converts SameDiff instance to FlatBuffers and saves it to file which can be restored later
-     *
-     * @param file File to save the FlatBuffers serialized graph (including arrays) to
-     */
-    public void asFlatFile(@NonNull File file) throws IOException {
-        val fb = asFlatBuffers();
-        val offset = fb.position();
-
-        val array = fb.array();
-
-        try (val fos = new FileOutputStream(file); val bos = new BufferedOutputStream(fos); val dos = new DataOutputStream(bos)) {
-            dos.write(array, offset, array.length - offset);
-        }
-    }
-
-    /**
-     * This method converts SameDiff instance to FlatBuffers and saves it to file which can be restored later
-     *
-     * @param file File to save the FlatBuffers serialized graph (including arrays) to
-     */
-    public void asFlatFile(@NonNull File file, @NonNull ExecutorConfiguration configuration) throws IOException {
-        val fb = asFlatBuffers(configuration);
-        val offset = fb.position();
-
-        val array = fb.array();
-
-        try (val fos = new FileOutputStream(file); val bos = new BufferedOutputStream(fos); val dos = new DataOutputStream(bos)) {
-            dos.write(array, offset, array.length - offset);
-        }
-    }
-
-
-    public static SameDiff fromFlatFile(@NonNull File file) throws IOException {
-        byte[] bytes;
-        try (InputStream is = new BufferedInputStream(new FileInputStream(file))) {
-            bytes = IOUtils.toByteArray(is);
-        }
-        ByteBuffer bbIn = ByteBuffer.wrap(bytes);
-        return fromFlatBuffers(bbIn);
-    }
-
-    public static SameDiff fromFlatBuffers(ByteBuffer bbIn) throws IOException {
-
-        FlatGraph fg = FlatGraph.getRootAsFlatGraph(bbIn);
-
-        int numOps = fg.nodesLength();
-        int numVars = fg.variablesLength();
-        List<FlatNode> ops = new ArrayList<>(numOps);
-        for( int i=0; i<numOps; i++ ){
-            ops.add(fg.nodes(i));
-        }
-        List<FlatVariable> vars = new ArrayList<>(numVars);
-        for( int i=0; i<numVars; i++ ){
-            vars.add(fg.variables(i));
-        }
-
-        FlatConfiguration conf = fg.configuration();
-
-        /* Reconstruct the graph
-        We'll do the reconstruction manually here, rather than using sd.var(...), so that we have more control
-        over the final result.
-         */
-
-        SameDiff sd = SameDiff.create();
-
-        //Reconstruct variables:
-        Map<Integer,SDVariable> varNodeIds = new HashMap<>();
-        Map<Pair<Integer,Integer>, SDVariable> variablesByNodeAndOutNum = new HashMap<>();
-        Map<String,List<SDVariable>> variablesByName = new HashMap<>();
-        for(FlatVariable v : vars){
-            int shapeLength = v.shapeLength();
-            long[] shape = new long[shapeLength];
-            for( int i=0; i<shapeLength; i++ ){
-                shape[i] = v.shape(i);
-            }
-
-            String n = v.name();
-
-            SDVariable var = SDVariable.builder()
-                    .varName(n)
-                    .sameDiff(sd)
-                    .shape(shape)
-                    .build();
-            sd.variableMap.put(n, var);
-            sd.variableNameToShape.put(n, shape);
-
-
-            FlatArray fa = v.ndarray();
-            if(fa != null){
-                INDArray arr = Nd4j.createFromFlatArray(fa);
-                sd.variableNameToArr.put(n, arr);
-            }
-
-            IntPair id = v.id();    //First value: node (op) id. Second: output number
-            variablesByNodeAndOutNum.put(new Pair<>(id.first(), id.second()), var);
-
-            if(!variablesByName.containsKey(n)){
-                variablesByName.put(n, new ArrayList<SDVariable>());
-            }
-            List<SDVariable> list = variablesByName.get(n);
-            list.add(var);
-        }
-
-        //Reconstruct ops:
-        for(FlatNode fn : ops){
-            DifferentialFunction df = FlatBuffersMapper.fromFlatNode(fn);
-            String name = fn.name();
-            df.setSameDiff(sd);
-            df.setOwnName(name);
-            sd.functionInstancesById.put(name, df);
-            int outLength = fn.outputLength();
-            int[] outs = new int[outLength];
-            for( int i=0; i<outLength; i++ ){
-                outs[i] = fn.output(i);
-            }
-
-            int opId = fn.id();
-
-            //Work out inputs and outputs:
-            int[] output = new int[fn.outputLength()];
-            for (int i = 0; i < output.length; i++) {
-                output[i] = fn.output(i);
-            }
-            int[] input = new int[fn.inputLength()];
-            for (int i = 0; i < input.length; i++) {
-                input[i] = fn.input(i);
-            }
-            IntPair[] inputPaired = new IntPair[fn.inputPairedLength()];
-            List<Pair<Integer,Integer>> intPairList = new ArrayList<>();
-            for (int i = 0; i < inputPaired.length; i++) {
-                inputPaired[i] = fn.inputPaired(i);
-                intPairList.add(new Pair<>(inputPaired[i].first(), inputPaired[i].second()));
-            }
-
-            String[] inputNames = new String[inputPaired.length];
-            for(int i=0; i<inputPaired.length; i++ ){
-                int nodeId = inputPaired[i].first();
-                int nodeOutNum = inputPaired[i].second();
-                SDVariable varIn = variablesByNodeAndOutNum.get(new Pair<>(nodeId, nodeOutNum));
-                if(varIn == null){
-                    //The variable corresponding to this op was not
-                }
-                inputNames[i] = varIn.getVarName();
-            }
-            sd.incomingArgsReverse.put(df.getOwnName(), inputNames);
-
-            List<SDVariable> varsForOp = variablesByName.get(name);
-
-            //Can't assume that variables for the op have all been defined. For example, if we export before execution in SameDiff
-            //In theory, we can reconstruct the output variables (minus names) if we know the number of op outputs
-            //And we can calculate the op outputs - in most cases - after the op has been created and parameters set
-            int numOutputs = df.getNumOutputs();
-            if(numOutputs <= 0){
-                numOutputs = fn.outputLength();
-            }
-
-            String[] varNames = null;
-            if(varsForOp != null && varsForOp.size() == numOutputs){
-                varNames = new String[varsForOp.size()];
-                for( int i=0; i<varNames.length; i++ ){
-                    varNames[i] = varsForOp.get(i).getVarName();
-                }
-                sd.outgoingArgsReverse.put(df.getOwnName(), varNames);
-            } else {
-                //We're missing some variables...
-                int outputNamesLength = fn.outputNamesLength();
-                varNames = new String[outputNamesLength];
-                for( int i=0; i<outputNamesLength; i++ ){
-                    String n = fn.outputNames(i);
-                    varNames[i] = n;
-                    if(!sd.variableMap.containsKey(n)){
-                        //Need to create the variable - perhaps it wasn't exported
-                        SDVariable var = SDVariable.builder()
-                                .varName(n)
-                                .sameDiff(sd)
-                                .shape(null)
-                                .build();
-                        sd.variableMap.put(n, var);
-                        variablesByNodeAndOutNum.put(new Pair<>(opId, i), var);
-                    }
-                }
-                sd.outgoingArgsReverse.put(df.getOwnName(), varNames);
-            }
-
-            //Check the op mapping int he variablesByNodeAndOutputNum
-            //For multi-output ops, variables will have their own index, not related to the op index
-            for( int i=0; i<varNames.length; i++ ){
-                Pair<Integer,Integer> p = new Pair<>(opId, i);
-                if(!variablesByNodeAndOutNum.containsKey(p)){
-                    variablesByNodeAndOutNum.put(p, sd.getVariable(varNames[i]));
-                }
-            }
-        }
-
-        return sd;
-    }
-
-    /**
-     * This method returns a text representation of the "flattened" graph.
-     *
-     * @return String representation of the graph
-     * @see #summary()
-     */
-    public String asFlatPrint() {
-        val sb = new StringBuilder();
-        val fb = asFlatBuffers();
-
-        val graph = FlatGraph.getRootAsFlatGraph(fb);
-
-        sb.append("\nExternal variables:\n\n");
-        for (int e = 0; e < graph.variablesLength(); e++) {
-            val var = graph.variables(e);
-            val ndarray = Nd4j.createFromFlatArray(var.ndarray());
-
-            sb.append(var.id().first())
-                    .append(":<").append(var.name()).append("> ")
-                    .append(Arrays.toString(ndarray.shapeInfoDataBuffer().asInt())).append("; Values: ").append(Arrays.toString(ndarray.data().asFloat())).append(";\n");
-        }
-
-        val map = Nd4j.getExecutioner().getCustomOperations();
-
-
-        sb.append("\nOps sequence:\n\n");
-        for (int e = 0; e < graph.nodesLength(); e++) {
-            val node = graph.nodes(e);
-
-            log.info("{}:<{}>", node.id(), node.name());
-            sb.append(node.id())
-                    .append(":<").append(node.name()).append("> ").append(FlatBuffersMapper.getTypeFromByte(node.opType()));
-
-            if (FlatBuffersMapper.getTypeFromByte(node.opType()) != Op.Type.CUSTOM)
-                sb.append(": ").append(node.opNum());
-            else {
-                val keys = map.keySet();
-                String opName = null;
-                for (val k : keys) {
-                    val d = map.get(k);
-                    if (d.getHash() == node.opNum())
-                        opName = k;
-                }
-
-                if (opName == null)
-                    opName = "unknown";
-
-                sb.append(": ").append(opName);
-            }
-
-            sb.append("; Inputs: {");
-
-            for (int i = 0; i < node.inputPairedLength(); i++) {
-                val pair = node.inputPaired(i);
-
-                sb.append("[").append(pair.first()).append(":").append(pair.second()).append("]");
-
-                if (i < node.inputPairedLength() - 1)
-                    sb.append(", ");
-            }
-
-            sb.append("};");
-            sb.append(" OpNum: {").append(node.opNum()).append("};");
-
-            sb.append("\n");
-        }
-
-
-        return sb.toString();
-    }
-
-
-    /**
-     * This method checks the order of ops defined in the current SameDiff instance, and shuffles them if required
-     * such that the order is valid for execution. An example of an invalid order is the graph "A -> B" but B is scheduled
-     * for execution before A. The order of a graph directly after importing it may not be valid in all cases.<br>
-     * This method generally shouldn't be used by users (i.e., isn't necessary).
-     * It is useful for situations such as graph import
-     */
-    public void validateExecutionOrder(){
-        //First: check order. SameDiff.exec() iterates over functionInstancesById (a linked hash map)
-        Set<String> seen = new HashSet<>();
-        boolean valid = true;
-        for(Map.Entry<String,DifferentialFunction> e : functionInstancesById.entrySet()){
-            String[] inputs = incomingArgsReverse.get(e.getKey());
-            if(inputs != null) {
-                for (String s : inputs) {
-                    if(!seen.contains(s)){
-                        valid = false;
-                        break;
-                    }
-                }
-            }
-            if(!valid){
-                break;
-            }
-
-            String[] outputs = outgoingArgsReverse.get(e.getKey());
-            if(outputs != null){
-                Collections.addAll(seen, outputs);
-            }
-        }
-
-
-        if(!valid){
-            //Need to re-order
-            //Algorithm here: add all ops to a queue. Take the first one for
-            // this keeps the current order as much as possible
-            // O(n) best case, O(n^2) worst case
-            LinkedList<Map.Entry<String,DifferentialFunction>> queue = new LinkedList<>();
-            for(Map.Entry<String,DifferentialFunction> e : functionInstancesById.entrySet()){
-                queue.add(e);
-            }
-
-            Map<String,DifferentialFunction> newMap = new LinkedHashMap<>();
-            seen.clear();
-            //Add all placeholders and constants - these are available at the start of execution
-            seen.addAll(placeHolderVarNames);
-            if(importedConstants != null){
-                seen.addAll(importedConstants);
-            }
-
-            while(!queue.isEmpty()) {
-                Iterator<Map.Entry<String, DifferentialFunction>> iterator = queue.iterator();
-                boolean anySeen = false;
-                while (iterator.hasNext()) {
-                    Map.Entry<String, DifferentialFunction> e = iterator.next();
-                    boolean allSeen = true;
-                    for (String in : incomingArgsReverse.get(e.getKey())) {
-                        if (!seen.contains(in)) {
-                            allSeen = false;
-                            break;
-                        }
-                    }
-
-                    if (allSeen){
-                        newMap.put(e.getKey(), e.getValue());
-                        anySeen = true;
-                        iterator.remove();
-                        SDVariable[] outputVars = e.getValue().outputVariables();
-//                        String[] outputs = outgoingArgsReverse.get(e.getKey());
-//                        Collections.addAll(seen, outputs);
-                        for(SDVariable s : outputVars){
-                            seen.add(s.getVarName());
-                        }
-                        break;  //Restart loop over remaining queue elements
-                    }
-                }
-
-                if(!anySeen){
-                    iterator = queue.iterator();
-                    while (iterator.hasNext()) {
-                        Map.Entry<String, DifferentialFunction> e = iterator.next();
-                        boolean allSeen = true;
-                        StringBuilder sb = new StringBuilder();
-                        sb.append(e.getKey()).append(" - missing: ");
-                        boolean first = true;
-                        for (String in : incomingArgsReverse.get(e.getKey())) {
-                            if (!seen.contains(in)) {
-                                sb.append(in);
-                                if(!first){
-                                    sb.append(", ");
-                                }
-                                first = false;
-                            }
-                        }
-                        log.info(sb.toString());
-                    }
-                }
-
-                Preconditions.checkState(anySeen, "No ops available with all inputs previously calculated." +
-                        " Graph structure is invalid?");
-            }
-
-            functionInstancesById = newMap;
-        }
-    }
-
-    /**
-     * Generate and return a String representation of the current SameDiff instance<br>
-     * Reports variables, ops, SameDiff function instances, and (where possible) array shapes.<br>
-     * For ops, the input and output variables are reported.<br>
-     * For variables, the ops that they are inputs to - or outputs of - are also reported
-     *
-     * @return A String representation of the SameDiff instance
-     */
-    public String summary() {
-
-        Map<String, SDVariable> varMap = variableMap();
-        DifferentialFunction[] functions = functions();
-
-
-        int countVarsWithArrays = 0;
-        for (String s : varMap.keySet()) {
-            if (getArrForVarName(s) != null) {
-                countVarsWithArrays++;
-            }
-        }
-
-        StringBuilder sb = new StringBuilder();
-        String format = "%-25s%-20s";
-        sb.append("--- Summary ---\n");
-        sb.append(String.format(format, "Variables:", varMap.size())).append(" (").append(countVarsWithArrays).append(" with arrays)").append("\n")
-                .append(String.format(format, "Functions:", functions.length)).append("\n")
-                .append(String.format(format, "SameDiff Function Defs:", sameDiffFunctionInstances.size()))
-                .append("\n\n");
-
-        sb.append("--- Variables ---\n");
-        //Work out which function - if any - this arg is an output of...
-        Map<String, String> outputOfFn = new HashMap<>();
-        int maxLengthOutputOf = 22;     //Length of "- Output Of Function -"
-        int maxLengthOfName = 8;       //Length of "- Name -"
-        for (String s : varMap.keySet()) {
-            String outputOf = null;
-            for (Map.Entry<String, String[]> dfToArgs : outgoingArgsReverse.entrySet()) {
-                if (dfToArgs.getValue() != null && ArrayUtils.contains(dfToArgs.getValue(), s)) {
-                    outputOf = dfToArgs.getKey();
-                    break;
-                }
-            }
-
-            if (outputOf == null) {
-                outputOf = "<none>";
-            } else {
-                DifferentialFunction d = getFunctionById(outputOf);
-                outputOf = d.getOwnName() + "(" + d.opName() + ")";
-            }
-            outputOfFn.put(s, outputOf);
-            maxLengthOutputOf = Math.max(maxLengthOutputOf, outputOf.length());
-            maxLengthOfName = Math.max(maxLengthOfName, s.length());
-        }
-        maxLengthOutputOf += 2;
-        maxLengthOfName += 2;
-
-        //Create the output for values:
-        format = "%-" + maxLengthOfName + "s%-20s%-" + maxLengthOutputOf + "s%-20s";
-        sb.append(String.format(format, "- Name -", "- Array Shape -", "- Output Of Function -", "- Inputs To Functions -")).append("\n");
-        for (String s : varMap.keySet()) {
-            INDArray arr = getArrForVarName(s);
-            String arrayShape = "-";
-            if (arr != null) {
-                arrayShape = Arrays.toString(arr.shape());
-            }
-
-            List<DifferentialFunction> dfs = functionsArgsFor.get(s);
-            String dfArrStr = "";
-            if (dfs != null) {
-                String[] dfArr = new String[dfs.size()];
-                for (int i = 0; i < dfs.size(); i++) {
-                    dfArr[i] = dfs.get(i).getOwnName();
-                }
-                dfArrStr = Arrays.toString(dfArr);
-            }
-
-            String outputOfStr = outputOfFn.get(s);
-
-            sb.append(String.format(format, s, arrayShape, outputOfStr, dfArrStr)).append("\n");
-        }
-
-        sb.append("\n\n--- Functions ---\n");
-
-        //First: work out the amount of space we need for inputs and outputs...
-        List<String> dfInputStr = new ArrayList<>();
-        List<String> dfOutputStr = new ArrayList<>();
-        int maxInLength = 10;       //Length of "- Inputs -"
-        int maxOutLength = 11;      //Length of "- Outputs -"
-        int maxOpNameLength = 17;   //Default to min of 17 - length of "- Function Name -"
-        int maxDfClassNameLength = 10;  //Default to min of 10
-        for (DifferentialFunction df : functions) {
-            String[] argNames = df.argNames();
-            String[] outNames = df.outputVariablesNames();
-
-            String argStr = Arrays.toString(argNames);
-            String outStr = Arrays.toString(outNames);
-
-            maxInLength = Math.max(maxInLength, argStr.length());
-            maxOutLength = Math.max(maxOutLength, outStr.length());
-
-            dfInputStr.add(argStr);
-            dfOutputStr.add(outStr);
-
-            String name = df.getOwnName() == null ? df.opName() : df.getOwnName();
-            maxOpNameLength = Math.max(maxOpNameLength, name.length());
-            maxDfClassNameLength = Math.max(maxDfClassNameLength, df.getClass().getSimpleName().length());
-        }
-        //Extra padding space
-        maxInLength += 2;
-        maxOutLength += 2;
-        maxOpNameLength += 2;
-        maxDfClassNameLength += 2;
-
-
-        format = "%-5s%-" + maxOpNameLength + "s%-" + maxDfClassNameLength + "s%-" + maxInLength + "s%-" + maxOutLength + "s";
-        sb.append(String.format(format, "", "- Function Name -", "- Op -", "- Inputs -", "- Outputs -")).append("\n");
-        for (int i = 0; i < functions.length; i++) {
-            DifferentialFunction df = functions[i];
-            String fnName = df.getOwnName() == null ? df.opName() : df.getOwnName();
-
-            sb.append(String.format(format, String.valueOf(i), fnName, df.getClass().getSimpleName(), dfInputStr.get(i), dfOutputStr.get(i))).append("\n");
-        }
-
-        if (sameDiffFunctionInstances.size() > 0) {
-            sb.append("\n\n--- SameDiff Defined Functions ---\n");
-            format = "%-20s%-15s%-15s%-15s";
-            sb.append(String.format(format, "- Name -", "- Variables -", "- Functions -", "- Fn Defs -")).append("\n");
-            for (Map.Entry<String, SameDiff> e : sameDiffFunctionInstances.entrySet()) {
-                SameDiff sd = e.getValue();
-                int vars = sd.variableMap().size();
-                int fns = (sd.functions() == null ? 0 : sd.functions().length);
-                int defFns = sd.definedFunctionNames().size();
-
-                sb.append(String.format(format, e.getKey(), String.valueOf(vars), String.valueOf(fns), String.valueOf(defFns))).append("\n");
-            }
-        }
-
-        return sb.toString();
-    }
-}
-=======
 /*******************************************************************************
  * Copyright (c) 2015-2018 Skymind, Inc.
  *
@@ -23545,5 +11750,4 @@
 
         return sb.toString();
     }
-}
->>>>>>> 2e1db55c
+}