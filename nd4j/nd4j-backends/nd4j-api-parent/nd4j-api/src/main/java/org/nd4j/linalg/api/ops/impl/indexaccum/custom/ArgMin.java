/*******************************************************************************
 * Copyright (c) 2015-2018 Skymind, Inc.
 *
 * This program and the accompanying materials are made available under the
 * terms of the Apache License, Version 2.0 which is available at
 * https://www.apache.org/licenses/LICENSE-2.0.
 *
 * Unless required by applicable law or agreed to in writing, software
 * distributed under the License is distributed on an "AS IS" BASIS, WITHOUT
 * WARRANTIES OR CONDITIONS OF ANY KIND, either express or implied. See the
 * License for the specific language governing permissions and limitations
 * under the License.
 *
 * SPDX-License-Identifier: Apache-2.0
 ******************************************************************************/

package org.nd4j.linalg.api.ops.impl.indexaccum.custom;

<<<<<<< HEAD
import org.nd4j.base.Preconditions;
=======
import org.nd4j.autodiff.samediff.SameDiff;
import org.nd4j.base.Preconditions;
import org.nd4j.imports.graphmapper.tf.TFGraphMapper;
>>>>>>> 9236412b
import org.nd4j.linalg.api.buffer.DataType;
import org.nd4j.linalg.api.ops.DynamicCustomOp;
import org.tensorflow.framework.AttrValue;
import org.tensorflow.framework.GraphDef;
import org.tensorflow.framework.NodeDef;

import java.util.Collections;
import java.util.List;
import java.util.Map;

import java.util.Collections;
import java.util.List;

/**
 * ArgMin function
 *
 * @author Alex Black
 */
public class ArgMin extends DynamicCustomOp {

    protected DataType outputType = DataType.LONG;

    @Override
    public String opName() {
        return "argmin";
    }

    @Override
    public String tensorflowName() {
        return "ArgMin";
    }

    @Override
<<<<<<< HEAD
=======
    public void initFromTensorFlow(NodeDef nodeDef, SameDiff initWith, Map<String, AttrValue> attributesForNode, GraphDef graph) {
        if(attributesForNode.containsKey("output_type")) {
            outputType = TFGraphMapper.convertType(attributesForNode.get("output_type").getType());
        } else {
            outputType = DataType.LONG;
        }
    }

    @Override
>>>>>>> 9236412b
    public List<DataType> calculateOutputDataTypes(List<DataType> inputDataTypes){
        Preconditions.checkState(inputDataTypes != null && (inputDataTypes.size() == 1 || inputDataTypes.size() == 2),
                "Expected 1 or 2 input datatype to argmax, got %s", inputDataTypes);    //2nd input: axis
        //TODO make this output datatype configurable! (long/int)
<<<<<<< HEAD
        return Collections.singletonList(DataType.LONG);
=======
        return Collections.singletonList(outputType == null ? DataType.LONG : outputType);
>>>>>>> 9236412b
    }
}<|MERGE_RESOLUTION|>--- conflicted
+++ resolved
@@ -16,13 +16,9 @@
 
 package org.nd4j.linalg.api.ops.impl.indexaccum.custom;
 
-<<<<<<< HEAD
-import org.nd4j.base.Preconditions;
-=======
 import org.nd4j.autodiff.samediff.SameDiff;
 import org.nd4j.base.Preconditions;
 import org.nd4j.imports.graphmapper.tf.TFGraphMapper;
->>>>>>> 9236412b
 import org.nd4j.linalg.api.buffer.DataType;
 import org.nd4j.linalg.api.ops.DynamicCustomOp;
 import org.tensorflow.framework.AttrValue;
@@ -32,9 +28,6 @@
 import java.util.Collections;
 import java.util.List;
 import java.util.Map;
-
-import java.util.Collections;
-import java.util.List;
 
 /**
  * ArgMin function
@@ -56,8 +49,6 @@
     }
 
     @Override
-<<<<<<< HEAD
-=======
     public void initFromTensorFlow(NodeDef nodeDef, SameDiff initWith, Map<String, AttrValue> attributesForNode, GraphDef graph) {
         if(attributesForNode.containsKey("output_type")) {
             outputType = TFGraphMapper.convertType(attributesForNode.get("output_type").getType());
@@ -67,15 +58,10 @@
     }
 
     @Override
->>>>>>> 9236412b
     public List<DataType> calculateOutputDataTypes(List<DataType> inputDataTypes){
         Preconditions.checkState(inputDataTypes != null && (inputDataTypes.size() == 1 || inputDataTypes.size() == 2),
                 "Expected 1 or 2 input datatype to argmax, got %s", inputDataTypes);    //2nd input: axis
         //TODO make this output datatype configurable! (long/int)
-<<<<<<< HEAD
-        return Collections.singletonList(DataType.LONG);
-=======
         return Collections.singletonList(outputType == null ? DataType.LONG : outputType);
->>>>>>> 9236412b
     }
 }