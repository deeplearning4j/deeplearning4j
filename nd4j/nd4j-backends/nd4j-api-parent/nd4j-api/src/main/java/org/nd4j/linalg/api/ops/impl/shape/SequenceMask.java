--- conflicted
+++ resolved
@@ -119,11 +119,6 @@
         SDVariable[] args = args();
         Preconditions.checkState(dataTypes.size() == args.length, "Expected list with exactly %s datatypes for %s, got %s", args.length, getClass(), dataTypes);
         //Output type is same as input by default
-<<<<<<< HEAD
-        //TODO TF allows customizing output type
-        return Collections.singletonList(dataTypes.get(0));
-=======
         return Collections.singletonList(dataType == null ? DEFAULT_DTYPE : dataType);
->>>>>>> 9236412b
     }
 }