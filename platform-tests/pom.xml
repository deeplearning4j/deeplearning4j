--- conflicted
+++ resolved
@@ -45,11 +45,8 @@
         <project.build.sourceEncoding>UTF-8</project.build.sourceEncoding>
         <dl4j.version>1.0.0-SNAPSHOT</dl4j.version>
         <platform.classifier>${javacpp.platform}</platform.classifier>
-<<<<<<< HEAD
-        <backend.artifactId>nd4j-cuda-11.8</backend.artifactId>
-=======
         <backend.artifactId>nd4j-native</backend.artifactId>
->>>>>>> 15d4b4f6
+
         <lombok.version>1.18.24</lombok.version>
         <derby.version>10.13.1.1</derby.version>
         <maven-surefire-plugin.version>3.0.0-M1</maven-surefire-plugin.version>
