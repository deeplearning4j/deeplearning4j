/*-
 *
 *  * Copyright 2015 Skymind,Inc.
 *  *
 *  *    Licensed under the Apache License, Version 2.0 (the "License");
 *  *    you may not use this file except in compliance with the License.
 *  *    You may obtain a copy of the License at
 *  *
 *  *        http://www.apache.org/licenses/LICENSE-2.0
 *  *
 *  *    Unless required by applicable law or agreed to in writing, software
 *  *    distributed under the License is distributed on an "AS IS" BASIS,
 *  *    WITHOUT WARRANTIES OR CONDITIONS OF ANY KIND, either express or implied.
 *  *    See the License for the specific language governing permissions and
 *  *    limitations under the License.
 *
 */

package org.deeplearning4j.util;


import org.deeplearning4j.exception.DL4JInvalidConfigException;
import org.deeplearning4j.exception.DL4JInvalidInputException;
import org.deeplearning4j.nn.conf.ConvolutionMode;
import org.deeplearning4j.nn.conf.NeuralNetConfiguration;
import org.deeplearning4j.nn.conf.inputs.InputType;
import org.nd4j.base.Preconditions;
import org.nd4j.linalg.api.ndarray.INDArray;
import org.nd4j.linalg.api.ops.impl.broadcast.BroadcastCopyOp;
import org.nd4j.linalg.api.shape.Shape;
import org.nd4j.linalg.factory.Nd4j;
import org.deeplearning4j.nn.workspace.LayerWorkspaceMgr;
import org.deeplearning4j.nn.workspace.ArrayType;

import java.util.Arrays;

/**
 * Convolutional shape utilities
 *
 * @author Adam Gibson
 */
public class ConvolutionUtils {

    private static final int[] ONES = new int[]{1, 1};


    private ConvolutionUtils() {
    }

    public static int[] getOutputSize(INDArray inputData, int[] kernel, int[] strides, int[] padding,
                                      ConvolutionMode convolutionMode) {
        return getOutputSize(inputData, kernel, strides, padding, convolutionMode, ONES);
    }

    /**
     * Get the output size of a deconvolution operation for given input data. In deconvolution, we compute the inverse
     * of the shape computation of a convolution.
     *
     * @param inputData       Input data
     * @param kernel          Kernel size (height/width)
     * @param strides         Strides (height/width)
     * @param padding         Padding (height/width)
     * @param convolutionMode Convolution mode (Same, Strict, Truncate)
     * @param dilation        Kernel dilation (height/width)
     * @return Output size: int[2] with output height/width
     */
    public static int[] getDeconvolutionOutputSize(INDArray inputData, int[] kernel, int[] strides, int[] padding,
                                                   ConvolutionMode convolutionMode, int[] dilation) {

        int hIn = inputData.size(2);
        int wIn = inputData.size(3);
        int[] eKernel = effectiveKernelSize(kernel, dilation);
        boolean atrous = (eKernel == kernel);

        int[] inShape = new int[]{hIn, wIn};
        // TODO: fix this for 3D and data formats
//        validateShapes(inputData, kernel, strides, padding, convolutionMode, dilation, inShape, atrous);

        if (convolutionMode == ConvolutionMode.Same) {
            int hOut = strides[0] * hIn;
            int wOut = strides[1] * wIn;
            return new int[]{hOut, wOut};
        }

        int hOut = strides[0] * (hIn - 1) + eKernel[0] - 2 * padding[0];
        int wOut = strides[1] * (wIn - 1) + eKernel[1] - 2 * padding[1];

        return new int[]{hOut, wOut};
    }


    /**
     * Get the output size (height/width) for the given input data and CNN configuration
     *
     * @param inputData       Input data
     * @param kernel          Kernel size (height/width)
     * @param strides         Strides (height/width)
     * @param padding         Padding (height/width)
     * @param convolutionMode Convolution mode (Same, Strict, Truncate)
     * @param dilation        Kernel dilation (height/width)
     * @return Output size: int[2] with output height/width
     */
    public static int[] getOutputSize(INDArray inputData, int[] kernel, int[] strides, int[] padding,
                                      ConvolutionMode convolutionMode, int[] dilation) {
        int inH = inputData.size(2);
        int inW = inputData.size(3);

        //Determine the effective kernel size, accounting for dilation
        //http://deeplearning.net/software/theano/tutorial/conv_arithmetic.html#dilated-convolutions
        int[] eKernel = effectiveKernelSize(kernel, dilation);
        boolean atrous = (eKernel == kernel);

        int[] inShape = new int[]{inH, inW};
        validateShapes(inputData, eKernel, strides, padding, convolutionMode, dilation, inShape, atrous);

        if (convolutionMode == ConvolutionMode.Same) {

            int outH = (int) Math.ceil(inH / ((double) strides[0]));
            int outW = (int) Math.ceil(inW / ((double) strides[1]));

            return new int[]{outH, outW};
        }

        int hOut = (inH - eKernel[0] + 2 * padding[0]) / strides[0] + 1;
        int wOut = (inW - eKernel[1] + 2 * padding[1]) / strides[1] + 1;

        return new int[]{hOut, wOut};
    }

    public static void validateShapes(INDArray inputData, int[] eKernel, int[] strides, int[] padding,
                                      ConvolutionMode convolutionMode, int[] dilation, int[] inShape,
                                      boolean atrous) {

        int inH = inShape[0];
        int inW = inShape[1];

        if (convolutionMode != ConvolutionMode.Same && (eKernel[0] <= 0 || eKernel[0] > inH + 2 * padding[0])) {
            StringBuilder sb = new StringBuilder();
            sb.append("Invalid input data or configuration: ");
            if (atrous) sb.append("effective ");
            sb.append("kernel height and input height must satisfy 0 < ");
            if (atrous) sb.append("effective ");
            sb.append("kernel height <= input height + 2 * padding height. \nGot ");
            if (atrous) sb.append("effective ");
            sb.append("kernel height = ").append(eKernel[0]).append(", input height = ").append(inH)
                    .append(" and padding height = ").append(padding[0]).append(" which do not satisfy 0 < ")
                    .append(eKernel[0]).append(" <= ").append(inH + 2 * padding[0])
                    .append(getCommonErrorMsg(inputData, eKernel, strides, padding, dilation));

            throw new DL4JInvalidInputException(sb.toString());
        }

        if (convolutionMode != ConvolutionMode.Same && (eKernel[1] <= 0 || eKernel[1] > inW + 2 * padding[1])) {
            StringBuilder sb = new StringBuilder();
            sb.append("Invalid input data or configuration: ");
            if (atrous) sb.append("effective ");
            sb.append("kernel width and input width must satisfy  0 < kernel width <= input width + 2 * padding width. ");
            sb.append("\nGot ");
            if (atrous) sb.append("effective ");
            sb.append("kernel width = ").append(eKernel[1]).append(", input width = ").append(inW)
                    .append(" and padding width = ").append(padding[1]).append(" which do not satisfy 0 < ")
                    .append(eKernel[1]).append(" <= ").append(inW + 2 * padding[1])
                    .append("\nInput size: [numExamples,inputDepth,inputHeight,inputWidth]=")
                    .append(Arrays.toString(inputData.shape()))
                    .append(getCommonErrorMsg(inputData, eKernel, strides, padding, dilation));

            throw new DL4JInvalidInputException(sb.toString());
        }

        if (eKernel.length == 2 && convolutionMode != ConvolutionMode.Same
                && (eKernel[2] <= 0 || eKernel[2] > inShape[2] + 2 * padding[2])) {
            int inD = inShape[2];
            StringBuilder sb = new StringBuilder();
            sb.append("Invalid input data or configuration: ");
            if (atrous) sb.append("effective ");
            sb.append("kernel channels and input channels must satisfy 0 < ");
            if (atrous) sb.append("effective ");
            sb.append("kernel channels <= input channels + 2 * padding channels. \nGot ");
            if (atrous) sb.append("effective ");
            sb.append("kernel channels = ").append(eKernel[2]).append(", input channels = ").append(inD)
                    .append(" and padding height = ").append(padding[2]).append(" which do not satisfy 0 < ")
                    .append(eKernel[2]).append(" <= ").append(inD + 2 * padding[2])
                    .append(getCommonErrorMsg(inputData, eKernel, strides, padding, dilation));

            throw new DL4JInvalidInputException(sb.toString());
        }

        if (convolutionMode == ConvolutionMode.Strict) {
            if ((inH - eKernel[0] + 2 * padding[0]) % strides[0] != 0) {
                double d = (inH - eKernel[0] + 2 * padding[0]) / ((double) strides[0]) + 1.0;
                String str = String.format("%.2f", d);
                int truncated = (int) d;
                int sameSize = (int) Math.ceil(inH / ((double) strides[0]));

                StringBuilder sb = new StringBuilder();
                sb.append("Invalid input data or configuration: Combination of kernel size, stride and padding are not valid for given input height, using ConvolutionMode.Strict\n")
                        .append("ConvolutionMode.Strict requires: output height = (input height - kernelSize + 2*padding)/stride + 1 to be an integer. Got: (")
                        .append(inH).append(" - ").append(eKernel[0]).append(" + 2*").append(padding[0]).append(")/").append(strides[0]).append(" + 1 = ")
                        .append(str).append("\n").append("See \"Constraints on strides\" at http://cs231n.github.io/convolutional-networks/ and ConvolutionType enumeration Javadoc.\n")
                        .append("To truncate/crop the input, such that output height = floor(").append(str).append(") = ")
                        .append(truncated).append(", use ConvolutionType.Truncate.\n")
                        .append("Alternatively use ConvolutionType.Same, which will use padding to give an output height of ceil(")
                        .append(inH).append("/").append(strides[0]).append(")=").append(sameSize).append(getCommonErrorMsg(inputData, eKernel, strides, padding, dilation));

                throw new DL4JInvalidConfigException(sb.toString());
            }

            if ((inW - eKernel[1] + 2 * padding[1]) % strides[1] != 0) {
                double d = (inW - eKernel[1] + 2 * padding[1]) / ((double) strides[1]) + 1.0;
                String str = String.format("%.2f", d);
                int truncated = (int) d;
                int sameSize = (int) Math.ceil(inW / ((double) strides[1]));
                StringBuilder sb = new StringBuilder();
                sb.append("Invalid input data or configuration: Combination of kernel size, stride and padding are not valid for given input width, using ConvolutionMode.Strict\n")
                        .append("ConvolutionMode.Strict requires: output width = (input - kernelSize + 2*padding)/stride + 1 to be an integer. Got: (")
                        .append(inW).append(" - ").append(eKernel[1]).append(" + 2*").append(padding[1])
                        .append(")/").append(strides[1]).append(" + 1 = ").append(str).append("\n")
                        .append("See \"Constraints on strides\" at http://cs231n.github.io/convolutional-networks/ and ConvolutionType enumeration Javadoc.\n")
                        .append("To truncate/crop the input, such that output width = floor(").append(str).append(") = ")
                        .append(truncated).append(", use ConvolutionType.Truncate.\n")
                        .append("Alternatively use ConvolutionType.Same, which will use padding to give an output width of ceil(")
                        .append(inW).append("/").append(strides[1]).append(")=").append(sameSize)
                        .append(getCommonErrorMsg(inputData, eKernel, strides, padding, dilation));
                throw new DL4JInvalidConfigException(
                        sb.toString());
            }

            if (eKernel.length == 2 && (inShape[2] - eKernel[2] + 2 * padding[2]) % strides[2] != 0) {
                int inD = inShape[2];
                double d = (inD - eKernel[2] + 2 * padding[2]) / ((double) strides[2]) + 1.0;
                String str = String.format("%.2f", d);
                int truncated = (int) d;
                int sameSize = (int) Math.ceil(inD / ((double) strides[2]));
                StringBuilder sb = new StringBuilder();
                sb.append("Invalid input data or configuration: Combination of kernel size, stride and padding are not valid for given input width, using ConvolutionMode.Strict\n")
                        .append("ConvolutionMode.Strict requires: output channels = (input - kernelSize + 2*padding)/stride + 1 to be an integer. Got: (")
                        .append(inD).append(" - ").append(eKernel[2]).append(" + 2*").append(padding[2])
                        .append(")/").append(strides[1]).append(" + 1 = ").append(str).append("\n")
                        .append("See \"Constraints on strides\" at http://cs231n.github.io/convolutional-networks/ and ConvolutionType enumeration Javadoc.\n")
                        .append("To truncate/crop the input, such that output width = floor(").append(str).append(") = ")
                        .append(truncated).append(", use ConvolutionType.Truncate.\n")
                        .append("Alternatively use ConvolutionType.Same, which will use padding to give an output width of ceil(")
                        .append(inW).append("/").append(strides[2]).append(")=").append(sameSize)
                        .append(getCommonErrorMsg(inputData, eKernel, strides, padding, dilation));
                throw new DL4JInvalidConfigException(
                        sb.toString());
            }
        }

    }

    public static int[] effectiveKernelSize(int[] kernel, int[] dilation) {
        //Determine the effective kernel size, accounting for dilation
        //http://deeplearning.net/software/theano/tutorial/conv_arithmetic.html#dilated-convolutions
        if (kernel.length == 2) {
            if (dilation[0] == 1 && dilation[1] == 1) {
                return kernel;
            } else {
                return new int[]{
                        kernel[0] + (kernel[0] - 1) * (dilation[0] - 1),
                        kernel[1] + (kernel[1] - 1) * (dilation[1] - 1)};
            }
        } else if (kernel.length == 3) {
            if (dilation[0] == 1 && dilation[1] == 1 && dilation[2] == 1) {
                return kernel;
            } else {
                return new int[]{
                        kernel[0] + (kernel[0] - 1) * (dilation[0] - 1),
                        kernel[1] + (kernel[1] - 1) * (dilation[1] - 1),
                        kernel[2] + (kernel[2] - 1) * (dilation[2] - 1)
                };
            }
        } else {
            throw new IllegalArgumentException("Kernel size has to be either two or three, got: " + kernel.length);
        }
    }

    private static String getCommonErrorMsg(INDArray inputData, int[] kernel, int[] strides, int[] padding, int[] dilation) {
        String s = "\nInput size: [numExamples,inputDepth,inputHeight,inputWidth]=" + Arrays.toString(inputData.shape())
                + ", inputKernel=" + Arrays.toString(kernel);
        if (dilation[0] != 1 || dilation[1] != 1) {
            int[] effectiveKernel = effectiveKernelSize(kernel, dilation);
            s += ", effectiveKernelGivenDilation=" + Arrays.toString(effectiveKernel);
        }
        return s + ", strides=" + Arrays.toString(strides) + ", padding="
                + Arrays.toString(padding) + ", dilation=" + Arrays.toString(dilation);
    }

    /**
     * Get top and left padding for same mode only.
     *
     * @param outSize  Output size (length 2 array, height dimension first)
     * @param inSize   Input size (length 2 array, height dimension first)
     * @param kernel   Kernel size (length 2 array, height dimension first)
     * @param strides  Strides  (length 2 array, height dimension first)
     * @param dilation Dilation (length 2 array, height dimension first)
     * @return Top left padding (length 2 array, height dimension first)
     */
    public static int[] getSameModeTopLeftPadding(int[] outSize, int[] inSize, int[] kernel, int[] strides, int[] dilation) {
        int[] eKernel = effectiveKernelSize(kernel, dilation);
        int[] outPad = new int[2];
        outPad[0] = ((outSize[0] - 1) * strides[0] + eKernel[0] - inSize[0]) / 2; //Note that padBottom is 1 bigger than this if bracketed term is not divisible by 2
        outPad[1] = ((outSize[1] - 1) * strides[1] + eKernel[1] - inSize[1]) / 2; //As above
        Preconditions.checkState(outPad[0] >= 0 && outPad[1] >= 0, "Invalid padding values calculated: %s - layer configuration is invalid? Input size %s, output size %s, kernel %s, strides %s, dilation %s",
                outPad, inSize, outSize, kernel, strides, dilation);
        return outPad;
    }

    /**
     * Get bottom and right padding for same mode only.
     *
     * @param outSize  Output size (length 2 array, height dimension first)
     * @param inSize   Input size (length 2 array, height dimension first)
     * @param kernel   Kernel size (length 2 array, height dimension first)
     * @param strides  Strides  (length 2 array, height dimension first)
     * @param dilation Dilation (length 2 array, height dimension first)
     * @return Bottom right padding (length 2 array, height dimension first)
     */
    public static int[] getSameModeBottomRightPadding(int[] outSize, int[] inSize, int[] kernel, int[] strides, int[] dilation) {
        int[] eKernel = effectiveKernelSize(kernel, dilation);
        int[] outPad = new int[2];
        outPad[0] = ((outSize[0] - 1) * strides[0] + eKernel[0] - inSize[0] + 1) / 2; //Note that padTop is 1 smaller than this if bracketed term is not divisible by 2
        outPad[1] = ((outSize[1] - 1) * strides[1] + eKernel[1] - inSize[1] + 1) / 2; //As above
        Preconditions.checkState(outPad[0] >= 0 && outPad[1] >= 0, "Invalid padding values calculated: %s - layer configuration is invalid? Input size %s, output size %s, kernel %s, strides %s, dilation %s",
                outPad, inSize, outSize, kernel, strides, dilation);
        return outPad;
    }

    /**
     * Get the height and width
     * from the configuration
     *
     * @param conf the configuration to get height and width from
     * @return the configuration to get height and width from
     */
    public static int[] getHeightAndWidth(NeuralNetConfiguration conf) {
        return getHeightAndWidth(
                ((org.deeplearning4j.nn.conf.layers.ConvolutionLayer) conf.getLayer()).getKernelSize());
    }


    /**
     * @param conf the configuration to get
     *             the number of kernels from
     * @return the number of kernels/filters to apply
     */
    public static int numFeatureMap(NeuralNetConfiguration conf) {
        return ((org.deeplearning4j.nn.conf.layers.ConvolutionLayer) conf.getLayer()).getNOut();
    }

    /**
     * Get the height and width
     * for an image
     *
     * @param shape the shape of the image
     * @return the height and width for the image
     */
    public static int[] getHeightAndWidth(int[] shape) {
        if (shape.length < 2)
            throw new IllegalArgumentException("No width and height able to be found: array must be at least length 2");
        return new int[]{shape[shape.length - 1], shape[shape.length - 2]};
    }

    /**
     * Returns the number of
     * feature maps for a given shape (must be at least 3 dimensions
     *
     * @param shape the shape to get the
     *              number of feature maps for
     * @return the number of feature maps
     * for a particular shape
     */
    public static int numChannels(int[] shape) {
        if (shape.length < 4)
            return 1;
        return shape[1];
    }


    /**
     * Check that the convolution mode is consistent with the padding specification
     */
    public static void validateConvolutionModePadding(ConvolutionMode mode, int[] padding) {
        if (mode == ConvolutionMode.Same) {
            boolean nullPadding = true;
            for (int i : padding) {
                if (i != 0) nullPadding = false;
            }
            if (!nullPadding)
                throw new IllegalArgumentException("Padding cannot be used when using the `same' convolution mode");
        }
    }


    /**
     * Perform validation on the CNN layer kernel/stride/padding. Expect 2d int[], with values > 0 for kernel size and
     * stride, and values >= 0 for padding.
     *
     * @param kernelSize Kernel size array to check
     * @param stride     Stride array to check
     * @param padding    Padding array to check
     */
    public static void validateCnnKernelStridePadding(int[] kernelSize, int[] stride, int[] padding) {
        if (kernelSize == null || kernelSize.length != 2) {
            throw new IllegalStateException("Invalid kernel size: expected int[] of length 2, got "
                    + (kernelSize == null ? null : Arrays.toString(kernelSize)));
        }

        if (stride == null || stride.length != 2) {
            throw new IllegalStateException("Invalid stride configuration: expected int[] of length 2, got "
                    + (stride == null ? null : Arrays.toString(stride)));
        }

        if (padding == null || padding.length != 2) {
            throw new IllegalStateException("Invalid padding configuration: expected int[] of length 2, got "
                    + (padding == null ? null : Arrays.toString(padding)));
        }

        if (kernelSize[0] <= 0 || kernelSize[1] <= 0) {
            throw new IllegalStateException(
                    "Invalid kernel size: values must be positive (> 0) for all dimensions. Got: "
                            + Arrays.toString(kernelSize));
        }

        if (stride[0] <= 0 || stride[1] <= 0) {
            throw new IllegalStateException(
                    "Invalid stride configuration: values must be positive (> 0) for all dimensions. Got: "
                            + Arrays.toString(stride));
        }

        if (padding[0] < 0 || padding[1] < 0) {
            throw new IllegalStateException(
                    "Invalid padding configuration: values must be >= 0 for all dimensions. Got: "
                            + Arrays.toString(padding));
        }
    }

<<<<<<< HEAD
    public static INDArray reshape4dTo2d(INDArray in) {
=======
    public static INDArray reshape4dTo2d(INDArray in, LayerWorkspaceMgr workspaceMgr, ArrayType type){
>>>>>>> cd84e694
        if (in.rank() != 4)
            throw new IllegalArgumentException("Invalid input: expect NDArray with rank 4, got rank " + in.rank()
                    + " with shape " + Arrays.toString(in.shape()));
        int[] shape = in.shape();

        //Reshape: from [n,c,h,w] to [n*h*w,c]

<<<<<<< HEAD
        INDArray out = in.permute(0, 2, 3, 1);
        if (out.ordering() != 'c' || !Shape.strideDescendingCAscendingF(out))
            out = out.dup('c');
=======
        INDArray out = in.permute(0,2,3,1);
        if(out.ordering() != 'c' || !Shape.hasDefaultStridesForShape(out))
            out = workspaceMgr.dup(type, out, 'c');
>>>>>>> cd84e694

        return out.reshape('c', shape[0] * shape[2] * shape[3], shape[1]);
    }

<<<<<<< HEAD
    public static INDArray reshape2dTo4d(INDArray in2d, int[] toShape) {
        if (in2d.rank() != 2)
=======
    public static INDArray reshape2dTo4d(INDArray in2d, int[] toShape, LayerWorkspaceMgr workspaceMgr, ArrayType type){
        if(in2d.rank() != 2)
>>>>>>> cd84e694
            throw new IllegalArgumentException("Invalid input: expect NDArray with rank 2");
        if (toShape.length != 4)
            throw new IllegalArgumentException("Invalid input: expect toShape with 4 elements: got " + Arrays.toString(toShape));

        //Reshape: from [n*h*w,c] to [n,h,w,c] to [n,c,h,w]
<<<<<<< HEAD
        if (in2d.ordering() != 'c' || !Shape.strideDescendingCAscendingF(in2d))
            in2d = in2d.dup('c');
=======
        if(in2d.ordering() != 'c' || !Shape.hasDefaultStridesForShape(in2d))
            in2d = workspaceMgr.dup(type, in2d, 'c');
>>>>>>> cd84e694

        INDArray out = in2d.reshape('c', toShape[0], toShape[2], toShape[3], toShape[1]);
        return out.permute(0, 3, 1, 2);
    }

<<<<<<< HEAD
    public static INDArray reshapeMaskIfRequired(INDArray mask, INDArray output) {
        if (mask == null)
            return null;
        if (mask.rank() == 2) {
            return adapt2dMask(mask, output);
        } else if (mask.rank() == 3) {
            return reshape3dMask(mask);
=======
    public static INDArray reshapeMaskIfRequired(INDArray mask, INDArray output, LayerWorkspaceMgr workspaceMgr, ArrayType type){
        if (mask == null)
            return null;
        if (mask.rank() == 2) {
            return adapt2dMask(mask, output, workspaceMgr, type);
        } else if (mask.rank() == 3) {
            return reshape3dMask(mask, workspaceMgr, type);
>>>>>>> cd84e694
        } else {
            return reshape4dTo2d(mask, workspaceMgr, type);
        }
    }

<<<<<<< HEAD
    public static INDArray adapt2dMask(INDArray mask, INDArray output) {
=======
    public static INDArray adapt2dMask(INDArray mask, INDArray output, LayerWorkspaceMgr workspaceMgr, ArrayType type){
>>>>>>> cd84e694
        //Input in [n,c,h,w] which is reshaped to [n*h*w,c], mask is [n,1]
        //So: We'll broadcast to [n,1,h,w] then reshape to [n*h*w,1] required for the current DL4J loss functions...

        //Use workaround for: https://github.com/deeplearning4j/nd4j/issues/2066

        int[] s = output.shape();
        INDArray bMask = workspaceMgr.create(type, new int[]{s[0], 1, s[2], s[3]}, 'c');
        Nd4j.getExecutioner().exec(new BroadcastCopyOp(bMask, mask, bMask, 1));

        INDArray bMaskPermute = bMask.permute(0, 2, 3).dup('c');  //Not sure if dup is strictly necessary...

        return bMaskPermute.reshape('c', s[0] * s[2] * s[3], 1);
    }

<<<<<<< HEAD
    public static INDArray reshape3dMask(INDArray mask) {
        //Assume mask has shape [n,h,w] and will be broadcast along dimension
        if (mask.ordering() != 'c' || !Shape.strideDescendingCAscendingF(mask))
            mask = mask.dup('c');
=======
    public static INDArray reshape3dMask(INDArray mask, LayerWorkspaceMgr workspaceMgr, ArrayType type){
        //Assume mask has shape [n,h,w] and will be broadcast along dimension
        if(mask.ordering() != 'c' || !Shape.hasDefaultStridesForShape(mask))
            mask = workspaceMgr.dup(type, mask, 'c');
>>>>>>> cd84e694

        return mask.reshape('c', mask.length(), 1);
    }

<<<<<<< HEAD
    public static INDArray reshape4dMask(INDArray mask) {
        return reshape4dTo2d(mask);
    }

=======
>>>>>>> cd84e694
    /**
     * Get heigh/width/channels as length 3 int[] from the InputType
     *
     * @param inputType Input type to get
     * @return Length
     */
    public static int[] getHWDFromInputType(InputType inputType) {
        int inH;
        int inW;
        int inDepth;
        if (inputType instanceof InputType.InputTypeConvolutional) {
            InputType.InputTypeConvolutional conv = (InputType.InputTypeConvolutional) inputType;
            inH = conv.getHeight();
            inW = conv.getWidth();
            inDepth = conv.getChannels();
        } else if (inputType instanceof InputType.InputTypeConvolutionalFlat) {
            InputType.InputTypeConvolutionalFlat conv = (InputType.InputTypeConvolutionalFlat) inputType;
            inH = conv.getHeight();
            inW = conv.getWidth();
            inDepth = conv.getDepth();
        } else {
            throw new IllegalStateException(
                    "Invalid input type: expected InputTypeConvolutional or InputTypeConvolutionalFlat."
                            + " Got: " + inputType);
        }
        return new int[]{inH, inW, inDepth};
    }
}<|MERGE_RESOLUTION|>--- conflicted
+++ resolved
@@ -435,11 +435,8 @@
         }
     }
 
-<<<<<<< HEAD
-    public static INDArray reshape4dTo2d(INDArray in) {
-=======
+
     public static INDArray reshape4dTo2d(INDArray in, LayerWorkspaceMgr workspaceMgr, ArrayType type){
->>>>>>> cd84e694
         if (in.rank() != 4)
             throw new IllegalArgumentException("Invalid input: expect NDArray with rank 4, got rank " + in.rank()
                     + " with shape " + Arrays.toString(in.shape()));
@@ -447,52 +444,26 @@
 
         //Reshape: from [n,c,h,w] to [n*h*w,c]
 
-<<<<<<< HEAD
         INDArray out = in.permute(0, 2, 3, 1);
         if (out.ordering() != 'c' || !Shape.strideDescendingCAscendingF(out))
             out = out.dup('c');
-=======
-        INDArray out = in.permute(0,2,3,1);
-        if(out.ordering() != 'c' || !Shape.hasDefaultStridesForShape(out))
-            out = workspaceMgr.dup(type, out, 'c');
->>>>>>> cd84e694
-
         return out.reshape('c', shape[0] * shape[2] * shape[3], shape[1]);
     }
 
-<<<<<<< HEAD
-    public static INDArray reshape2dTo4d(INDArray in2d, int[] toShape) {
-        if (in2d.rank() != 2)
-=======
     public static INDArray reshape2dTo4d(INDArray in2d, int[] toShape, LayerWorkspaceMgr workspaceMgr, ArrayType type){
         if(in2d.rank() != 2)
->>>>>>> cd84e694
             throw new IllegalArgumentException("Invalid input: expect NDArray with rank 2");
         if (toShape.length != 4)
             throw new IllegalArgumentException("Invalid input: expect toShape with 4 elements: got " + Arrays.toString(toShape));
 
         //Reshape: from [n*h*w,c] to [n,h,w,c] to [n,c,h,w]
-<<<<<<< HEAD
-        if (in2d.ordering() != 'c' || !Shape.strideDescendingCAscendingF(in2d))
-            in2d = in2d.dup('c');
-=======
         if(in2d.ordering() != 'c' || !Shape.hasDefaultStridesForShape(in2d))
             in2d = workspaceMgr.dup(type, in2d, 'c');
->>>>>>> cd84e694
 
         INDArray out = in2d.reshape('c', toShape[0], toShape[2], toShape[3], toShape[1]);
         return out.permute(0, 3, 1, 2);
     }
 
-<<<<<<< HEAD
-    public static INDArray reshapeMaskIfRequired(INDArray mask, INDArray output) {
-        if (mask == null)
-            return null;
-        if (mask.rank() == 2) {
-            return adapt2dMask(mask, output);
-        } else if (mask.rank() == 3) {
-            return reshape3dMask(mask);
-=======
     public static INDArray reshapeMaskIfRequired(INDArray mask, INDArray output, LayerWorkspaceMgr workspaceMgr, ArrayType type){
         if (mask == null)
             return null;
@@ -500,17 +471,12 @@
             return adapt2dMask(mask, output, workspaceMgr, type);
         } else if (mask.rank() == 3) {
             return reshape3dMask(mask, workspaceMgr, type);
->>>>>>> cd84e694
         } else {
             return reshape4dTo2d(mask, workspaceMgr, type);
         }
     }
 
-<<<<<<< HEAD
-    public static INDArray adapt2dMask(INDArray mask, INDArray output) {
-=======
     public static INDArray adapt2dMask(INDArray mask, INDArray output, LayerWorkspaceMgr workspaceMgr, ArrayType type){
->>>>>>> cd84e694
         //Input in [n,c,h,w] which is reshaped to [n*h*w,c], mask is [n,1]
         //So: We'll broadcast to [n,1,h,w] then reshape to [n*h*w,1] required for the current DL4J loss functions...
 
@@ -525,28 +491,18 @@
         return bMaskPermute.reshape('c', s[0] * s[2] * s[3], 1);
     }
 
-<<<<<<< HEAD
-    public static INDArray reshape3dMask(INDArray mask) {
-        //Assume mask has shape [n,h,w] and will be broadcast along dimension
-        if (mask.ordering() != 'c' || !Shape.strideDescendingCAscendingF(mask))
-            mask = mask.dup('c');
-=======
     public static INDArray reshape3dMask(INDArray mask, LayerWorkspaceMgr workspaceMgr, ArrayType type){
         //Assume mask has shape [n,h,w] and will be broadcast along dimension
         if(mask.ordering() != 'c' || !Shape.hasDefaultStridesForShape(mask))
             mask = workspaceMgr.dup(type, mask, 'c');
->>>>>>> cd84e694
 
         return mask.reshape('c', mask.length(), 1);
     }
 
-<<<<<<< HEAD
     public static INDArray reshape4dMask(INDArray mask) {
         return reshape4dTo2d(mask);
     }
 
-=======
->>>>>>> cd84e694
     /**
      * Get heigh/width/channels as length 3 int[] from the InputType
      *
