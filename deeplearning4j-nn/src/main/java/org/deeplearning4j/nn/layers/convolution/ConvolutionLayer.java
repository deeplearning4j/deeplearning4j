--- conflicted
+++ resolved
@@ -1,4 +1,4 @@
-/*-
+/*
  *
  *  * Copyright 2015 Skymind,Inc.
  *  *
@@ -58,7 +58,7 @@
     public ConvolutionLayer(NeuralNetConfiguration conf) {
         super(conf);
         initializeHelper();
-        convolutionMode = ((org.deeplearning4j.nn.conf.layers.ConvolutionLayer) conf().getLayer()).getConvolutionMode();
+        convolutionMode = ((org.deeplearning4j.nn.conf.layers.ConvolutionLayer)conf().getLayer()).getConvolutionMode();
     }
 
     public ConvolutionLayer(NeuralNetConfiguration conf, INDArray input) {
@@ -69,7 +69,7 @@
     void initializeHelper() {
         try {
             helper = Class.forName("org.deeplearning4j.nn.layers.convolution.CudnnConvolutionHelper")
-                            .asSubclass(ConvolutionHelper.class).newInstance();
+                    .asSubclass(ConvolutionHelper.class).newInstance();
             log.debug("CudnnConvolutionHelper successfully loaded");
         } catch (Throwable t) {
             if (!(t instanceof ClassNotFoundException)) {
@@ -80,8 +80,7 @@
 
     @Override
     public double calcL2(boolean backpropParamsOnly) {
-        if (!conf.isUseRegularization())
-            return 0.0;
+        if (!conf.isUseRegularization()) return 0.0;
 
         double l2Sum = 0.0;
         for (Map.Entry<String, INDArray> entry : paramTable().entrySet()) {
@@ -97,8 +96,7 @@
 
     @Override
     public double calcL1(boolean backpropParamsOnly) {
-        if (!conf.isUseRegularization())
-            return 0.0;
+        if (!conf.isUseRegularization()) return 0.0;
 
         double l1Sum = 0.0;
         for (Map.Entry<String, INDArray> entry : paramTable().entrySet()) {
@@ -134,12 +132,12 @@
         int[] strides = layerConf().getStride();
         int[] pad;
         int[] outSize;
-        if (convolutionMode == ConvolutionMode.Same) {
-            outSize = ConvolutionUtils.getOutputSize(input, kernel, strides, null, convolutionMode); //Also performs validation
-            pad = ConvolutionUtils.getSameModeTopLeftPadding(outSize, new int[] {inH, inW}, kernel, strides);
+        if(convolutionMode == ConvolutionMode.Same){
+            outSize = ConvolutionUtils.getOutputSize(input, kernel, strides, null, convolutionMode);    //Also performs validation
+            pad = ConvolutionUtils.getSameModeTopLeftPadding(outSize, new int[]{inH, inW}, kernel, strides);
         } else {
             pad = layerConf().getPadding();
-            outSize = ConvolutionUtils.getOutputSize(input, kernel, strides, pad, convolutionMode); //Also performs validation
+            outSize = ConvolutionUtils.getOutputSize(input, kernel, strides, pad, convolutionMode);    //Also performs validation
         }
 
         int outH = outSize[0];
@@ -147,67 +145,61 @@
 
 
         INDArray biasGradView = gradientViews.get(ConvolutionParamInitializer.BIAS_KEY);
-        INDArray weightGradView = gradientViews.get(ConvolutionParamInitializer.WEIGHT_KEY); //4d, c order. Shape: [outDepth,inDepth,kH,kW]
-        INDArray weightGradView2df = Shape
-                        .newShapeNoCopy(weightGradView, new int[] {outDepth, inDepth * kH * kW}, false).transpose();
+        INDArray weightGradView = gradientViews.get(ConvolutionParamInitializer.WEIGHT_KEY);    //4d, c order. Shape: [outDepth,inDepth,kH,kW]
+        INDArray weightGradView2df = Shape.newShapeNoCopy(weightGradView, new int[]{outDepth,inDepth*kH*kW}, false).transpose();
 
 
 
         INDArray delta;
         IActivation afn = conf.getLayer().getActivationFn();
 
-<<<<<<< HEAD
         delta = conf().getLayer().getActivationFn().backprop(preOutput4d(true), epsilon).getFirst();  //TODO handle activation function params
-=======
-        delta = conf().getLayer().getActivationFn().backprop(preOutput(true), epsilon).getFirst(); //TODO handle activation function params
->>>>>>> fa0f29df
 
         if (helper != null && Nd4j.dataType() != DataBuffer.Type.HALF) {
-            Pair<Gradient, INDArray> ret = helper.backpropGradient(input, weights, delta, kernel, strides, pad,
-                            biasGradView, weightGradView, afn, layerConf().getCudnnAlgoMode(), convolutionMode);
+            Pair<Gradient, INDArray> ret = helper.backpropGradient(input, weights, delta, kernel, strides, pad, biasGradView, weightGradView, afn,
+                    layerConf().getCudnnAlgoMode(), convolutionMode);
             if (ret != null) {
                 return ret;
             }
         }
 
-        delta = delta.permute(1, 0, 2, 3); //To shape: [outDepth,miniBatch,outH,outW]
+        delta = delta.permute(1,0,2,3); //To shape: [outDepth,miniBatch,outH,outW]
 
         //Note: due to the permute in preOut, and the fact that we essentially do a preOut.muli(epsilon), this reshape
         // should be zero-copy; only possible exception being sometimes with the "identity" activation case
-        INDArray delta2d = delta.reshape('c', new int[] {outDepth, miniBatch * outH * outW}); //Shape.newShapeNoCopy(delta,new int[]{outDepth,miniBatch*outH*outW},false);
+        INDArray delta2d = delta.reshape('c',new int[]{outDepth,miniBatch*outH*outW});    //Shape.newShapeNoCopy(delta,new int[]{outDepth,miniBatch*outH*outW},false);
 
         //Do im2col, but with order [miniB,outH,outW,depthIn,kH,kW]; but need to input [miniBatch,depth,kH,kW,outH,outW] given the current im2col implementation
         //To get this: create an array of the order we want, permute it to the order required by im2col implementation, and then do im2col on that
         //to get old order from required order: permute(0,3,4,5,1,2)
-        INDArray col = Nd4j.createUninitialized(new int[] {miniBatch, outH, outW, inDepth, kH, kW}, 'c');
-        INDArray col2 = col.permute(0, 3, 4, 5, 1, 2);
-        Convolution.im2col(input, kH, kW, strides[0], strides[1], pad[0], pad[1],
-                        convolutionMode == ConvolutionMode.Same, col2);
+        INDArray col = Nd4j.createUninitialized(new int[]{miniBatch,outH,outW,inDepth,kH,kW},'c');
+        INDArray col2 = col.permute(0,3,4,5,1,2);
+        Convolution.im2col(input, kH, kW, strides[0], strides[1], pad[0], pad[1], convolutionMode == ConvolutionMode.Same, col2);
 
         //Shape im2col to 2d. Due to the permuting above, this should be a zero-copy reshape
-        INDArray im2col2d = col.reshape('c', miniBatch * outH * outW, inDepth * kH * kW);
+        INDArray im2col2d = col.reshape('c', miniBatch*outH*outW, inDepth*kH*kW);
 
         //Calculate weight gradients, using cc->c mmul.
         //weightGradView2df is f order, but this is because it's transposed from c order
         //Here, we are using the fact that AB = (B^T A^T)^T; output here (post transpose) is in c order, not usual f order
-        Nd4j.gemm(im2col2d, delta2d, weightGradView2df, true, true, 1.0, 0.0);
+        Nd4j.gemm(im2col2d,delta2d,weightGradView2df,true,true,1.0,0.0);
 
         //Flatten 4d weights to 2d... this again is a zero-copy op (unless weights are not originally in c order for some reason)
-        INDArray wPermuted = weights.permute(3, 2, 1, 0); //Start with c order weights, switch order to f order
-        INDArray w2d = wPermuted.reshape('f', inDepth * kH * kW, outDepth);
+        INDArray wPermuted = weights.permute(3,2,1,0);  //Start with c order weights, switch order to f order
+        INDArray w2d = wPermuted.reshape('f',inDepth*kH*kW, outDepth);
 
         //Calculate epsilons for layer below, in 2d format (note: this is in 'image patch' format before col2im reduction)
         //Note: cc -> f mmul here, then reshape to 6d in f order
         INDArray epsNext2d = w2d.mmul(delta2d);
-        INDArray eps6d = Shape.newShapeNoCopy(epsNext2d, new int[] {kW, kH, inDepth, outW, outH, miniBatch}, true);
+        INDArray eps6d = Shape.newShapeNoCopy(epsNext2d,new int[]{kW,kH,inDepth,outW,outH,miniBatch}, true);
 
         //Calculate epsilonNext by doing im2col reduction.
         //Current col2im implementation expects input with order: [miniBatch,depth,kH,kW,outH,outW]
         //currently have [kH,kW,inDepth,outW,outH,miniBatch] -> permute first
-        eps6d = eps6d.permute(5, 2, 1, 0, 4, 3);
-        INDArray epsNextOrig = Nd4j.create(new int[] {inDepth, miniBatch, inH, inW}, 'c');
+        eps6d = eps6d.permute(5,2,1,0,4,3);
+        INDArray epsNextOrig = Nd4j.create(new int[]{inDepth,miniBatch,inH,inW},'c');
         //Note: we are execute col2im in a way that the output array should be used in a stride 1 muli in the layer below... (same strides as zs/activations)
-        INDArray epsNext = epsNextOrig.permute(1, 0, 2, 3);
+        INDArray epsNext = epsNextOrig.permute(1,0,2,3);
         Convolution.col2im(eps6d, epsNext, strides[0], strides[1], pad[0], pad[1], inH, inW);
 
         Gradient retGradient = new DefaultGradient();
@@ -217,7 +209,7 @@
         retGradient.setGradientFor(ConvolutionParamInitializer.BIAS_KEY, biasGradView);
         retGradient.setGradientFor(ConvolutionParamInitializer.WEIGHT_KEY, weightGradView, 'c');
 
-        return new Pair<>(retGradient, epsNext);
+        return new Pair<>(retGradient,epsNext);
     }
 
     /**
@@ -232,36 +224,32 @@
     public INDArray preOutput(boolean training) {
         INDArray weights = getParam(ConvolutionParamInitializer.WEIGHT_KEY);
         INDArray bias = getParam(ConvolutionParamInitializer.BIAS_KEY);
-        if (conf.isUseDropConnect() && training && conf.getLayer().getDropOut() > 0) {
+        if(conf.isUseDropConnect() && training && conf.getLayer().getDropOut() > 0) {
             weights = Dropout.applyDropConnect(this, ConvolutionParamInitializer.WEIGHT_KEY);
         }
 
         //Input validation: expect rank 4 matrix
-        if (input.rank() != 4) {
+        if(input.rank() != 4){
             String layerName = conf.getLayer().getLayerName();
-            if (layerName == null)
-                layerName = "(not named)";
-            throw new DL4JInvalidInputException("Got rank " + input.rank()
-                            + " array as input to ConvolutionLayer (layer name = " + layerName + ", layer index = "
-                            + index + ") with shape " + Arrays.toString(input.shape()) + ". "
-                            + "Expected rank 4 array with shape [minibatchSize, layerInputDepth, inputHeight, inputWidth]."
-                            + (input.rank() == 2
-                                            ? " (Wrong input type (see InputType.convolutionalFlat()) or wrong data type?)"
-                                            : ""));
+            if(layerName == null) layerName  = "(not named)";
+            throw new DL4JInvalidInputException("Got rank " + input.rank() + " array as input to ConvolutionLayer (layer name = "
+                    + layerName + ", layer index = " + index + ") with shape " + Arrays.toString(input.shape()) + ". "
+                    + "Expected rank 4 array with shape [minibatchSize, layerInputDepth, inputHeight, inputWidth]."
+                    + (input.rank() == 2 ? " (Wrong input type (see InputType.convolutionalFlat()) or wrong data type?)" : "")
+            );
         }
 
         int miniBatch = input.size(0);
 
         int outDepth = weights.size(0);
         int inDepth = weights.size(1);
-        if (input.size(1) != inDepth) {
+        if(input.size(1) != inDepth){
             String layerName = conf.getLayer().getLayerName();
-            if (layerName == null)
-                layerName = "(not named)";
-            throw new DL4JInvalidInputException("Cannot do forward pass in Convolution layer (layer name = " + layerName
-                            + ", layer index = " + index + "): input array depth does not match CNN layer configuration"
-                            + " (data input depth = " + input.size(1) + ", [minibatch,inputDepth,height,width]="
-                            + Arrays.toString(input.shape()) + "; expected" + " input depth = " + inDepth + ")");
+            if(layerName == null) layerName  = "(not named)";
+            throw new DL4JInvalidInputException("Cannot do forward pass in Convolution layer (layer name = " + layerName + ", layer index = " + index
+                    + "): input array depth does not match CNN layer configuration"
+                    + " (data input depth = " + input.size(1) + ", [minibatch,inputDepth,height,width]=" + Arrays.toString(input.shape()) + "; expected"
+                    + " input depth = " + inDepth + ")");
         }
         int kH = weights.size(2);
         int kW = weights.size(3);
@@ -271,13 +259,12 @@
 
         int[] pad;
         int[] outSize;
-        if (convolutionMode == ConvolutionMode.Same) {
-            outSize = ConvolutionUtils.getOutputSize(input, kernel, strides, null, convolutionMode); //Also performs validation
-            pad = ConvolutionUtils.getSameModeTopLeftPadding(outSize, new int[] {input.size(2), input.size(3)}, kernel,
-                            strides);
+        if(convolutionMode == ConvolutionMode.Same){
+            outSize = ConvolutionUtils.getOutputSize(input, kernel, strides, null, convolutionMode);    //Also performs validation
+            pad = ConvolutionUtils.getSameModeTopLeftPadding(outSize, new int[]{input.size(2), input.size(3)}, kernel, strides);
         } else {
             pad = layerConf().getPadding();
-            outSize = ConvolutionUtils.getOutputSize(input, kernel, strides, pad, convolutionMode); //Also performs validation
+            outSize = ConvolutionUtils.getOutputSize(input, kernel, strides, pad, convolutionMode);    //Also performs validation
         }
 
         int outH = outSize[0];
@@ -285,8 +272,7 @@
 
 
         if (helper != null && Nd4j.dataType() != DataBuffer.Type.HALF) {
-            INDArray ret = helper.preOutput(input, weights, bias, kernel, strides, pad, layerConf().getCudnnAlgoMode(),
-                            convolutionMode);
+            INDArray ret = helper.preOutput(input, weights, bias, kernel, strides, pad, layerConf().getCudnnAlgoMode(), convolutionMode);
             if (ret != null) {
                 return ret;
             }
@@ -296,18 +282,17 @@
         //To get this: create an array of the order we want, permute it to the order required by im2col implementation, and then do im2col on that
         //to get old order from required order: permute(0,3,4,5,1,2)
         //Post reshaping: rows are such that minibatch varies slowest, outW fastest as we step through the rows post-reshape
-        INDArray col = Nd4j.createUninitialized(new int[] {miniBatch, outH, outW, inDepth, kH, kW}, 'c');
-        INDArray col2 = col.permute(0, 3, 4, 5, 1, 2);
-        Convolution.im2col(input, kH, kW, strides[0], strides[1], pad[0], pad[1],
-                        convolutionMode == ConvolutionMode.Same, col2);
-
-        INDArray reshapedCol = Shape.newShapeNoCopy(col, new int[] {miniBatch * outH * outW, inDepth * kH * kW}, false);
+        INDArray col = Nd4j.createUninitialized(new int[]{miniBatch,outH,outW,inDepth,kH,kW},'c');
+        INDArray col2 = col.permute(0,3,4,5,1,2);
+        Convolution.im2col(input, kH, kW, strides[0], strides[1], pad[0], pad[1], convolutionMode == ConvolutionMode.Same, col2);
+
+        INDArray reshapedCol = Shape.newShapeNoCopy(col,new int[]{miniBatch*outH*outW, inDepth*kH*kW},false);
 
         //Current order of weights: [depthOut,depthIn,kH,kW], c order
         //Permute to give [kW,kH,depthIn,depthOut], f order
         //Reshape to give [kW*kH*depthIn, depthOut]. This should always be zero-copy reshape, unless weights aren't in c order for some reason
-        INDArray permutedW = weights.permute(3, 2, 1, 0);
-        INDArray reshapedW = permutedW.reshape('f', kW * kH * inDepth, outDepth);
+        INDArray permutedW = weights.permute(3,2,1,0);
+        INDArray reshapedW = permutedW.reshape('f',kW*kH*inDepth,outDepth);
 
         //Do the MMUL; c and f orders in, f order out. output shape: [miniBatch*outH*outW,depthOut]
         INDArray z = reshapedCol.mmul(reshapedW);
@@ -316,13 +301,13 @@
         z.addiRowVector(bias);
 
         //Now, reshape to [outW,outH,miniBatch,outDepth], and permute to have correct output order: [miniBath,outDepth,outH,outW];
-        z = Shape.newShapeNoCopy(z, new int[] {outW, outH, miniBatch, outDepth}, true);
-        return z.permute(2, 3, 1, 0);
+        z = Shape.newShapeNoCopy(z,new int[]{outW,outH,miniBatch,outDepth},true);
+        return z.permute(2,3,1,0);
     }
 
     @Override
     public INDArray activate(boolean training) {
-        if (input == null)
+        if(input == null)
             throw new IllegalArgumentException("No null input allowed");
         applyDropOutIfNecessary(training);
 
@@ -342,7 +327,7 @@
     }
 
     @Override
-    public Layer transpose() {
+    public Layer transpose(){
         throw new UnsupportedOperationException("Not yet implemented");
     }
 
@@ -366,15 +351,15 @@
     }
 
     @Override
-    public INDArray params() {
+    public INDArray params(){
         //C order flattening, to match the gradient flattening order
-        return Nd4j.toFlattened('c', params.values());
-    }
-
-    @Override
-    public void setParams(INDArray params) {
+        return Nd4j.toFlattened('c',params.values());
+    }
+
+    @Override
+    public void setParams(INDArray params){
         //Override, as base layer does f order parameter flattening by default
-        setParams(params, 'c');
+        setParams(params,'c');
     }
 
 }