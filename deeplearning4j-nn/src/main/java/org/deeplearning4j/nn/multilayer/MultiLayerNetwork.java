--- conflicted
+++ resolved
@@ -999,14 +999,8 @@
                     solver.optimize();
                 }
 
-<<<<<<< HEAD
-                if(hasMaskArrays) clearLayerMaskArrays();
-
-                Nd4j.getMemoryManager().invokeGcOccasionally();
-=======
                 if (hasMaskArrays)
                     clearLayerMaskArrays();
->>>>>>> 3bf8c433
             }
         } else if (layerWiseConfigurations.isPretrain()) {
             log.warn("Warning: finetune is not applied.");
