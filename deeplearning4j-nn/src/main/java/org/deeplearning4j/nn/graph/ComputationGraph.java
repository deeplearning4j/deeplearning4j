--- conflicted
+++ resolved
@@ -1247,9 +1247,6 @@
         return feedForward(true, excludeOutputLayers, false, true);
     }
 
-<<<<<<< HEAD
-
-=======
     /**
      * PLEASE NEVER USE THIS METHOD IF YOU"RE NOT SURE WHAT YOU'll GET
      *
@@ -1259,7 +1256,6 @@
      * @param publicApi
      * @return
      */
->>>>>>> 4224fcfc
     public Map<String, INDArray> feedForward(boolean train, boolean excludeOutputLayers, boolean includeNonLayerVertexActivations, boolean publicApi) {
         Map<String, INDArray> layerActivations = new HashMap<>();
 
