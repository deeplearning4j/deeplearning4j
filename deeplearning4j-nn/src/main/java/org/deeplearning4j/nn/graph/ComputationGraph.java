/*-
 *
 *  * Copyright 2016 Skymind,Inc.
 *  *
 *  *    Licensed under the Apache License, Version 2.0 (the "License");
 *  *    you may not use this file except in compliance with the License.
 *  *    You may obtain a copy of the License at
 *  *
 *  *        http://www.apache.org/licenses/LICENSE-2.0
 *  *
 *  *    Unless required by applicable law or agreed to in writing, software
 *  *    distributed under the License is distributed on an "AS IS" BASIS,
 *  *    WITHOUT WARRANTIES OR CONDITIONS OF ANY KIND, either express or implied.
 *  *    See the License for the specific language governing permissions and
 *  *    limitations under the License.
 *
 */

package org.deeplearning4j.nn.graph;

import lombok.Getter;
import lombok.Setter;
import org.apache.commons.lang3.ArrayUtils;
import org.apache.commons.lang3.StringUtils;
import org.deeplearning4j.berkeley.Pair;
import org.deeplearning4j.berkeley.Triple;
import org.deeplearning4j.datasets.iterator.AsyncDataSetIterator;
import org.deeplearning4j.datasets.iterator.AsyncMultiDataSetIterator;
import org.deeplearning4j.datasets.iterator.impl.SingletonMultiDataSetIterator;
import org.deeplearning4j.eval.*;
import org.deeplearning4j.nn.api.Layer;
import org.deeplearning4j.nn.api.MaskState;
import org.deeplearning4j.nn.api.Model;
import org.deeplearning4j.nn.api.layers.IOutputLayer;
import org.deeplearning4j.nn.api.layers.RecurrentLayer;
import org.deeplearning4j.nn.conf.*;
import org.deeplearning4j.nn.conf.layers.FeedForwardLayer;
import org.deeplearning4j.nn.gradient.DefaultGradient;
import org.deeplearning4j.nn.gradient.Gradient;
import org.deeplearning4j.nn.graph.util.ComputationGraphUtil;
import org.deeplearning4j.nn.graph.vertex.GraphVertex;
import org.deeplearning4j.nn.graph.vertex.VertexIndices;
import org.deeplearning4j.nn.graph.vertex.impl.InputVertex;
import org.deeplearning4j.nn.graph.vertex.impl.LayerVertex;
import org.deeplearning4j.nn.layers.FrozenLayer;
import org.deeplearning4j.nn.multilayer.MultiLayerNetwork;
import org.deeplearning4j.nn.updater.graph.ComputationGraphUpdater;
import org.deeplearning4j.optimize.Solver;
import org.deeplearning4j.optimize.api.ConvexOptimizer;
import org.deeplearning4j.optimize.api.IterationListener;
import org.deeplearning4j.optimize.api.TrainingListener;
import org.deeplearning4j.optimize.solvers.accumulation.GradientsAccumulator;
import org.deeplearning4j.util.ModelSerializer;
import org.nd4j.linalg.api.memory.MemoryWorkspace;
import org.nd4j.linalg.api.memory.conf.WorkspaceConfiguration;
import org.nd4j.linalg.api.memory.enums.*;
import org.nd4j.linalg.api.ndarray.INDArray;
import org.nd4j.linalg.dataset.api.DataSet;
import org.nd4j.linalg.dataset.api.MultiDataSet;
import org.nd4j.linalg.dataset.api.iterator.DataSetIterator;
import org.nd4j.linalg.dataset.api.iterator.MultiDataSetIterator;
import org.nd4j.linalg.factory.Nd4j;
import org.nd4j.linalg.heartbeat.Heartbeat;
import org.nd4j.linalg.heartbeat.reports.Environment;
import org.nd4j.linalg.heartbeat.reports.Event;
import org.nd4j.linalg.heartbeat.reports.Task;
import org.nd4j.linalg.heartbeat.utils.EnvironmentUtils;
import org.nd4j.linalg.heartbeat.utils.TaskUtils;
import org.nd4j.linalg.indexing.NDArrayIndex;
import org.nd4j.linalg.memory.abstracts.DummyWorkspace;
import org.slf4j.Logger;
import org.slf4j.LoggerFactory;

import java.io.Serializable;
import java.util.*;

/**
 * A ComputationGraph network is a neural network with arbitrary (directed acyclic graph) connection structure.
 * A ComputationGraph may also have an arbitrary number of inputs and outputs.
 *
 * @author Alex Black
 */
public class ComputationGraph implements Serializable, Model {

    private static final Logger log = LoggerFactory.getLogger(ComputationGraph.class);

    protected ComputationGraphConfiguration configuration;
    protected boolean initCalled = false;
    protected transient Solver solver; //Used to call optimizers during backprop
    protected INDArray flattenedParams; //Params for all layers are a view/subset of this array
    @Getter
    protected transient INDArray flattenedGradients; //Gradients for all layers are a view/subset of this array
    protected Gradient gradient;
    protected double score;
    @Setter
    private boolean initDone = false;

    public final static String workspaceCache = "LOOP_CACHE";
    public final static String workspaceExternal = "LOOP_EXTERNAL";
    public final static String workspaceFeedForward = "LOOP_FF";
    public final static String workspaceTBPTT = "LOOP_TBPTT";
    public final static String workspaceLSTM = "LOOP_LSTM";

    public final static WorkspaceConfiguration workspaceConfigurationFeedForward = WorkspaceConfiguration.builder()
                    .initialSize(0).overallocationLimit(0.2).policyReset(ResetPolicy.BLOCK_LEFT)
                    .policyAllocation(AllocationPolicy.OVERALLOCATE).policySpill(SpillPolicy.REALLOCATE)
                    .policyLearning(LearningPolicy.OVER_TIME).build();

    public final static WorkspaceConfiguration workspaceConfigurationTBPTT = WorkspaceConfiguration.builder()
                    .initialSize(0).overallocationLimit(0.2).policyReset(ResetPolicy.BLOCK_LEFT)
                    .policyAllocation(AllocationPolicy.OVERALLOCATE).policySpill(SpillPolicy.REALLOCATE)
                    .policyLearning(LearningPolicy.OVER_TIME).build();

    public final static WorkspaceConfiguration workspaceConfigurationLSTM = WorkspaceConfiguration.builder()
                    .initialSize(0).overallocationLimit(0.2).policyReset(ResetPolicy.BLOCK_LEFT)
                    .policyAllocation(AllocationPolicy.OVERALLOCATE).policySpill(SpillPolicy.REALLOCATE)
                    .policyLearning(LearningPolicy.FIRST_LOOP).build();

    public final static WorkspaceConfiguration workspaceConfigurationExternal = WorkspaceConfiguration.builder()
                    .overallocationLimit(0.2).policyReset(ResetPolicy.BLOCK_LEFT).cyclesBeforeInitialization(3)
                    .policySpill(SpillPolicy.REALLOCATE).policyLearning(LearningPolicy.OVER_TIME).build();

    public final static WorkspaceConfiguration workspaceConfigurationCache = WorkspaceConfiguration.builder()
            .overallocationLimit(0.2).policyReset(ResetPolicy.BLOCK_LEFT).cyclesBeforeInitialization(3).policyMirroring(MirroringPolicy.FULL)
            .policySpill(SpillPolicy.REALLOCATE).policyLearning(LearningPolicy.OVER_TIME).build();

    protected ThreadLocal<Long> lastEtlTime = new ThreadLocal<>();

    /**
     * All GraphVertex objects in the network.
     */
    protected GraphVertex[] vertices;
    /**
     * Map of vertices by name
     */
    protected Map<String, GraphVertex> verticesMap;
    /**
     * Indexes of graph vertices, in topological order. The topological order defines the order in which forward pass
     * (and hence also backward pass, which is the opposite to this) is conducted in the network.
     */
    protected int[] topologicalOrder;
    /**
     * A list of layers. Each of these layers is present in a GraphVertex, but are here for easy reference.
     * This array also defines the order in which the getLayer(int) method returns layers.
     */
    protected Layer[] layers;

    /**
     * The number of input arrays to the network. Many networks only have 1 input; however, a ComputationGraph may
     * have an arbitrary number (>=1) separate input arrays
     */
    private int numInputArrays;
    /**
     * The number of output arrays to the network. Many networks only have 1 output; however, a ComputationGraph may
     * have an arbitrary number (>=1) separate output arrays
     */
    private int numOutputArrays;

    //Current inputs, labels, input mask arrays and label mask arrays
    private transient INDArray[] inputs;
    private transient INDArray[] labels;
    private transient INDArray[] inputMaskArrays;
    private transient INDArray[] labelMaskArrays;

    private NeuralNetConfiguration defaultConfiguration;
    private Collection<IterationListener> listeners = new ArrayList<>();
    private Collection<TrainingListener> trainingListeners = new ArrayList<>();


    public ComputationGraph(ComputationGraphConfiguration configuration) {
        this.configuration = configuration;
        this.numInputArrays = configuration.getNetworkInputs().size();
        this.numOutputArrays = configuration.getNetworkOutputs().size();
        this.inputs = new INDArray[numInputArrays];
        this.labels = new INDArray[numOutputArrays];
        this.defaultConfiguration = configuration.getDefaultConfiguration();
    }

    public void setLastEtlTime(long time) {
        lastEtlTime.set(time);
    }

    public long getLastEtlTime() {
        Long time = lastEtlTime.get();
        return time == null ? 0L : time;
    }

    public ComputationGraphConfiguration getConfiguration() {
        return configuration;
    }

    /**
     * Returns the number of layers in the ComputationGraph
     */
    public int getNumLayers() {
        return (layers != null ? layers.length : 0);
    }

    /**
     * Get the layer by the number of that layer, in range 0 to getNumLayers()-1
     * NOTE: This is different from the internal GraphVertex index for the layer
     */
    public Layer getLayer(int idx) {
        return layers[idx];
    }

    /**
     * Get all layers in the ComputationGraph
     */
    public Layer[] getLayers() {
        return layers;
    }

    /**
     * Get a given layer by name.
     */
    public Layer getLayer(String name) {
        return verticesMap.get(name).getLayer(); //TODO checks
    }

    /**
     * Returns an array of all GraphVertex objects.
     */
    public GraphVertex[] getVertices() {
        return vertices;
    }

    /**
     * Return a given GraphVertex by name, or null if no vertex with that name exists
     */
    public GraphVertex getVertex(String name) {
        return verticesMap.get(name);
    }

    /**
     * The number of inputs to this network
     */
    public int getNumInputArrays() {
        return numInputArrays;
    }

    /**
     * The number of output (arrays) for this network
     */
    public int getNumOutputArrays() {
        return numOutputArrays;
    }

    /**
     * Set the specified input for the ComputationGraph
     */
    public void setInput(int inputNum, INDArray input) {
        if (inputs == null) {
            //May be null after clear()
            inputs = new INDArray[numInputArrays];
        }
        inputs[inputNum] = input;
    }

    /**
     * Set all inputs for the ComputationGraph network
     */
    public void setInputs(INDArray... inputs) {
        if (inputs != null && inputs.length != this.numInputArrays) {
            throw new IllegalArgumentException("Invalid input array: network has " + numInputArrays
                            + " inputs, but array is of length " + inputs.length);
        }
        this.inputs = inputs;
    }

    /**
     * Get the previously set input for the ComputationGraph
     */
    public INDArray getInput(int inputNum) {
        if (inputs == null)
            return null;
        return inputs[inputNum];
    }

    /**
     * Get the previously set inputs for the ComputationGraph
     */
    public INDArray[] getInputs() {
        return inputs;
    }

    /**
     * Get the previously set feature/input mask arrays for the ComputationGraph
     */
    public INDArray[] getInputMaskArrays() {
        return inputMaskArrays;
    }

    /**
     * Get the previously set label/output mask arrays for the ComputationGraph
     */
    public INDArray[] getLabelMaskArrays() {
        return labelMaskArrays;
    }

    /**
     * Set the specified label for the ComputationGraph
     */
    public void setLabel(int labelNum, INDArray label) {
        labels[labelNum] = label;
    }

    /**
     * Set all labels for the ComputationGraph network
     */
    public void setLabels(INDArray... labels) {
        if (labels != null && labels.length != this.numOutputArrays) {
            throw new IllegalArgumentException("Invalid output array: network has " + numOutputArrays
                            + " outputs, but array is of length " + labels.length);
        }
        this.labels = labels;
    }

    /**
     * This method allows you to specificy GradientsAccumulator instance to be used with this model
     *
     * PLEASE NOTE: Do not use this method unless you understand how to use GradientsAccumulator & updates sharing.
     * PLEASE NOTE: Do not use this method on standalone model
     *
     * @param accumulator
     */
    public void setGradientsAccumulator(GradientsAccumulator accumulator) {
        if (!initCalled)
            init();

        solver.getOptimizer().setGradientsAccumulator(accumulator);
    }

    /**
     * Initialize the ComputationGraph network
     */
    public void init() {
        init(null, false);
    }

    /**
     * Initialize the ComputationGraph, optionally with an existing parameters array.
     * If an existing parameters array is specified, it will be used (and the values will not be modified) in the network;
     * if no parameters array is specified, parameters will be initialized randomly according to the network configuration.
     *
     * @param parameters           Network parameter. May be null. If null: randomly initialize.
     * @param cloneParametersArray Whether the parameter array (if any) should be cloned, or used directly
     */
    public void init(INDArray parameters, boolean cloneParametersArray) {
        if (initCalled)
            return;

<<<<<<< HEAD
        log.info("Starting ComputationGraph with WorkspaceModes set to [training: {}; inference: {}]", configuration.getTrainingWorkspaceMode(), configuration.getInferenceWorkspaceMode());
=======
        if (configuration.getCacheMode() == CacheMode.HOST) {
            workspaceConfigurationCache.setPolicyMirroring(MirroringPolicy.HOST_ONLY);
        }
>>>>>>> 763339bf

        //First: build topological ordering, based on configuration. Used for forward pass, backprop and order of parameters/gradients
        topologicalOrder = topologicalSortOrder();

        //Initialization: create the GraphVertex objects, based on configuration structure
        Map<String, org.deeplearning4j.nn.conf.graph.GraphVertex> configVertexMap = configuration.getVertices();

        //Names of all of the (data) inputs to the ComputationGraph
        List<String> networkInputNames = configuration.getNetworkInputs();

        //Inputs for each layer and GraphNode:
        Map<String, List<String>> vertexInputs = configuration.getVertexInputs();
        this.vertices = new GraphVertex[networkInputNames.size() + configuration.getVertices().size()];

        //All names: inputs, layers and graph nodes (index to name map)
        Map<String, Integer> allNamesReverse = new HashMap<>();

        //Create network input vertices:
        int vertexNumber = 0;
        for (String name : networkInputNames) {
            GraphVertex gv = new InputVertex(this, name, vertexNumber, null); //Output vertices: set later
            allNamesReverse.put(name, vertexNumber);
            vertices[vertexNumber++] = gv;
        }

        //Go through layers, and work out total number of parameters. Then allocate full parameters array
        int numParams = 0;
        int[] numParamsForVertex = new int[topologicalOrder.length];
        int i = 0;
        for (; i < configuration.getNetworkInputs().size(); i++) {
            numParamsForVertex[i] = 0; //No parameters for input vertices
        }
        for (Map.Entry<String, org.deeplearning4j.nn.conf.graph.GraphVertex> nodeEntry : configVertexMap.entrySet()) {
            org.deeplearning4j.nn.conf.graph.GraphVertex n = nodeEntry.getValue();
            numParamsForVertex[i] = n.numParams(true);
            numParams += numParamsForVertex[i];
            i++;
        }

        boolean initializeParams;
        if (parameters != null) {
            if (!parameters.isRowVector())
                throw new IllegalArgumentException("Invalid parameters: should be a row vector");
            if (parameters.length() != numParams)
                throw new IllegalArgumentException("Invalid parameters: expected length " + numParams + ", got length "
                                + parameters.length());

            if (cloneParametersArray)
                flattenedParams = parameters.dup();
            else
                flattenedParams = parameters;

            initializeParams = false;
        } else {
            flattenedParams = Nd4j.create(1, numParams);
            initializeParams = true;
        }


        //Given the topological ordering: work out the subset of the parameters array used for each layer
        // Then extract out for use when initializing the Layers
        INDArray[] paramsViewForVertex = new INDArray[topologicalOrder.length];
        int paramOffsetSoFar = 0;
        i = 0;
        for (int vertexIdx : topologicalOrder) {
            int nParamsThisVertex = numParamsForVertex[vertexIdx];
            if (nParamsThisVertex != 0) {
                paramsViewForVertex[vertexIdx] = flattenedParams.get(NDArrayIndex.point(0),
                                NDArrayIndex.interval(paramOffsetSoFar, paramOffsetSoFar + nParamsThisVertex));
            }
            i++;
            paramOffsetSoFar += nParamsThisVertex;
        }


        int numLayers = 0;
        List<Layer> tempLayerList = new ArrayList<>();
        defaultConfiguration.clearVariables();
        List<String> variables = defaultConfiguration.variables(false);
        for (Map.Entry<String, org.deeplearning4j.nn.conf.graph.GraphVertex> nodeEntry : configVertexMap.entrySet()) {
            org.deeplearning4j.nn.conf.graph.GraphVertex n = nodeEntry.getValue();
            String name = nodeEntry.getKey();
            GraphVertex gv = n.instantiate(this, name, vertexNumber, paramsViewForVertex[vertexNumber],
                            initializeParams);

            if (gv.hasLayer()) {
                numLayers++;
                Layer l = gv.getLayer();
                tempLayerList.add(l);
                List<String> layerVariables = l.conf().variables();
                if (layerVariables != null) {
                    for (String s : layerVariables) {
                        variables.add(gv.getVertexName() + "_" + s);
                    }
                }
            }

            allNamesReverse.put(name, vertexNumber);
            vertices[vertexNumber++] = gv;
        }
        layers = tempLayerList.toArray(new Layer[numLayers]);


        //Create the lookup table, so we can find vertices easily by name
        verticesMap = new HashMap<>();
        for (GraphVertex gv : vertices) {
            verticesMap.put(gv.getVertexName(), gv);
        }

        //Now: do another pass to set the input and output indices, for each vertex
        // These indices are used during forward and backward passes
        //To get output indices: need to essentially build the graph in reverse...
        Map<String, List<String>> verticesOutputTo = new HashMap<>(); //Key: vertex. Values: vertices that this node is an input for
        for (GraphVertex gv : vertices) {
            String vertexName = gv.getVertexName();
            List<String> vertexInputNames;
            vertexInputNames = vertexInputs.get(vertexName);

            if (vertexInputNames == null)
                continue;

            //Build reverse network structure:
            for (String s : vertexInputNames) {
                List<String> list = verticesOutputTo.get(s);
                if (list == null) {
                    list = new ArrayList<>();
                    verticesOutputTo.put(s, list);
                }
                list.add(vertexName); //Edge: s -> vertexName
            }
        }


        for (GraphVertex gv : vertices) {
            String vertexName = gv.getVertexName();
            int vertexIndex = gv.getVertexIndex();
            List<String> vertexInputNames;
            vertexInputNames = vertexInputs.get(vertexName);

            if (vertexInputNames == null)
                continue;

            VertexIndices[] inputIndices = new VertexIndices[vertexInputNames.size()];
            for (int j = 0; j < vertexInputNames.size(); j++) {
                String inName = vertexInputNames.get(j);
                int inputVertexIndex = allNamesReverse.get(inName);

                //Output of vertex 'inputVertexIndex' is the jth input to the current vertex
                //For input indices, we need to know which output connection of vertex 'inputVertexIndex' this represents
                GraphVertex inputVertex = vertices[inputVertexIndex];
                //First: get the outputs of the input vertex...
                List<String> inputVertexOutputsTo = verticesOutputTo.get(inName);
                int outputNumberOfInput = inputVertexOutputsTo.indexOf(vertexName);


                if (outputNumberOfInput == -1)
                    throw new IllegalStateException("Could not find vertex " + vertexIndex + " in the list of outputs "
                                    + "for vertex " + inputVertex + "; error in graph structure?");
                //Overall here: the 'outputNumberOfInput'th output of vertex 'inputVertexIndex' is the jth input to the current vertex

                inputIndices[j] = new VertexIndices(inputVertexIndex, outputNumberOfInput);
            }

            gv.setInputVertices(inputIndices);
        }

        //Handle the outputs for this vertex
        for (GraphVertex gv : vertices) {
            String vertexName = gv.getVertexName();

            List<String> thisVertexOutputsTo = verticesOutputTo.get(vertexName);

            if (thisVertexOutputsTo == null || thisVertexOutputsTo.isEmpty())
                continue; //Output vertex
            VertexIndices[] outputIndices = new VertexIndices[thisVertexOutputsTo.size()];
            int j = 0;
            for (String s : thisVertexOutputsTo) {
                //First, we have gv -> s
                //Which input in s does gv connect to? s may in general have multiple inputs...
                List<String> nextVertexInputNames = vertexInputs.get(s);

                int outputVertexInputNumber = nextVertexInputNames.indexOf(vertexName);

                int outputVertexIndex = allNamesReverse.get(s);
                outputIndices[j++] = new VertexIndices(outputVertexIndex, outputVertexInputNumber);
            }
            gv.setOutputVertices(outputIndices);
        }

        // now we init solver & optimizer
        if (solver == null) {
            try(MemoryWorkspace wsO = Nd4j.getMemoryManager().scopeOutOfWorkspaces()) {
                solver = new Solver.Builder().configure(conf()).listeners(getListeners()).model(this).build();
                solver.initOptimizer();
            }
        }

        initCalled = true;
    }

    /**
     * This method: initializes the flattened gradients array (used in backprop) and sets the appropriate subset in all layers.
     * As a general rule, this shouldn't ever need to be called manually when doing training via fit(DataSet), fit(DataSetIterator)
     * or fit(MultiDataSet) methods
     */
    public void initGradientsView() {
        if (!initCalled)
            init();

        //Go through layers, and work out total number of parameters. Then allocate full parameters array
        int numParams = 0;
        int[] numParamsForVertex = new int[topologicalOrder.length];
        int i = 0;
        for (; i < configuration.getNetworkInputs().size(); i++) {
            numParamsForVertex[i] = 0; //No parameters for input vertices
        }
        Map<String, org.deeplearning4j.nn.conf.graph.GraphVertex> configVertexMap = configuration.getVertices();
        for (Map.Entry<String, org.deeplearning4j.nn.conf.graph.GraphVertex> nodeEntry : configVertexMap.entrySet()) {
            org.deeplearning4j.nn.conf.graph.GraphVertex n = nodeEntry.getValue();
            numParamsForVertex[i] = n.numParams(true);
            numParams += numParamsForVertex[i];
            i++;
        }
        flattenedGradients = Nd4j.create(1, numParams);

        //Given the topological ordering: work out the subset of the gradient array used for each layer, and set it
        int paramOffsetSoFar = 0;
        i = 0;
        for (int vertexIdx : topologicalOrder) {
            int nParamsThisVertex = numParamsForVertex[vertexIdx];
            if (nParamsThisVertex != 0) {
                INDArray gradientView = flattenedGradients.get(NDArrayIndex.point(0),
                                NDArrayIndex.interval(paramOffsetSoFar, paramOffsetSoFar + nParamsThisVertex));
                vertices[vertexIdx].setBackpropGradientsViewArray(gradientView);
            }
            i++;
            paramOffsetSoFar += nParamsThisVertex;
        }


    }

    /**
     * Pretrain network with a single input and single output. DataSetIterators can only be used if the number of input
     * arrays for the ComputationGraph is 1.
     * For networks with more than one input use {@link #pretrain(MultiDataSetIterator)}
     */
    public void pretrain(DataSetIterator iter) {
        if (numInputArrays != 1) {
            throw new UnsupportedOperationException(
                            "Cannot train ComputationGraph network with  multiple inputs using a DataSetIterator");
        }

        pretrain(ComputationGraphUtil.toMultiDataSetIterator(iter));
    }

    /**
     * Pretrain network with multiple inputs and/or outputs
     */
    public void pretrain(MultiDataSetIterator iter) {
        if (!configuration.isPretrain())
            return;
        if (flattenedGradients == null)
            initGradientsView();

        //Assume here that all layers are pretrainable layers
        for (int i = 0; i < topologicalOrder.length; i++) {
            if (!vertices[i].hasLayer())
                continue;
            if (vertices[i].getLayer() instanceof IOutputLayer)
                continue; //Don't pretrain output layer
            if (!vertices[i].getLayer().isPretrainLayer())
                continue; //Skip layers that aren't pretrainable

            pretrainLayer(vertices[i].getVertexName(), iter);
        }
    }

    /**
     * Pretrain a specified layer with the given DataSetIterator
     *
     * @param layerName       Layer name
     * @param dataSetIterator Data
     */
    public void pretrainLayer(String layerName, DataSetIterator dataSetIterator) {
        if (numInputArrays != 1) {
            throw new UnsupportedOperationException(
                            "Cannot train ComputationGraph network with  multiple inputs using a DataSetIterator");
        }

        pretrainLayer(layerName, ComputationGraphUtil.toMultiDataSetIterator(dataSetIterator));
    }

    /**
     * Pretrain a specified layer with the given MultiDataSetIterator
     *
     * @param layerName       Layer name
     * @param iter Training data
     */
    public void pretrainLayer(String layerName, MultiDataSetIterator iter) {
        if (!configuration.isPretrain())
            return;
        if (flattenedGradients == null)
            initGradientsView();

        if (!verticesMap.containsKey(layerName)) {
            throw new IllegalStateException("Invalid vertex name: " + layerName);
        }
        if (!verticesMap.get(layerName).hasLayer()) {
            //No op
            return;
        }

        int layerIndex = verticesMap.get(layerName).getVertexIndex();

        //Need to do partial forward pass. Simply folowing the topological ordering won't be efficient, as we might
        // end up doing forward pass on layers we don't need to.
        //However, we can start with the topological order, and prune out any layers we don't need to do

        LinkedList<Integer> partialTopoSort = new LinkedList<>();
        Set<Integer> seenSoFar = new HashSet<>();
        partialTopoSort.add(topologicalOrder[layerIndex]);
        seenSoFar.add(topologicalOrder[layerIndex]);
        for (int j = layerIndex - 1; j >= 0; j--) {
            //Do we need to do forward pass on this GraphVertex?
            //If it is input to any other layer we need, then yes. Otherwise: no
            VertexIndices[] outputsTo = vertices[topologicalOrder[j]].getOutputVertices();
            boolean needed = false;
            for (VertexIndices vi : outputsTo) {
                if (seenSoFar.contains(vi.getVertexIndex())) {
                    needed = true;
                    break;
                }
            }
            if (needed) {
                partialTopoSort.addFirst(topologicalOrder[j]);
                seenSoFar.add(topologicalOrder[j]);
            }
        }

        int[] fwdPassOrder = new int[partialTopoSort.size()];
        int k = 0;
        for (Integer g : partialTopoSort)
            fwdPassOrder[k++] = g;

        GraphVertex gv = vertices[fwdPassOrder[fwdPassOrder.length - 1]];
        Layer layer = gv.getLayer();

        if (!iter.hasNext() && iter.resetSupported()) {
            iter.reset();
        }

        while (iter.hasNext()) {
            MultiDataSet multiDataSet = iter.next();

            setInputs(multiDataSet.getFeatures());

            for (int j = 0; j < fwdPassOrder.length - 1; j++) {
                GraphVertex current = vertices[fwdPassOrder[j]];
                if (current.isInputVertex()) {
                    VertexIndices[] inputsTo = current.getOutputVertices();
                    INDArray input = inputs[current.getVertexIndex()];

                    for (VertexIndices v : inputsTo) {
                        int vIdx = v.getVertexIndex();
                        int vIdxInputNum = v.getVertexEdgeNumber();
                        //This input: the 'vIdxInputNum'th input to vertex 'vIdx'
                        vertices[vIdx].setInput(vIdxInputNum, input.dup()); //TODO When to dup?
                    }

                } else {
                    //Do forward pass:
                    INDArray out = current.doForward(true);

                    //Now, set the inputs for the next vertices:
                    VertexIndices[] outputsTo = current.getOutputVertices();
                    if (outputsTo != null) {
                        for (VertexIndices v : outputsTo) {
                            int vIdx = v.getVertexIndex();
                            int inputNum = v.getVertexEdgeNumber();
                            //This (jth) connection from the output: is the 'inputNum'th input to vertex 'vIdx'
                            vertices[vIdx].setInput(inputNum, out);
                        }
                    }
                }
            }
            //At this point: have done all of the required forward pass stuff. Can now pretrain layer on current input
            layer.fit(gv.getInputs()[0]);
            layer.conf().setPretrain(false);
        }
    }

    /**
     * Fit the ComputationGraph using a DataSet.
     * Note that this method can only be used with ComputationGraphs with 1 input and 1 output.
     * For networks with more than one input or output, use {@link #fit(MultiDataSetIterator)}
     */
    public void fit(DataSet dataSet) {
        if (numInputArrays != 1 || numOutputArrays != 1)
            throw new UnsupportedOperationException("Cannot train ComputationGraph network with "
                            + " multiple inputs or outputs using a DataSet");

        boolean hasMaskArrays = dataSet.hasMaskArrays();
        if (hasMaskArrays) {
            INDArray[] fMask = (dataSet.getFeaturesMaskArray() != null ? new INDArray[] {dataSet.getFeaturesMaskArray()}
                            : null);
            INDArray[] lMask = (dataSet.getLabelsMaskArray() != null ? new INDArray[] {dataSet.getLabelsMaskArray()}
                            : null);
            fit(new INDArray[] {dataSet.getFeatures()}, new INDArray[] {dataSet.getLabels()}, fMask, lMask);
        } else {
            fit(new INDArray[] {dataSet.getFeatures()}, new INDArray[] {dataSet.getLabels()});
        }

        if (hasMaskArrays)
            clearLayerMaskArrays();

        clearLayersStates();
    }

    /**
     * Fit the ComputationGraph using a DataSetIterator.
     * Note that this method can only be used with ComputationGraphs with 1 input and 1 output
     */
    public void fit(DataSetIterator iterator) {
        if (flattenedGradients == null)
            initGradientsView();
        if (numInputArrays != 1 || numOutputArrays != 1)
            throw new UnsupportedOperationException("Cannot train ComputationGraph network with "
                            + " multiple inputs or outputs using a DataSetIterator");

        boolean destructable = false;

        DataSetIterator dataSetIterator;
        // we're wrapping all iterators into AsyncDataSetIterator to provide background prefetch - where appropriate
        if (iterator.asyncSupported()) {
            dataSetIterator = new AsyncDataSetIterator(iterator,
                            Math.min(Nd4j.getAffinityManager().getNumberOfDevices() * 2, 2),
                            configuration.getTrainingWorkspaceMode() != WorkspaceMode.NONE);
            destructable = true;
        } else
            dataSetIterator = iterator;

        if (trainingListeners.size() > 0) {
            for (TrainingListener tl : trainingListeners) {
                tl.onEpochStart(this);
            }
        }

        if (configuration.isPretrain()) {
            pretrain(dataSetIterator);
        }

        MemoryWorkspace workspace = configuration.getTrainingWorkspaceMode() == WorkspaceMode.NONE ? new DummyWorkspace() : Nd4j.getWorkspaceManager().getWorkspaceForCurrentThread(workspaceConfigurationExternal, workspaceExternal);
        MemoryWorkspace cache = configuration.getTrainingWorkspaceMode() == WorkspaceMode.NONE ? new DummyWorkspace() : Nd4j.getWorkspaceManager().getWorkspaceForCurrentThread(workspaceConfigurationCache, workspaceCache);

        if (configuration.isBackprop()) {
            update(TaskUtils.buildTask(dataSetIterator));

            long time1 = System.currentTimeMillis();
            while (dataSetIterator.hasNext()) {
                DataSet next = dataSetIterator.next();
                long time2 = System.currentTimeMillis();

                lastEtlTime.set((time2 - time1));

                if (next.getFeatures() == null || next.getLabels() == null)
                    break;


                //migrate(next);

                boolean hasMaskArrays = next.hasMaskArrays();
                if (hasMaskArrays) {
                    INDArray[] fMask = (next.getFeaturesMaskArray() != null
                                    ? new INDArray[] {next.getFeaturesMaskArray()} : null);
                    INDArray[] lMask = (next.getLabelsMaskArray() != null ? new INDArray[] {next.getLabelsMaskArray()}
                                    : null);
                    setLayerMaskArrays(fMask, lMask);
                }

                if (configuration.getBackpropType() == BackpropType.TruncatedBPTT) {
                    doTruncatedBPTT(new INDArray[] {next.getFeatures()}, new INDArray[] {next.getLabels()},
                                    (hasMaskArrays ? new INDArray[] {next.getFeaturesMaskArray()} : null),
                                    (hasMaskArrays ? new INDArray[] {next.getLabelsMaskArray()} : null));
                } else {
                    setInput(0, next.getFeatures());
                    setLabel(0, next.getLabels());
                    if (solver == null) {
                        try (MemoryWorkspace wsO = Nd4j.getMemoryManager().scopeOutOfWorkspaces()) {
                            solver = new Solver.Builder().configure(defaultConfiguration) //TODO; don't like this
                                            .listeners(listeners).model(this).build();
                        }
                    }

                    try (MemoryWorkspace wsCache = cache.notifyScopeEntered()) {
                        try (MemoryWorkspace ws = workspace.notifyScopeEntered()) {
                            solver.optimize();
                        }
                    }
                }

                if (hasMaskArrays) {
                    clearLayerMaskArrays();
                }

                time1 = System.currentTimeMillis();
            }

            Nd4j.getMemoryManager().invokeGcOccasionally();
        }


        if (trainingListeners.size() > 0) {
            for (TrainingListener tl : trainingListeners) {
                tl.onEpochEnd(this);
            }
        }

        clearLayersStates();

        if (destructable)
            ((AsyncDataSetIterator) dataSetIterator).shutdown();
    }

    /**
     * Fit the ComputationGraph using a MultiDataSet
     */
    public void fit(MultiDataSet multiDataSet) {
        fit(multiDataSet.getFeatures(), multiDataSet.getLabels(), multiDataSet.getFeaturesMaskArrays(),
                        multiDataSet.getLabelsMaskArrays());
        if (multiDataSet.hasMaskArrays())
            clearLayerMaskArrays();
    }

    /**
     * Fit the ComputationGraph using a MultiDataSetIterator
     */
    public void fit(MultiDataSetIterator multi) {
        if (flattenedGradients == null)
            initGradientsView();

        boolean destructable = false;

        MultiDataSetIterator multiDataSetIterator;
        if (multi.asyncSupported()) {
            multiDataSetIterator = new AsyncMultiDataSetIterator(multi,
                            Math.max(Nd4j.getAffinityManager().getNumberOfDevices() * 2, 2),
                            configuration.getTrainingWorkspaceMode() != WorkspaceMode.NONE);
            destructable = true;
        } else
            multiDataSetIterator = multi;

        if (configuration.isPretrain()) {
            pretrain(multiDataSetIterator);
        }


        MemoryWorkspace workspace =
                        configuration.getTrainingWorkspaceMode() == WorkspaceMode.NONE ? new DummyWorkspace()
                                        : Nd4j.getWorkspaceManager().getWorkspaceForCurrentThread(
                                                        workspaceConfigurationExternal, workspaceExternal);

        MemoryWorkspace cache = configuration.getTrainingWorkspaceMode() == WorkspaceMode.NONE ? new DummyWorkspace() : Nd4j.getWorkspaceManager().getWorkspaceForCurrentThread(workspaceConfigurationCache, workspaceCache);

        if (configuration.isBackprop()) {

            long time1 = System.currentTimeMillis();
            while (multiDataSetIterator.hasNext()) {
                MultiDataSet next = multiDataSetIterator.next();
                long time2 = System.currentTimeMillis();

                lastEtlTime.set((time2 - time1));

                if (next.getFeatures() == null || next.getLabels() == null)
                    break;


                //migrate(next);

                if (configuration.getBackpropType() == BackpropType.TruncatedBPTT) {
                    doTruncatedBPTT(next.getFeatures(), next.getLabels(), next.getFeaturesMaskArrays(),
                                    next.getLabelsMaskArrays());
                } else {
                    boolean hasMaskArrays = next.hasMaskArrays();
                    if (hasMaskArrays) {
                        setLayerMaskArrays(next.getFeaturesMaskArrays(), next.getLabelsMaskArrays());
                    }

                    setInputs(next.getFeatures());
                    setLabels(next.getLabels());
                    if (solver == null) {
                        try (MemoryWorkspace wsO = Nd4j.getMemoryManager().scopeOutOfWorkspaces()) {
                            solver = new Solver.Builder().configure(defaultConfiguration).listeners(listeners)
                                            .model(this).build();
                        }
                    }

                    try (MemoryWorkspace wsCache = cache.notifyScopeEntered()) {
                        try (MemoryWorkspace ws = workspace.notifyScopeEntered()) {
                            solver.optimize();
                        }
                    }

                    if (hasMaskArrays) {
                        clearLayerMaskArrays();
                    }
                }

                Nd4j.getMemoryManager().invokeGcOccasionally();
                time1 = System.currentTimeMillis();
            }
        }

        clearLayersStates();

        if (destructable)
            ((AsyncMultiDataSetIterator) multiDataSetIterator).shutdown();
    }

    protected void migrate(MultiDataSet ds) {
        if (ds.getFeatures() != null)
            for (int i = 0; i < ds.getFeatures().length; i++)
                if (ds.getFeatures()[i] != null && ds.getFeatures()[i].isAttached())
                    ds.getFeatures()[i] = ds.getFeatures()[i].migrate();

        if (ds.getFeaturesMaskArrays() != null)
            for (int i = 0; i < ds.getFeaturesMaskArrays().length; i++)
                if (ds.getFeaturesMaskArrays()[i] != null && ds.getFeaturesMaskArrays()[i].isAttached())
                    ds.getFeaturesMaskArrays()[i] = ds.getFeaturesMaskArrays()[i].migrate();

        if (ds.getLabels() != null)
            for (int i = 0; i < ds.getLabels().length; i++)
                if (ds.getLabels()[i] != null && ds.getLabels()[i].isAttached())
                    ds.getLabels()[i] = ds.getLabels()[i].migrate();

        if (ds.getLabelsMaskArrays() != null)
            for (int i = 0; i < ds.getLabelsMaskArrays().length; i++)
                if (ds.getLabelsMaskArrays()[i] != null && ds.getLabelsMaskArrays()[i].isAttached())
                    ds.getLabelsMaskArrays()[i] = ds.getLabelsMaskArrays()[i].migrate();

    }

    protected void migrate(DataSet ds) {
        if (ds.getFeatures() != null && ds.getFeatures().isAttached())
            ds.setFeatures(ds.getFeatures().migrate());

        if (ds.getLabels() != null && ds.getLabels().isAttached())
            ds.setLabels(ds.getLabels().migrate());

        if (ds.getFeaturesMaskArray() != null && ds.getFeaturesMaskArray().isAttached())
            ds.setFeaturesMaskArray(ds.getFeaturesMaskArray().migrate());

        if (ds.getLabelsMaskArray() != null && ds.getLabelsMaskArray().isAttached())
            ds.setLabelsMaskArray(ds.getLabelsMaskArray().migrate());
    }

    /**
     * Fit the ComputationGraph given arrays of inputs and labels.
     *
     * @param inputs The network inptus
     * @param labels The labels
     */
    public void fit(INDArray[] inputs, INDArray[] labels) {
        fit(inputs, labels, null, null);
    }

    /**
     * Fit the ComputationGraph using the specified inputs and labels (and mask arrays)
     *
     * @param inputs            The network inputs (features)
     * @param labels            The network labels
     * @param featureMaskArrays Mask arrays for inputs/features. Typically used for RNN training. May be null.
     * @param labelMaskArrays   Mas arrays for the labels/outputs. Typically used for RNN training. May be null.
     */
    public void fit(INDArray[] inputs, INDArray[] labels, INDArray[] featureMaskArrays, INDArray[] labelMaskArrays) {
        if (flattenedGradients == null)
            initGradientsView();

        setInputs(inputs);
        setLabels(labels);
        setLayerMaskArrays(featureMaskArrays, labelMaskArrays);
        update(TaskUtils.buildTask(inputs, labels));

        if (configuration.isPretrain()) {
            MultiDataSetIterator iter =
                            new SingletonMultiDataSetIterator(new org.nd4j.linalg.dataset.MultiDataSet(inputs, labels,
                                            featureMaskArrays, labelMaskArrays));
            pretrain(iter);
        }

        MemoryWorkspace workspace = configuration.getTrainingWorkspaceMode() == WorkspaceMode.NONE ? new DummyWorkspace() : Nd4j.getWorkspaceManager().getWorkspaceForCurrentThread(workspaceConfigurationExternal, workspaceExternal);
        MemoryWorkspace cache = configuration.getTrainingWorkspaceMode() == WorkspaceMode.NONE ? new DummyWorkspace() : Nd4j.getWorkspaceManager().getWorkspaceForCurrentThread(workspaceConfigurationCache, workspaceCache);

        if (configuration.isBackprop()) {
            if (configuration.getBackpropType() == BackpropType.TruncatedBPTT) {
                doTruncatedBPTT(inputs, labels, featureMaskArrays, labelMaskArrays);
            } else {
                if (solver == null) {
                    try (MemoryWorkspace wsO = Nd4j.getMemoryManager().scopeOutOfWorkspaces()) {
                        solver = new Solver.Builder().configure(conf()).listeners(getListeners()).model(this).build();
                    }
                }

                try (MemoryWorkspace wsCache = cache.notifyScopeEntered()) {
                    try (MemoryWorkspace ws = workspace.notifyScopeEntered()) {
                        solver.optimize();
                    }
                }
            }
        }

        if (featureMaskArrays != null || labelMaskArrays != null) {
            clearLayerMaskArrays();
        }

        clearLayersStates();
    }

    /**
     * Calculate a topological sort order for the vertices in the graph.
     * Note that this is used for
     * (a) working out what order to do forward pass,
     * (b) what order to do backprop (i.e., reverse of this)
     * (c) order to flatten parameters (and gradients)
     *
     * Specifically, gradients/params/forward pass are executed on vertex[topologicalSortOrder[i]], for i=0..nVertices-1
     */
    public int[] topologicalSortOrder() {
        if (topologicalOrder != null)
            return topologicalOrder;

        //https://en.wikipedia.org/wiki/Topological_sorting#Kahn.27s_algorithm
        Map<String, org.deeplearning4j.nn.conf.graph.GraphVertex> nodeMap = configuration.getVertices();
        List<String> networkInputNames = configuration.getNetworkInputs();
        int numVertices = networkInputNames.size() + configuration.getVertices().size();
        int[] out = new int[numVertices];
        int outCounter = 0;

        //First: represent the graph more usefully as a Map<Integer,Set<Integer>>, where map represents edges i -> j
        // key represents j, set is set of i (inputs) for vertices j
        Map<Integer, String> vertexNamesMap = new HashMap<>();
        Map<String, Integer> vertexNamesMap2 = new HashMap<>();
        int i = 0;
        for (String inputName : configuration.getNetworkInputs()) {
            vertexNamesMap.put(i, inputName);
            vertexNamesMap2.put(inputName, i);
            i++;
        }
        for (Map.Entry<String, org.deeplearning4j.nn.conf.graph.GraphVertex> entry : nodeMap.entrySet()) {
            String name = entry.getKey();
            vertexNamesMap.put(i, name);
            vertexNamesMap2.put(name, i);
            i++;
        }

        Map<Integer, Set<Integer>> inputEdges = new HashMap<>(); //key: vertex. Values: vertices that the key vertex receives input from
        Map<Integer, Set<Integer>> outputEdges = new HashMap<>(); //key: vertex. Values: vertices that the key vertex outputs to

        for (String s : configuration.getNetworkInputs()) {
            int idx = vertexNamesMap2.get(s);
            inputEdges.put(idx, null);
        }

        for (Map.Entry<String, org.deeplearning4j.nn.conf.graph.GraphVertex> entry : nodeMap.entrySet()) {
            String thisVertexName = entry.getKey();
            int idx = vertexNamesMap2.get(thisVertexName);
            List<String> inputsToThisVertex = configuration.getVertexInputs().get(thisVertexName);

            if (inputsToThisVertex == null || inputsToThisVertex.isEmpty()) {
                inputEdges.put(idx, null);
                continue;
            }

            Set<Integer> inputSet = new HashSet<>();
            for (String s : inputsToThisVertex) {
                Integer inputIdx = vertexNamesMap2.get(s);
                if (inputIdx == null) {
                    System.out.println();
                }
                inputSet.add(inputIdx);
                Set<Integer> outputSetForInputIdx = outputEdges.get(inputIdx);
                if (outputSetForInputIdx == null) {
                    outputSetForInputIdx = new HashSet<>();
                    outputEdges.put(inputIdx, outputSetForInputIdx);
                }
                outputSetForInputIdx.add(idx); //input vertex outputs to the current vertex
            }
            inputEdges.put(idx, inputSet);
        }

        //Now: do topological sort
        //Set of all nodes with no incoming edges: (this would be: input vertices)
        LinkedList<Integer> noIncomingEdges = new LinkedList<>();
        for (Map.Entry<Integer, Set<Integer>> entry : inputEdges.entrySet()) {
            Set<Integer> inputsFrom = entry.getValue();
            if (inputsFrom == null || inputsFrom.isEmpty()) {
                noIncomingEdges.add(entry.getKey());
            }
        }

        while (!noIncomingEdges.isEmpty()) {
            int next = noIncomingEdges.removeFirst();
            out[outCounter++] = next; //Add to sorted list

            Set<Integer> vertexOutputsTo = outputEdges.get(next);

            //Remove edges next -> vertexOuputsTo[...] from graph;
            if (vertexOutputsTo != null) {
                for (Integer v : vertexOutputsTo) {
                    Set<Integer> set = inputEdges.get(v);
                    set.remove(next);
                    if (set.isEmpty()) {
                        noIncomingEdges.add(v); //No remaining edges for vertex i -> add to list for processing
                    }
                }
            }
        }

        //If any edges remain in the graph: graph has cycles:
        for (Map.Entry<Integer, Set<Integer>> entry : inputEdges.entrySet()) {
            Set<Integer> set = entry.getValue();
            if (set == null)
                continue;
            if (!set.isEmpty())
                throw new IllegalStateException(
                                "Invalid configuration: cycle detected in graph. Cannot calculate topological ordering with graph cycle ("
                                                + "cycle includes vertex \"" + vertexNamesMap.get(entry.getKey())
                                                + "\")");
        }

        return out;
    }

    @Override
    public void computeGradientAndScore() {
        //Calculate activations (which are stored in each layer, and used in backprop)
        if (configuration.getBackpropType() == BackpropType.TruncatedBPTT) {
            Map<String, INDArray> activations = rnnActivateUsingStoredState(inputs, true, true);
            if (trainingListeners.size() > 0) {
                try (MemoryWorkspace workspace = Nd4j.getMemoryManager().scopeOutOfWorkspaces()) {
                    for (TrainingListener tl : trainingListeners) {
                        tl.onForwardPass(this, activations);
                    }
                }
            }
            calcBackpropGradients(true);
        } else {
            Map<String, INDArray> activations = feedForward(true, true, false, false);
            if (trainingListeners.size() > 0) {
                try (MemoryWorkspace workspace = Nd4j.getMemoryManager().scopeOutOfWorkspaces()) {
                    for (TrainingListener tl : trainingListeners) {
                        tl.onForwardPass(this, activations);
                    }
                }
            }
            calcBackpropGradients(false);
        }

        //Score: sum of the scores for the various output layers...
        double l1 = calcL1();
        double l2 = calcL2();

        score = 0.0;
        for (String s : configuration.getNetworkOutputs()) {
            GraphVertex gv = verticesMap.get(s);

            score += ((IOutputLayer) gv.getLayer()).computeScore(l1, l2, true);

            //Only want to add l1/l2 once...
            l1 = 0.0;
            l2 = 0.0;
        }

        //Listeners
        if (trainingListeners.size() > 0) {
            try (MemoryWorkspace workspace = Nd4j.getMemoryManager().scopeOutOfWorkspaces()) {
                for (TrainingListener tl : trainingListeners) {
                    tl.onBackwardPass(this);
                }
            }
        }
    }

    /**
     * Conduct forward pass using a single input array. Note that this method can only be used with ComputationGraphs
     * with a single input array.
     *
     * @param input The input array
     * @param train If true: do forward pass at training time
     * @return A map of activations for each layer (not each GraphVertex). Keys = layer name, values = layer activations
     */
    public Map<String, INDArray> feedForward(INDArray input, boolean train) {
        if (numInputArrays != 1)
            throw new UnsupportedOperationException("Cannot feedForward with single input for graph network with "
                            + numInputArrays + " expected inputs");
        setInput(0, input);
        return feedForward(train);
    }

    /**
     * Conduct forward pass using an array of inputs
     *
     * @param input An array of ComputationGraph inputs
     * @param train If true: do forward pass at training time; false: do forward pass at test time
     * @return A map of activations for each layer (not each GraphVertex). Keys = layer name, values = layer activations
     */
    public Map<String, INDArray> feedForward(INDArray[] input, boolean train) {
        if (numInputArrays != input.length)
            throw new UnsupportedOperationException("Cannot feedForward with " + input.length
                            + " inputs for graph network with " + numInputArrays + " expected inputs");
        for (int i = 0; i < input.length; i++)
            setInput(i, input[i]);
        return feedForward(train);
    }

    /**
     * Conduct forward pass using the stored inputs, at test time
     *
     * @return A map of activations for each layer (not each GraphVertex). Keys = layer name, values = layer activations
     */
    public Map<String, INDArray> feedForward() {
        return feedForward(false);
    }

    /**
     * Conduct forward pass using the stored inputs
     *
     * @param train If true: do forward pass at training time; false: do forward pass at test time
     * @return A map of activations for each layer (not each GraphVertex). Keys = layer name, values = layer activations
     */
    public Map<String, INDArray> feedForward(boolean train) {
        return feedForward(train, false, false, true);
    }

    public Map<String, INDArray> feedForward(boolean train, boolean excludeOutputLayers) {
        return feedForward(train, excludeOutputLayers, false, true);
    }

    /**
     * @param train                            True: training time. False: test time
     * @param excludeOutputLayers              Should we exclude the output layers during forward pass? (usually: false)
     * @param includeNonLayerVertexActivations Include non-layer vertices in the output may?
     * @return Map of activations. Key: vertex name. Value: activations.
     */
    public Map<String, INDArray> feedForward(boolean train, boolean excludeOutputLayers,
                    boolean includeNonLayerVertexActivations) {
        return feedForward(train, excludeOutputLayers, includeNonLayerVertexActivations, true);
    }

    /**
     * PLEASE NEVER USE THIS METHOD IF YOU"RE NOT SURE WHAT YOU'll GET
     *
     * @param train
     * @param excludeOutputLayers
     * @param includeNonLayerVertexActivations
     * @param publicApi
     * @return
     */
    protected Map<String, INDArray> feedForward(boolean train, boolean excludeOutputLayers,
                    boolean includeNonLayerVertexActivations, boolean publicApi) {
        Map<String, INDArray> layerActivations = new HashMap<>();

        MemoryWorkspace workspace = configuration.getTrainingWorkspaceMode() == WorkspaceMode.NONE
                        ? new DummyWorkspace()
                        : configuration.getTrainingWorkspaceMode() == WorkspaceMode.SINGLE
                                        ? Nd4j.getWorkspaceManager().getWorkspaceForCurrentThread(workspaceExternal)
                                        : Nd4j.getWorkspaceManager().getWorkspaceForCurrentThread(
                                                        workspaceConfigurationFeedForward, workspaceFeedForward);

        //Do forward pass according to the topological ordering of the network
        for (int i = 0; i < topologicalOrder.length; i++) {
            GraphVertex current = vertices[topologicalOrder[i]];
            try (MemoryWorkspace ws = workspace.notifyScopeEntered()) {

                if (current.isInputVertex()) {
                    VertexIndices[] inputsTo = current.getOutputVertices();
                    // pushing out copy to parent workspace
                    INDArray input = inputs[current.getVertexIndex()].leverageTo(workspaceExternal);


                    layerActivations.put(current.getVertexName(), input);

                    for (VertexIndices v : inputsTo) {
                        int vIdx = v.getVertexIndex();
                        int vIdxInputNum = v.getVertexEdgeNumber();
                        //This input: the 'vIdxInputNum'th input to vertex 'vIdx'
                        // we're pushing input copies to outer workspace
                        // FIXME: do we REALLY need this dup()?
                        if (Nd4j.getWorkspaceManager().checkIfWorkspaceExists(workspaceExternal)
                                        && Nd4j.getMemoryManager().getCurrentWorkspace() != Nd4j.getWorkspaceManager()
                                                        .getWorkspaceForCurrentThread(
                                                                        ComputationGraph.workspaceExternal)) {
                            try (MemoryWorkspace wsB = Nd4j.getWorkspaceManager()
                                            .getWorkspaceForCurrentThread(workspaceExternal).notifyScopeBorrowed()) {
                                // FIXME: we don't really want detach here
                                vertices[vIdx].setInput(vIdxInputNum, input);
                            }
                        } else {
                            vertices[vIdx].setInput(vIdxInputNum, input);
                        }
                    }

                } else {
                    //Do forward pass:
                    if (excludeOutputLayers && current.isOutputVertex() && current.hasLayer()
                                    && current.getLayer() instanceof IOutputLayer) {
                        //When doing backprop (i.e., excludeOutputLayers = false), we don't need to do full forward pass through output layers too
                        // we only need to ensure the input to the output layers is set properly
                        continue;
                    }
                    // once again, pushing stuff out of this workspace
                    INDArray out;
                    if (publicApi) {
                        out = current.doForward(train).detach();
                    } else {
                        out = current.doForward(train).leverageTo(workspaceExternal);
                    }

                    if (includeNonLayerVertexActivations || current.hasLayer()) {
                        layerActivations.put(current.getVertexName(), out);
                    }

                    //Now, set the inputs for the next vertices:
                    VertexIndices[] outputsTo = current.getOutputVertices();
                    if (outputsTo != null) {
                        for (VertexIndices v : outputsTo) {
                            int vIdx = v.getVertexIndex();
                            int inputNum = v.getVertexEdgeNumber();
                            //This (jth) connection from the output: is the 'inputNum'th input to vertex 'vIdx'
                            if (Nd4j.getWorkspaceManager().checkIfWorkspaceExists(workspaceExternal)
                                            && Nd4j.getMemoryManager().getCurrentWorkspace() != Nd4j
                                                            .getWorkspaceManager().getWorkspaceForCurrentThread(
                                                                            ComputationGraph.workspaceExternal)) {
                                try (MemoryWorkspace wsB = Nd4j.getWorkspaceManager()
                                                .getWorkspaceForCurrentThread(workspaceExternal)
                                                .notifyScopeBorrowed()) {
                                    // FIXME: we don't really want detach here.
                                    vertices[vIdx].setInput(inputNum, out);
                                }
                            } else {
                                vertices[vIdx].setInput(inputNum, out);
                            }
                        }
                    }
                }
            }
        }

        if (!train)
            if (configuration.getTrainingWorkspaceMode() == WorkspaceMode.SEPARATE)
                Nd4j.getWorkspaceManager().getWorkspaceForCurrentThread(workspaceFeedForward).initializeWorkspace();

        return layerActivations;
    }

    /**
     * Return an array of network outputs (predictions) at test time, given the specified network inputs
     * Network outputs are for output layers only.
     *
     * @param input Inputs to the network
     * @return Output activations (order: same as defined in network configuration)
     */
    public INDArray[] output(INDArray... input) {
        return output(false, input);
    }

    /**
     * A convenience method that returns a single INDArray, instead of an INDArray[].
     * Useful for ComputationGraphs that have only a single output.
     * Otherwise identical to {@link #output(INDArray...)}
     *
     * @param input Inputs to the network
     * @return Output activations array
     */
    public INDArray outputSingle(INDArray... input) {
        return outputSingle(false, input);
    }

    /**
     * Return an array of network outputs (predictions), given the specified network inputs
     * Network outputs are for output layers only.
     *
     * @param train If true: do forward pass at training time; false: do forward pass at test time
     * @param input Inputs to the network
     * @return Output activations (order: same as defined in network configuration)
     */
    public INDArray[] output(boolean train, INDArray... input) {
        WorkspaceMode cMode = configuration.getTrainingWorkspaceMode();
        configuration.setTrainingWorkspaceMode(configuration.getInferenceWorkspaceMode());
        MemoryWorkspace workspace =
                        configuration.getTrainingWorkspaceMode() == WorkspaceMode.NONE ? new DummyWorkspace()
                                        : Nd4j.getWorkspaceManager().getWorkspaceForCurrentThread(
                                                        workspaceConfigurationExternal, workspaceExternal);

        try (MemoryWorkspace wsE = workspace.notifyScopeEntered()) {
            INDArray[] tmp = silentOutput(train, input);
            for (int x = 0; x < tmp.length; x++)
                tmp[x] = tmp[x].detach();

            configuration.setTrainingWorkspaceMode(cMode);
            return tmp;
        }
    }

    protected INDArray[] silentOutput(boolean train, INDArray... input) {
        setInputs(input);
        Map<String, INDArray> activations = feedForward(false, false, false, false);
        INDArray[] outputs = new INDArray[numOutputArrays];
        int i = 0;
        for (String s : configuration.getNetworkOutputs()) {
            outputs[i++] = activations.get(s);
        }
        return outputs;
    }

    /**
     * A convenience method that returns a single INDArray, instead of an INDArray[].
     * Useful for ComputationGraphs that have only a single output.
     * Otherwise identical to {@link #output(boolean, INDArray...)}
     *
     * @param train If true: do forward pass at training time; false: do forward pass at test time
     * @param input Inputs to the network
     * @return Output activations array
     */
    public INDArray outputSingle(boolean train, INDArray... input) {
        if (numOutputArrays != 1) {
            throw new IllegalStateException(
                            "Cannot use outputSingle with ComputationGraph that does not have exactly 1 output. nOutputs: "
                                            + numOutputArrays);
        }
        return output(train, input)[0];
    }

    /**
     * Calculate the gradient of the network with respect to some external errors.
     * Note that this is typically used for things like reinforcement learning, not typical networks that include
     * an OutputLayer or RnnOutputLayer
     *
     * @param epsilons Epsilons (errors) at the output. Same order with which the output layers are defined in configuration setOutputs(String...)
     * @return Gradient for the network
     */
    public Gradient backpropGradient(INDArray... epsilons) {
        if (epsilons == null || epsilons.length != numOutputArrays)
            throw new IllegalArgumentException(
                            "Invalid input: must have epsilons length equal to number of output arrays");


        calcBackpropGradients(configuration.getBackpropType() == BackpropType.TruncatedBPTT, epsilons);
        return gradient;
    }

    /**
     * Do backprop (gradient calculation)
     *
     * @param truncatedBPTT    false: normal backprop. true: calculate gradients using truncated BPTT for RNN layers
     * @param externalEpsilons null usually (for typical supervised learning). If not null (and length > 0) then assume that
     *                         the user has provided some errors externally, as they would do for example in reinforcement
     *                         learning situations.
     */
    protected void calcBackpropGradients(boolean truncatedBPTT, INDArray... externalEpsilons) {
        if (flattenedGradients == null) {
            try (MemoryWorkspace ws = Nd4j.getMemoryManager().scopeOutOfWorkspaces()) {
                initGradientsView();
            }
        }


        MemoryWorkspace workspace =
                        configuration.getTrainingWorkspaceMode() == WorkspaceMode.NONE ? new DummyWorkspace()
                                        : configuration.getTrainingWorkspaceMode() == WorkspaceMode.SINGLE
                                                        ? Nd4j.getWorkspaceManager()
                                                                        .getWorkspaceForCurrentThread(workspaceExternal)
                                                        //: Nd4j.getWorkspaceManager().getWorkspaceForCurrentThread(wsConf, workspaceBackProp);
                                                        : Nd4j.getWorkspaceManager().getWorkspaceForCurrentThread(
                                                                        workspaceConfigurationFeedForward,
                                                                        workspaceFeedForward);


        LinkedList<Triple<String, INDArray, Character>> gradients = new LinkedList<>();

        //Do backprop according to the reverse of the topological ordering of the network
        boolean[] setVertexEpsilon = new boolean[topologicalOrder.length]; //If true: already set epsilon for this vertex; later epsilons should be *added* to the existing one, not set
        for (int i = topologicalOrder.length - 1; i >= 0; i--) {
            try (MemoryWorkspace ws = workspace.notifyScopeEntered()) {
                GraphVertex current = vertices[topologicalOrder[i]];

                if (current.isInputVertex())
                    continue; //No op
                //FIXME: make the frozen vertex feature extraction more flexible
                if (current.hasLayer() && current.getLayer() instanceof FrozenLayer)
                    break;

                if (current.isOutputVertex()) {
                    //Two reasons for a vertex to be an output vertex:
                    //(a) it's an output layer (i.e., instanceof IOutputLayer), or
                    //(b) it's a normal layer, but it has been marked as an output layer for use in external errors - for reinforcement learning, for example

                    int thisOutputNumber = configuration.getNetworkOutputs().indexOf(current.getVertexName());
                    if (current.getLayer() instanceof IOutputLayer) {
                        IOutputLayer outputLayer = (IOutputLayer) current.getLayer();

                        INDArray currLabels = labels[thisOutputNumber];
                        outputLayer.setLabels(currLabels);
                    } else {
                        current.setEpsilon(externalEpsilons[thisOutputNumber]);
                        setVertexEpsilon[topologicalOrder[i]] = true;
                    }
                }

                Pair<Gradient, INDArray[]> pair = current.doBackward(truncatedBPTT);
                INDArray[] epsilons = pair.getSecond();

                for (int x = 0; x < epsilons.length; x++) {
                    if (epsilons[x] == null) {
                        continue;
                    }

                    epsilons[x] = epsilons[x].leverageTo(workspaceExternal);
                }

                //Inputs to the current GraphVertex:
                VertexIndices[] inputVertices = current.getInputVertices();

                //Set epsilons for the vertices that provide inputs to this vertex:
                if (inputVertices != null) {
                    int j = 0;
                    for (VertexIndices v : inputVertices) {
                        GraphVertex gv = vertices[v.getVertexIndex()];
                        if (setVertexEpsilon[gv.getVertexIndex()]) {
                            //This vertex: must output to multiple vertices... we want to add the epsilons here
                            INDArray currentEps = gv.getEpsilon().leverageTo(workspaceExternal);
                            if (configuration.getTrainingWorkspaceMode() == WorkspaceMode.NONE) {
                                gv.setEpsilon(currentEps.add(epsilons[j++])); //TODO: in some circumstances, it may be safe  to do in-place add (but not always)
                            } else {
                                try (MemoryWorkspace wsB = Nd4j.getWorkspaceManager()
                                                .getWorkspaceForCurrentThread(workspaceExternal)
                                                .notifyScopeBorrowed()) {
                                    //try (MemoryWorkspace wsB = Nd4j.getMemoryManager().scopeOutOfWorkspaces()) {
                                    gv.setEpsilon(currentEps.add(epsilons[j++]));
                                }
                            }
                        } else {
                            gv.setEpsilon(epsilons[j++]);
                        }
                        setVertexEpsilon[gv.getVertexIndex()] = true;

                    }
                }

                if (pair.getFirst() != null) {
                    Gradient g = pair.getFirst();
                    Map<String, INDArray> map = g.gradientForVariable();
                    LinkedList<Triple<String, INDArray, Character>> tempList = new LinkedList<>();
                    for (Map.Entry<String, INDArray> entry : map.entrySet()) {
                        String origName = entry.getKey();
                        String newName = current.getVertexName() + "_" + origName;
                        tempList.addFirst(new Triple<>(newName, entry.getValue(),
                                        g.flatteningOrderForVariable(origName)));
                    }
                    for (Triple<String, INDArray, Character> t : tempList)
                        gradients.addFirst(t);
                }
            }
        }

        //Now, add the gradients in the order we need them in for flattening (same as params order)
        Gradient gradient = new DefaultGradient(flattenedGradients);
        for (Triple<String, INDArray, Character> t : gradients) {
            gradient.setGradientFor(t.getFirst(), t.getSecond(), t.getThird());
        }

        if (configuration.getTrainingWorkspaceMode() == WorkspaceMode.SEPARATE)
            Nd4j.getWorkspaceManager().getWorkspaceForCurrentThread(workspaceFeedForward).initializeWorkspace();

        this.gradient = gradient;
    }

    @Override
    public ComputationGraph clone() {
        ComputationGraph cg = new ComputationGraph(configuration.clone());
        cg.init(params().dup(), false);
        if (solver != null) {
            //If  solver is null: updater hasn't been initialized -> getUpdater call will force initialization, however
            ComputationGraphUpdater u = this.getUpdater();
            INDArray updaterState = u.getStateViewArray();
            if (updaterState != null) {
                cg.getUpdater().setStateViewArray(updaterState.dup());
            }
        }
        cg.listeners = this.listeners;
        for (int i = 0; i < topologicalOrder.length; i++) {
            if (!vertices[topologicalOrder[i]].hasLayer())
                continue;
            String layerName = vertices[topologicalOrder[i]].getVertexName();
            if (getLayer(layerName) instanceof FrozenLayer) {
                cg.getVertex(layerName).setLayerAsFrozen();
            }
        }
        return cg;
    }

    /**
     * Calculate the L2 regularization term for all layers in the entire network. This is the sum of the L2 terms
     * for each layer individually
     */
    public double calcL2() {
        double l2 = 0.0;
        for (Layer l : layers) {
            l2 += l.calcL2(true);
        }
        return l2;
    }

    /**
     * Calculate the L1 regularization term for all layers in the entire network. This is the sum of the L1 terms
     * for each layer individually
     */
    public double calcL1() {
        double l1 = 0.0;
        for (Layer l : layers) {
            l1 += l.calcL1(true);
        }
        return l1;
    }

    /**
     * Set the IterationListeners for the ComputationGraph (and all layers in the network)
     */
    public void setListeners(Collection<IterationListener> listeners) {
        this.listeners = listeners;
        if (layers == null)
            init();

        for (Layer l : layers) {
            l.setListeners(listeners);
        }

        if (solver != null) {
            solver.setListeners(listeners);
        }

        this.trainingListeners.clear();
        if (listeners != null) {
            for (IterationListener il : listeners) {
                if (il instanceof TrainingListener) {
                    this.trainingListeners.add((TrainingListener) il);
                }
            }
        }
    }

    /**
     * Set the IterationListeners for the ComputationGraph (and all layers in the network)
     */
    public void setListeners(IterationListener... listeners) {
        List<IterationListener> list = new ArrayList<>();
        //Check: user might have done setListeners(null) thinking this would clear the current listeners.
        //This results in an IterationListener[1] with a single null value -> results in a NPE later
        if (listeners != null && listeners.length > 0) {
            for (IterationListener i : listeners) {
                if (i != null)
                    list.add(i);
            }
        }
        setListeners(list);
    }

    /**
     * This method ADDS additional IterationListener to existing listeners
     *
     * @param listener
     */
    @Override
    public void addListeners(IterationListener... listeners) {
        if (this.listeners == null) {
            setListeners(listeners);
            return;
        }

        for(IterationListener listener: listeners) {
            this.listeners.add(listener);
            if (listener instanceof TrainingListener) {
                this.trainingListeners.add((TrainingListener) listener);
            }
        }

        if (solver != null) {
            solver.setListeners(this.listeners);
        }
    }

    /**
     * Get the IterationListeners for the ComputationGraph
     */
    public Collection<IterationListener> getListeners() {
        return listeners;
    }

    /**
     * Get the ComputationGraphUpdater for the network
     */
    public ComputationGraphUpdater getUpdater() {
        if (solver == null) {
            solver = new Solver.Builder().configure(conf()).listeners(getListeners()).model(this).build();
            solver.getOptimizer().setUpdaterComputationGraph(new ComputationGraphUpdater(this));
        }
        return solver.getOptimizer().getComputationGraphUpdater();
    }

    /**
     * Set the computationGraphUpdater for the network
     */
    public void setUpdater(ComputationGraphUpdater updater) {
        if (solver == null) {
            solver = new Solver.Builder().configure(conf()).listeners(getListeners()).model(this).build();
        }
        solver.getOptimizer().setUpdaterComputationGraph(updater);
    }

    /**
     * Get the specified output layer, by index. The index of the output
     * layer may be 0 to {@link #getNumOutputArrays()}-1
     */
    public Layer getOutputLayer(int outputLayerIdx) {
        if (outputLayerIdx >= numOutputArrays)
            throw new IllegalArgumentException("Invalid index: cannot get output layer " + outputLayerIdx
                            + ", total number of network outputs = " + numOutputArrays);
        return getLayer(configuration.getNetworkOutputs().get(outputLayerIdx));
    }

    /**
     * Get the parameters for the ComputationGraph
     *
     * @param backwardOnly If true: backprop parameters only (i.e., no visible layer biases used in layerwise pretraining layers)
     */
    public INDArray params(boolean backwardOnly) {
        if (backwardOnly)
            return flattenedParams;

        List<INDArray> list = new ArrayList<>(layers.length);
        for (int i = 0; i < topologicalOrder.length; i++) {
            if (!vertices[topologicalOrder[i]].hasLayer())
                continue;

            Layer l = vertices[topologicalOrder[i]].getLayer();
            INDArray layerParams = l.params();
            if (layerParams != null)
                list.add(layerParams); //may be null: subsampling etc layers
        }

        return Nd4j.toFlattened('f', list);
    }

    /**
     * Sets the input and labels and returns a score for the prediction with respect to the true labels<br>
     * This is equivalent to {@link #score(DataSet, boolean)} with training==true.<br>
     * <b>NOTE:</b> this version of the score function can only be used with ComputationGraph networks that have
     * a single input and a single output.
     *
     * @param dataSet the data to score
     * @return the score for the given input,label pairs
     * @see #score(DataSet, boolean)
     */
    public double score(DataSet dataSet) {
        return score(dataSet, false);
    }

    /**
     * Sets the input and labels and returns a score for the prediction with respect to the true labels<br>
     * <b>NOTE:</b> this version of the score function can only be used with ComputationGraph networks that have
     * a single input and a single output. Use {@link #score(MultiDataSet, boolean)} for multiple input/output networks
     *
     * @param dataSet  the data to score
     * @param training whether score is being calculated at training time (true) or test time (false)
     * @return the score for the given input,label pairs
     * @see #score(DataSet, boolean)
     */
    public double score(DataSet dataSet, boolean training) {
        if (numInputArrays != 1 || numOutputArrays != 1)
            throw new UnsupportedOperationException("Cannot score ComputationGraph network with "
                            + " DataSet: network does not have 1 input and 1 output arrays");
        return score(ComputationGraphUtil.toMultiDataSet(dataSet), training);
    }

    /**
     * Score the network given the MultiDataSet, at test time
     */
    public double score(MultiDataSet dataSet) {
        return score(dataSet, false);
    }

    /**
     * Sets the input and labels and returns a score for the prediction with respect to the true labels<br>
     *
     * @param dataSet  the data to score
     * @param training whether score is being calculated at training time (true) or test time (false)
     * @return the score for the given input,label pairs
     */
    public double score(MultiDataSet dataSet, boolean training) {
        boolean hasMaskArrays = dataSet.hasMaskArrays();
        if (hasMaskArrays) {
            setLayerMaskArrays(dataSet.getFeaturesMaskArrays(), dataSet.getLabelsMaskArrays());
        }

        double score = 0.0;
        MemoryWorkspace workspace =
                        configuration.getTrainingWorkspaceMode() == WorkspaceMode.NONE ? new DummyWorkspace()
                                        : Nd4j.getWorkspaceManager().getWorkspaceForCurrentThread(
                                                        workspaceConfigurationExternal, workspaceExternal);
        try (MemoryWorkspace ws = workspace.notifyScopeEntered()) {

            feedForward(dataSet.getFeatures(), training);
            INDArray[] labels = dataSet.getLabels();
            setLabels(labels);

            //Score: sum of the scores for the various output layers...
            double l1 = calcL1();
            double l2 = calcL2();

            int i = 0;
            for (String s : configuration.getNetworkOutputs()) {
                Layer outLayer = verticesMap.get(s).getLayer();
                if (outLayer == null || !(outLayer instanceof IOutputLayer)) {
                    log.warn("Cannot calculate score: vertex \"" + s + "\" is not an output layer");
                    return 0.0;
                }

                IOutputLayer ol = (IOutputLayer) outLayer;
                ol.setLabels(labels[i++]);

                score += ol.computeScore(l1, l2, training);

                //Only want to add l1/l2 once...
                l1 = 0.0;
                l2 = 0.0;
            }
        }


        if (hasMaskArrays)
            clearLayerMaskArrays();

        return score;
    }

    /**
     * Calculate the score for each example in a DataSet individually. Unlike {@link #score(DataSet)} and {@link #score(DataSet, boolean)}
     * this method does not average/sum over examples. This method allows for examples to be scored individually (at test time only), which
     * may be useful for example for autoencoder architectures and the like.<br>
     * Each row of the output (assuming addRegularizationTerms == true) is equivalent to calling score(DataSet) with a single example.
     *
     * @param data                   The data to score
     * @param addRegularizationTerms If true: add l1/l2 regularization terms (if any) to the score. If false: don't add regularization terms
     * @return An INDArray (column vector) of size input.numRows(); the ith entry is the score (loss value) of the ith example
     */
    public INDArray scoreExamples(DataSet data, boolean addRegularizationTerms) {
        if (numInputArrays != 1 || numOutputArrays != 1)
            throw new UnsupportedOperationException("Cannot score ComputationGraph network with "
                            + " DataSet: network does not have 1 input and 1 output arrays");
        return scoreExamples(ComputationGraphUtil.toMultiDataSet(data), addRegularizationTerms);
    }

    /**
     * Calculate the score for each example in a DataSet individually. Unlike {@link #score(MultiDataSet)} and {@link #score(MultiDataSet, boolean)}
     * this method does not average/sum over examples. This method allows for examples to be scored individually (at test time only), which
     * may be useful for example for autoencoder architectures and the like.<br>
     * Each row of the output (assuming addRegularizationTerms == true) is equivalent to calling score(MultiDataSet) with a single example.
     *
     * @param data                   The data to score
     * @param addRegularizationTerms If true: add l1/l2 regularization terms (if any) to the score. If false: don't add regularization terms
     * @return An INDArray (column vector) of size input.numRows(); the ith entry is the score (loss value) of the ith example
     */
    public INDArray scoreExamples(MultiDataSet data, boolean addRegularizationTerms) {
        boolean hasMaskArray = data.hasMaskArrays();
        if (hasMaskArray)
            setLayerMaskArrays(data.getFeaturesMaskArrays(), data.getLabelsMaskArrays());
        feedForward(data.getFeatures(), false);
        setLabels(data.getLabels());

        INDArray out = null;

        double l1 = (addRegularizationTerms ? calcL1() : 0.0);
        double l2 = (addRegularizationTerms ? calcL2() : 0.0);
        int i = 0;
        for (String s : configuration.getNetworkOutputs()) {
            Layer outLayer = verticesMap.get(s).getLayer();
            if (outLayer == null || !(outLayer instanceof IOutputLayer)) {
                throw new UnsupportedOperationException(
                                "Cannot calculate score: vertex \"" + s + "\" is not an output layer");
            }

            IOutputLayer ol = (IOutputLayer) outLayer;
            ol.setLabels(labels[i++]);

            INDArray scoreCurrLayer = ol.computeScoreForExamples(l1, l2);
            if (out == null)
                out = scoreCurrLayer;
            else
                out.addi(scoreCurrLayer);

            //Only want to add l1/l2 once...
            l1 = 0.0;
            l2 = 0.0;
        }

        if (hasMaskArray)
            clearLayerMaskArrays();
        return out;
    }


    //------------------------------------------------------
    //Model methods:

    @Override
    public void fit() {
        fit(inputs, labels, inputMaskArrays, labelMaskArrays);
    }

    @Override
    public void update(INDArray gradient, String paramType) {
        throw new UnsupportedOperationException("Not implemented");
    }

    @Override
    public void update(Gradient gradient) {
        if (gradient.gradient().length() != numParams(true))
            throw new IllegalArgumentException("Invalid input: expect gradients array of length " + numParams(true));
        for (Map.Entry<String, INDArray> entry : gradient.gradientForVariable().entrySet()) {
            String key = entry.getKey();
            INDArray val = entry.getValue();
            int idx = key.indexOf('_');
            if (idx == -1)
                throw new IllegalStateException("Invalid param key: not have layer separator: \"" + key + "\"");
            String layerName = key.substring(0, idx);
            String paramType = key.split("_")[1];
            // Update graph gradient
            this.gradient.gradientForVariable().put(key, val);
            // Update layer params
            getLayer(layerName).update(val, paramType);
        }
        // Update layerwise gradient view
        setBackpropGradientsViewArray(gradient.gradient());
    }

    private void update(Task task) {
        if (!initDone) {
            initDone = true;
            Heartbeat heartbeat = Heartbeat.getInstance();
            task = ModelSerializer.taskByModel(this);
            Environment env = EnvironmentUtils.buildEnvironment();
            heartbeat.reportEvent(Event.STANDALONE, env, task);
        }
    }

    @Override
    public double score() {
        return score;
    }

    public void setScore(double score) {
        this.score = score;
    }

    @Override
    public void accumulateScore(double accum) {
        throw new UnsupportedOperationException("Not implemented");
    }

    @Override
    public INDArray params() {
        return params(true);
    }

    @Override
    public int numParams() {
        return numParams(true);
    }

    @Override
    public int numParams(boolean backwards) {
        int nParams = 0;
        for (Layer layer : layers) {
            nParams += layer.numParams(backwards);
        }
        return nParams;
    }

    @Override
    public void setParams(INDArray params) {
        if (params == flattenedParams)
            return; //No op

        if (this.flattenedParams != null && this.flattenedParams.length() == params.length()) {
            this.flattenedParams.assign(params);
            return;
        }

        int idx = 0;
        for (int i = 0; i < topologicalOrder.length; i++) {
            if (!vertices[topologicalOrder[i]].hasLayer())
                continue;

            Layer layer = vertices[topologicalOrder[i]].getLayer();
            int range = layer.numParams();
            if (range <= 0)
                continue; //Some layers: no parameters (subsampling etc)
            INDArray get = params.get(NDArrayIndex.point(0), NDArrayIndex.interval(idx, range + idx));
            layer.setParams(get);
            idx += range;
        }
    }

    @Override
    public void setParamsViewArray(INDArray gradient) {
        throw new RuntimeException("Not yet implemented");
    }

    @Override
    public INDArray getGradientsViewArray() {
        return flattenedGradients;
    }

    @Override
    public void setBackpropGradientsViewArray(INDArray gradient) {
        int paramsSoFar = 0;
        for (int i = 0; i < topologicalOrder.length; i++) {
            if (!vertices[topologicalOrder[i]].hasLayer())
                continue;

            Layer layer = vertices[topologicalOrder[i]].getLayer();
            int range = layer.numParams();
            if (range <= 0)
                continue; //Some layers: no parameters (subsampling etc)
            layer.setBackpropGradientsViewArray(gradient.get(NDArrayIndex.point(0),
                            NDArrayIndex.interval(paramsSoFar, paramsSoFar + range)));
            paramsSoFar += range;
        }
    }

    @Override
    public void applyLearningRateScoreDecay() {
        throw new UnsupportedOperationException("Not implemented");
    }

    @Override
    public void fit(INDArray data) {
        throw new UnsupportedOperationException("Cannot pretrain ComputationGraph with single INDArray");
    }

    @Override
    public void iterate(INDArray input) {
        throw new UnsupportedOperationException("Not implemented");
    }

    @Override
    public Gradient gradient() {
        return gradient;
    }

    @Override
    public Pair<Gradient, Double> gradientAndScore() {
        return new Pair<>(gradient(), score());
    }

    @Override
    public int batchSize() {
        return inputs[0].size(0);
    }

    @Override
    public NeuralNetConfiguration conf() {
        return defaultConfiguration;
    }

    @Override
    public void setConf(NeuralNetConfiguration conf) {
        throw new UnsupportedOperationException();
    }

    @Override
    public INDArray input() {
        if (numInputArrays == 1)
            return (inputs != null ? inputs[0] : null);
        else
            throw new UnsupportedOperationException(
                            "Cannot return single input: ComputationGraph  has multiple inputs");
    }

    @Override
    public void validateInput() {

    }

    @Override
    public ConvexOptimizer getOptimizer() {
        return solver.getOptimizer();
    }

    @Override
    public INDArray getParam(String paramName) {
        //        throw new UnsupportedOperationException("Not implemented");
        int idx = paramName.indexOf('_');
        if (idx == -1)
            throw new IllegalStateException("Invalid param key: not have layer separator: \"" + paramName + "\"");
        String layerName = paramName.substring(0, idx);
        String paramType = paramName.substring(idx + 1);
        return getLayer(layerName).getParam(paramType);

    }

    @Override
    public void initParams() {
        throw new UnsupportedOperationException("Not implemented");
    }

    @Override
    public Map<String, INDArray> paramTable() {
        return paramTable(false);
    }

    public Map<String, INDArray> paramTable(boolean backpropParamsOnly) {
        //Get all parameters from all layers
        Map<String, INDArray> allParams = new LinkedHashMap<>();
        for (Layer layer : layers) {
            Map<String, INDArray> paramMap = layer.paramTable(backpropParamsOnly);
            for (Map.Entry<String, INDArray> entry : paramMap.entrySet()) {
                String newKey = layer.conf().getLayer().getLayerName() + "_" + entry.getKey();
                allParams.put(newKey, entry.getValue());
            }
        }
        return allParams;
    }

    @Override
    public void setParamTable(Map<String, INDArray> paramTable) {
        throw new UnsupportedOperationException("Not implemented");
    }

    @Override
    public void setParam(String key, INDArray val) {
        //        throw new UnsupportedOperationException("Not implemented");
        int idx = key.indexOf('_');
        if (idx == -1)
            throw new IllegalStateException("Invalid param key: not have layer separator: \"" + key + "\"");
        String layerName = key.substring(0, idx);
        String paramType = key.substring(idx + 1);
        getLayer(layerName).setParam(paramType, val);
    }

    @Override
    public void clear() {
        inputs = null;
        labels = null;
        inputMaskArrays = null;
        labelMaskArrays = null;
    }

    //------------------------------------------------------------------------------
    //RNN-specific functionality

    /**
     * If this ComputationGraph contains one or more RNN layers: conduct forward pass (prediction)
     * but using previous stored state for any RNN layers. The activations for the final step are
     * also stored in the RNN layers for use next time rnnTimeStep() is called.<br>
     * This method can be used to generate output one or more steps at a time instead of always having to do
     * forward pass from t=0. Example uses are for streaming data, and for generating samples from network output
     * one step at a time (where samples are then fed back into the network as input)<br>
     * If no previous state is present in RNN layers (i.e., initially or after calling rnnClearPreviousState()),
     * the default initialization (usually 0) is used.<br>
     * Supports mini-batch (i.e., multiple predictions/forward pass in parallel) as well as for single examples.<br>
     *
     * @param inputs Input to network. May be for one or multiple time steps. For single time step:
     *               input has shape [miniBatchSize,inputSize] or [miniBatchSize,inputSize,1]. miniBatchSize=1 for single example.<br>
     *               For multiple time steps: [miniBatchSize,inputSize,inputTimeSeriesLength]
     * @return Output activations. If output is RNN layer (such as RnnOutputLayer): if all inputs have shape [miniBatchSize,inputSize]
     * i.e., is 2d, then outputs have shape [miniBatchSize,outputSize] (i.e., also 2d) instead of [miniBatchSize,outputSize,1].<br>
     * Otherwise output is 3d [miniBatchSize,outputSize,inputTimeSeriesLength] when using RnnOutputLayer (or unmodified otherwise).
     */
    public INDArray[] rnnTimeStep(INDArray... inputs) {
        this.inputs = inputs;
        //Idea: if 2d in, want 2d out
        boolean inputIs2d = true;
        for (INDArray i : inputs) {
            if (i.rank() != 2) {
                inputIs2d = false;
                break;
            }
        }

        INDArray[] outputs = new INDArray[this.numOutputArrays];

        //Based on: feedForward()
        for (int currVertexIdx : topologicalOrder) {
            GraphVertex current = vertices[currVertexIdx];
            if (current.isInputVertex()) {
                VertexIndices[] inputsTo = current.getOutputVertices();
                INDArray input = inputs[current.getVertexIndex()];

                for (VertexIndices v : inputsTo) {
                    int vIdx = v.getVertexIndex();
                    int vIdxInputNum = v.getVertexEdgeNumber();
                    //This input: the 'vIdxInputNum'th input to vertex 'vIdx'
                    vertices[vIdx].setInput(vIdxInputNum, input.dup()); //TODO When to dup?
                }

            } else {
                INDArray out;
                if (current.hasLayer()) {
                    //Layer
                    Layer l = current.getLayer();
                    if (l instanceof RecurrentLayer) {
                        out = ((RecurrentLayer) l).rnnTimeStep(current.getInputs()[0]);
                    } else if (l instanceof MultiLayerNetwork) {
                        out = ((MultiLayerNetwork) l).rnnTimeStep(current.getInputs()[0]);
                    } else {
                        //non-recurrent layer
                        out = current.doForward(false);
                    }
                } else {
                    //GraphNode
                    out = current.doForward(false);
                }

                if (current.isOutputVertex()) {
                    //Get the index of this output vertex...
                    int idx = configuration.getNetworkOutputs().indexOf(current.getVertexName());
                    outputs[idx] = out;
                }

                //Now, set the inputs for the next vertices:
                VertexIndices[] outputsTo = current.getOutputVertices();
                if (outputsTo != null) {
                    for (VertexIndices v : outputsTo) {
                        int vIdx = v.getVertexIndex();
                        int inputNum = v.getVertexEdgeNumber();
                        //This (jth) connection from the output: is the 'inputNum'th input to vertex 'vIdx'
                        vertices[vIdx].setInput(inputNum, out);
                    }
                }
            }
        }

        //As per MultiLayerNetwork.rnnTimeStep(): if inputs are all 2d, then outputs are all 2d
        if (inputIs2d) {
            for (int i = 0; i < outputs.length; i++) {
                if (outputs[i].rank() == 3 && outputs[i].size(2) == 1) {
                    //Return 2d output with shape [miniBatchSize,nOut]
                    // instead of 3d output with shape [miniBatchSize,nOut,1]
                    outputs[i] = outputs[i].tensorAlongDimension(0, 1, 0);
                }
            }
        }

        this.inputs = null;
        return outputs;
    }

    /**
     * Get the state of the RNN layer, as used in {@link #rnnTimeStep(INDArray...)}.
     *
     * @param layer Number/index of the layer.
     * @return Hidden state, or null if layer is not an RNN layer
     */
    public Map<String, INDArray> rnnGetPreviousState(int layer) {
        return rnnGetPreviousState(layers[layer].conf().getLayer().getLayerName());
    }

    /**
     * Get the state of the RNN layer, as used in {@link #rnnTimeStep(INDArray...)}.
     *
     * @param layerName name of the layer
     * @return Hidden state, or null if layer is not an RNN layer
     */
    public Map<String, INDArray> rnnGetPreviousState(String layerName) {
        Layer l = verticesMap.get(layerName).getLayer();
        if (l == null || !(l instanceof RecurrentLayer))
            return null;
        return ((RecurrentLayer) l).rnnGetPreviousState();
    }

    /**
     * Get a map of states for ALL RNN layers, as used in {@link #rnnTimeStep(INDArray...)}.
     * Layers that are not RNN layers will not have an entry in the returned map
     *
     * @return Map of states (keyed by layer name) or null if layer is not an RNN layer
     * @see #rnnSetPreviousStates(Map)
     */
    public Map<String, Map<String, INDArray>> rnnGetPreviousStates() {
        Map<String, Map<String, INDArray>> states = new HashMap<>();
        for (Layer l : layers) {
            if (l instanceof RecurrentLayer) {
                states.put(l.conf().getLayer().getLayerName(), ((RecurrentLayer) l).rnnGetPreviousState());
            }
        }
        return states;
    }

    /**
     * Set the state of the RNN layer, for use in {@link #rnnTimeStep(INDArray...)}
     *
     * @param layer The number/index of the layer.
     * @param state The state to set the specified layer to
     */
    public void rnnSetPreviousState(int layer, Map<String, INDArray> state) {
        rnnSetPreviousState(layers[layer].conf().getLayer().getLayerName(), state);
    }

    /**
     * Set the state of the RNN layer, for use in {@link #rnnTimeStep(INDArray...)}
     *
     * @param layerName The name of the layer.
     * @param state     The state to set the specified layer to
     */
    public void rnnSetPreviousState(String layerName, Map<String, INDArray> state) {
        Layer l = verticesMap.get(layerName).getLayer();
        if (l == null || !(l instanceof RecurrentLayer)) {
            throw new UnsupportedOperationException(
                            "Layer \"" + layerName + "\" is not a recurrent layer. Cannot set state");
        }
        ((RecurrentLayer) l).rnnSetPreviousState(state);
    }

    /**
     * Set the states for all RNN layers, for use in {@link #rnnTimeStep(INDArray...)}
     *
     * @param previousStates The previous time step states for all layers (key: layer name. Value: layer states)
     * @see #rnnGetPreviousStates()
     */
    public void rnnSetPreviousStates(Map<String, Map<String, INDArray>> previousStates) {
        for (Map.Entry<String, Map<String, INDArray>> entry : previousStates.entrySet()) {
            rnnSetPreviousState(entry.getKey(), entry.getValue());
        }
    }

    /**
     * Clear the previous state of the RNN layers (if any), used in {@link #rnnTimeStep(INDArray...)}
     */
    public void rnnClearPreviousState() {
        if (layers == null)
            return;
        for (Layer layer : layers) {
            if (layer instanceof RecurrentLayer)
                ((RecurrentLayer) layer).rnnClearPreviousState();
            else if (layer instanceof MultiLayerNetwork) {
                ((MultiLayerNetwork) layer).rnnClearPreviousState();
            }
        }
    }

    /**
     * Fit the network using truncated BPTT
     */
    protected void doTruncatedBPTT(INDArray[] inputs, INDArray[] labels, INDArray[] featureMasks,
                    INDArray[] labelMasks) {
        if (flattenedGradients == null)
            initGradientsView();

        //Approach used here to implement truncated BPTT: if input is 3d, split it. Otherwise: input is unmodified

        int timeSeriesLength = -1;
        for (INDArray in : inputs) {
            if (in.rank() != 3)
                continue;
            if (timeSeriesLength == -1)
                timeSeriesLength = in.size(2);
            else if (timeSeriesLength != in.size(2)) {
                log.warn("Cannot do TBPTT with time series of different lengths");
                return;
            }
        }
        for (INDArray out : labels) {
            if (out.rank() != 3)
                continue;
            if (timeSeriesLength == -1)
                timeSeriesLength = out.size(2);
            else if (timeSeriesLength != out.size(2)) {
                log.warn("Cannot do TBPTT with time series of different lengths");
                return;
            }
        }

        int fwdLen = configuration.getTbpttFwdLength();
        int nSubsets = timeSeriesLength / fwdLen;
        if (timeSeriesLength % fwdLen != 0)
            nSubsets++;

        rnnClearPreviousState();

        INDArray[] newInputs = new INDArray[inputs.length];
        INDArray[] newLabels = new INDArray[labels.length];
        INDArray[] newFeatureMasks = (featureMasks != null ? new INDArray[featureMasks.length] : null);
        INDArray[] newLabelMasks = (labelMasks != null ? new INDArray[labelMasks.length] : null);

        workspaceConfigurationExternal.setCyclesBeforeInitialization(0);
        workspaceConfigurationExternal.setPolicyLearning(LearningPolicy.OVER_TIME);

        MemoryWorkspace workspaceT =
                        configuration.getTrainingWorkspaceMode() == WorkspaceMode.NONE ? new DummyWorkspace()
                                        : Nd4j.getWorkspaceManager().getWorkspaceForCurrentThread(
                                                        workspaceConfigurationTBPTT, workspaceTBPTT);
        MemoryWorkspace workspace =
                        configuration.getTrainingWorkspaceMode() == WorkspaceMode.NONE ? new DummyWorkspace()
                                        : Nd4j.getWorkspaceManager().getWorkspaceForCurrentThread(
                                                        workspaceConfigurationExternal, workspaceExternal);

        try (MemoryWorkspace wsT = workspaceT.notifyScopeEntered()) {
            for (int i = 0; i < nSubsets; i++) {
                try (MemoryWorkspace wsE = workspace.notifyScopeEntered()) {
                    int startTimeIdx = i * fwdLen;
                    int endTimeIdx = startTimeIdx + fwdLen;
                    if (endTimeIdx > timeSeriesLength)
                        endTimeIdx = timeSeriesLength;

                    for (int j = 0; j < inputs.length; j++) {
                        if (inputs[j].rank() != 3)
                            newInputs[j] = inputs[j];
                        else {
                            newInputs[j] = inputs[j].get(NDArrayIndex.all(), NDArrayIndex.all(),
                                            NDArrayIndex.interval(startTimeIdx, endTimeIdx));
                        }
                    }
                    for (int j = 0; j < labels.length; j++) {
                        if (labels[j].rank() != 3)
                            newLabels[j] = labels[j];
                        else {
                            newLabels[j] = labels[j].get(NDArrayIndex.all(), NDArrayIndex.all(),
                                            NDArrayIndex.interval(startTimeIdx, endTimeIdx));
                        }
                    }
                    if (featureMasks != null) {
                        for (int j = 0; j < featureMasks.length; j++) {
                            if (featureMasks[j] == null)
                                continue;
                            newFeatureMasks[j] = featureMasks[j].get(NDArrayIndex.all(),
                                            NDArrayIndex.interval(startTimeIdx, endTimeIdx));
                        }
                    }
                    if (labelMasks != null) {
                        for (int j = 0; j < labelMasks.length; j++) {
                            if (labelMasks[j] == null)
                                continue;
                            newLabelMasks[j] = labelMasks[j].get(NDArrayIndex.all(),
                                            NDArrayIndex.interval(startTimeIdx, endTimeIdx));
                        }
                    }

                    setInputs(newInputs);
                    setLabels(newLabels);
                    setLayerMaskArrays(newFeatureMasks, newLabelMasks);

                    if (solver == null) {
                        try (MemoryWorkspace wsO = Nd4j.getMemoryManager().scopeOutOfWorkspaces()) {
                            solver = new Solver.Builder().configure(conf()).listeners(getListeners()).model(this)
                                            .build();
                        }
                    }
                    solver.optimize();

                    //Finally, update the state of the RNN layers:
                    rnnUpdateStateWithTBPTTState();
                }
            }
        }

        if (configuration.getTrainingWorkspaceMode() != WorkspaceMode.NONE) {
            workspace.initializeWorkspace();
            workspaceT.initializeWorkspace();
        }

        rnnClearPreviousState();

        if (featureMasks != null || labelMasks != null) {
            clearLayerMaskArrays();
        }
    }

    /**
     * Similar to rnnTimeStep and feedForward() methods. Difference here is that this method:<br>
     * (a) like rnnTimeStep does forward pass using stored state for RNN layers, and<br>
     * (b) unlike rnnTimeStep does not modify the RNN layer state<br>
     * Therefore multiple calls to this method with the same input should have the same output.<br>
     * Typically used during training only. Use rnnTimeStep for prediction/forward pass at test time.
     *
     * @param inputs            Input to network
     * @param training          Whether training or not
     * @param storeLastForTBPTT set to true if used as part of truncated BPTT training
     * @return Activations for each layer (including input, as per feedforward() etc)
     */
    public Map<String, INDArray> rnnActivateUsingStoredState(INDArray[] inputs, boolean training,
                    boolean storeLastForTBPTT) {
        Map<String, INDArray> layerActivations = new HashMap<>();

        //Do forward pass according to the topological ordering of the network
        for (int currVertexIdx : topologicalOrder) {
            GraphVertex current = vertices[currVertexIdx];
            if (current.isInputVertex()) {
                VertexIndices[] inputsTo = current.getOutputVertices();
                INDArray input = inputs[current.getVertexIndex()];

                layerActivations.put(current.getVertexName(), input);

                for (VertexIndices v : inputsTo) {
                    int vIdx = v.getVertexIndex();
                    int vIdxInputNum = v.getVertexEdgeNumber();
                    //This input: the 'vIdxInputNum'th input to vertex 'vIdx'
                    vertices[vIdx].setInput(vIdxInputNum, input.dup()); //TODO When to dup?
                }

            } else {
                INDArray out;
                if (current.hasLayer()) {
                    Layer l = current.getLayer();
                    if (l instanceof RecurrentLayer) {
                        out = ((RecurrentLayer) l).rnnActivateUsingStoredState(current.getInputs()[0], training,
                                        storeLastForTBPTT);
                    } else if (l instanceof MultiLayerNetwork) {
                        List<INDArray> temp = ((MultiLayerNetwork) l).rnnActivateUsingStoredState(
                                        current.getInputs()[0], training, storeLastForTBPTT);
                        out = temp.get(temp.size() - 1);
                    } else {
                        //non-recurrent layer
                        out = current.doForward(training);
                    }
                    layerActivations.put(current.getVertexName(), out);
                } else {
                    out = current.doForward(training);
                }

                //Now, set the inputs for the next vertices:
                VertexIndices[] outputsTo = current.getOutputVertices();
                if (outputsTo != null) {
                    for (VertexIndices v : outputsTo) {
                        int vIdx = v.getVertexIndex();
                        int inputNum = v.getVertexEdgeNumber();
                        //This (jth) connection from the output: is the 'inputNum'th input to vertex 'vIdx'
                        vertices[vIdx].setInput(inputNum, out);
                    }
                }
            }
        }

        return layerActivations;
    }

    /**
     * Set the mask arrays for features and labels. Mask arrays are typically used in situations such as one-to-many
     * and many-to-one learning with recurrent neural networks, as well as for supporting time series of varying lengths
     * within the same minibatch.<br>
     * For example, with RNN data sets with input of shape [miniBatchSize,nIn,timeSeriesLength] and outputs of shape
     * [miniBatchSize,nOut,timeSeriesLength], the features and mask arrays will have shape [miniBatchSize,timeSeriesLength]
     * and contain values 0 or 1 at each element (to specify whether a given input/example is present - or merely padding -
     * at a given time step).<br>
     * <b>NOTE</b>: This method is not usually used directly. Instead, the various feedForward and fit methods handle setting
     * of masking internally.
     *
     * @param featureMaskArrays Mask array for features (input)
     * @param labelMaskArrays   Mask array for labels (output)
     * @see #clearLayerMaskArrays()
     */
    public void setLayerMaskArrays(INDArray[] featureMaskArrays, INDArray[] labelMaskArrays) {
        this.clearLayerMaskArrays();
        this.inputMaskArrays = featureMaskArrays;
        this.labelMaskArrays = labelMaskArrays;

        if (featureMaskArrays != null) {
            if (featureMaskArrays.length != numInputArrays) {
                throw new IllegalArgumentException("Invalid number of feature mask arrays");
            }

            int minibatchSize = -1;
            for (INDArray i : featureMaskArrays) {
                if (i != null) {
                    minibatchSize = i.size(0);
                }
            }

            //Here: need to do forward pass through the network according to the topological ordering of the network

            Map<Integer, Pair<INDArray, MaskState>> map = new HashMap<>();
            for (int i = 0; i < topologicalOrder.length; i++) {
                GraphVertex current = vertices[topologicalOrder[i]];

                if (current.isInputVertex()) {
                    INDArray fMask = featureMaskArrays[current.getVertexIndex()];
                    map.put(current.getVertexIndex(), new Pair<>(fMask, MaskState.Active));
                } else {
                    VertexIndices[] inputVertices = current.getInputVertices();

                    //Now: work out the mask arrays to feed forward...
                    INDArray[] inputMasks = null; //new INDArray[inputVertices.length];
                    MaskState maskState = null;
                    for (int j = 0; j < inputVertices.length; j++) {
                        Pair<INDArray, MaskState> p = map.get(inputVertices[j].getVertexIndex());
                        if (p != null) {
                            if (inputMasks == null) {
                                inputMasks = new INDArray[inputVertices.length];
                            }
                            inputMasks[j] = p.getFirst();
                            if (maskState == null || maskState == MaskState.Passthrough) {
                                maskState = p.getSecond();
                            }
                        }
                    }

                    Pair<INDArray, MaskState> outPair =
                                    current.feedForwardMaskArrays(inputMasks, maskState, minibatchSize);
                    map.put(topologicalOrder[i], outPair);
                }
            }
        }

        if (labelMaskArrays != null) {
            if (labelMaskArrays.length != numOutputArrays) {
                throw new IllegalArgumentException("Invalid number of label mask arrays");
            }
            for (int i = 0; i < labelMaskArrays.length; i++) {
                if (labelMaskArrays[i] == null) {
                    // This output doesn't have a mask, we can skip it.
                    continue;
                }
                String outputName = configuration.getNetworkOutputs().get(i);
                GraphVertex v = verticesMap.get(outputName);
                Layer ol = v.getLayer();
                ol.setMaskArray(labelMaskArrays[i]);
            }
        }
    }

    /**
     * Remove the mask arrays from all layers.<br>
     * See {@link #setLayerMaskArrays(INDArray[], INDArray[])} for details on mask arrays.
     */
    public void clearLayerMaskArrays() {
        for (Layer layer : layers) {
            layer.setMaskArray(null);
        }
        this.inputMaskArrays = null;
        this.labelMaskArrays = null;
    }

    /**
     * Update the internal state of RNN layers after a truncated BPTT fit call
     */
    protected void rnnUpdateStateWithTBPTTState() {
        for (int i = 0; i < layers.length; i++) {
            if (layers[i] instanceof RecurrentLayer) {
                RecurrentLayer l = ((RecurrentLayer) layers[i]);
                l.rnnSetPreviousState(l.rnnGetTBPTTState());
            } else if (layers[i] instanceof MultiLayerNetwork) {
                ((MultiLayerNetwork) layers[i]).updateRnnStateWithTBPTTState();
            }
        }
    }

    /**
     * Evaluate the network (classification performance - single output ComputationGraphs only)
     *
     * @param iterator Iterator to evaluate on
     * @return Evaluation object; results of evaluation on all examples in the data set
     */
    public Evaluation evaluate(DataSetIterator iterator) {
        return evaluate(iterator, null);
    }

    /**
     * Evaluate the network (classification performance - single output ComputationGraphs only)
     *
     * @param iterator Iterator to evaluate on
     * @return Evaluation object; results of evaluation on all examples in the data set
     */
    public Evaluation evaluate(MultiDataSetIterator iterator) {
        return evaluate(iterator, null);
    }

    /**
     * Evaluate the network on the provided data set (single output ComputationGraphs only). Used for evaluating
     * the performance of classifiers
     *
     * @param iterator Data to undertake evaluation on
     * @return Evaluation object, summarizing the results of the evaluation on the provided DataSetIterator
     */
    public Evaluation evaluate(DataSetIterator iterator, List<String> labelsList) {
        return evaluate(iterator, labelsList, 1);
    }

    /**
     * Evaluate the network on the provided data set (single output ComputationGraphs only). Used for evaluating
     * the performance of classifiers
     *
     * @param iterator Data to undertake evaluation on
     * @return Evaluation object, summarizing the results of the evaluation on the provided DataSetIterator
     */
    public Evaluation evaluate(MultiDataSetIterator iterator, List<String> labelsList) {
        return evaluate(iterator, labelsList, 1);
    }

    /**
     * Evaluate the network (for classification) on the provided data set, with top N accuracy in addition to standard accuracy.
     * For 'standard' accuracy evaluation only, use topN = 1
     *
     * @param iterator   Iterator (data) to evaluate on
     * @param labelsList List of labels. May be null.
     * @param topN       N value for top N accuracy evaluation
     * @return Evaluation object, summarizing the results of the evaluation on the provided DataSetIterator
     */
    public Evaluation evaluate(DataSetIterator iterator, List<String> labelsList, int topN) {
        if (labelsList == null)
            labelsList = iterator.getLabels();

        return doEvaluation(iterator, new Evaluation(labelsList, topN))[0];
    }

    /**
     * Evaluate the network (for classification) on the provided data set, with top N accuracy in addition to standard accuracy.
     * For 'standard' accuracy evaluation only, use topN = 1
     *
     * @param iterator   Iterator (data) to evaluate on
     * @param labelsList List of labels. May be null.
     * @param topN       N value for top N accuracy evaluation
     * @return Evaluation object, summarizing the results of the evaluation on the provided DataSetIterator
     */
    public Evaluation evaluate(MultiDataSetIterator iterator, List<String> labelsList, int topN) {
        return doEvaluation(iterator, new Evaluation(labelsList, topN))[0];
    }

    /**
     * Evaluate the (single output layer only) network for regression performance
     * @param iterator Data to evaluate on
     * @return Regression evaluation
     */
    public RegressionEvaluation evaluateRegression(DataSetIterator iterator) {
        return evaluateRegression(iterator, null);
    }

    /**
     * Evaluate the (single output layer only) network for regression performance
     * @param iterator Data to evaluate on
     * @return Regression evaluation
     */
    public RegressionEvaluation evaluateRegression(MultiDataSetIterator iterator) {
        return evaluateRegression(iterator, null);
    }

    /**
     * Evaluate the (single output layer only) network for regression performance
     * @param iterator Data to evaluate on
     * @param columnNames Column names for the regression evaluation. May be null.
     * @return Regression evaluation
     */
    public RegressionEvaluation evaluateRegression(DataSetIterator iterator, List<String> columnNames) {
        return doEvaluation(iterator, new RegressionEvaluation(columnNames))[0];
    }

    /**
     * Evaluate the (single output layer only) network for regression performance
     * @param iterator Data to evaluate on
     * @return Regression evaluation
     */
    public RegressionEvaluation evaluateRegression(MultiDataSetIterator iterator, List<String> columnNames) {
        return doEvaluation(iterator, new RegressionEvaluation(columnNames))[0];
    }

    /**
     * Evaluate the network (must be a binary classifier) on the specified data, using the {@link ROC} class
     *
     * @param iterator          Data to evaluate on
     * @param rocThresholdSteps Number of threshold steps to use with {@link ROC}
     * @return ROC evaluation on the given dataset
     */
    public ROC evaluateROC(DataSetIterator iterator, int rocThresholdSteps) {
        return doEvaluation(iterator, new ROC(rocThresholdSteps))[0];
    }

    /**
     * Evaluate the network (must be a binary classifier) on the specified data, using the {@link ROC} class
     *
     * @param iterator          Data to evaluate on
     * @param rocThresholdSteps Number of threshold steps to use with {@link ROC}
     * @return ROC evaluation on the given dataset
     */
    public ROC evaluateROC(MultiDataSetIterator iterator, int rocThresholdSteps) {
        return doEvaluation(iterator, new ROC(rocThresholdSteps))[0];
    }

    /**
     * Evaluate the network on the specified data, using the {@link ROCMultiClass} class
     *
     * @param iterator          Data to evaluate on
     * @param rocThresholdSteps Number of threshold steps to use with {@link ROCMultiClass}
     * @return Multi-class ROC evaluation on the given dataset
     */
    public ROCMultiClass evaluateROCMultiClass(DataSetIterator iterator, int rocThresholdSteps) {
        return doEvaluation(iterator, new ROCMultiClass(rocThresholdSteps))[0];
    }

    /**
     * Evaluate the network on the specified data, using the {@link ROCMultiClass} class
     *
     * @param iterator          Data to evaluate on
     * @param rocThresholdSteps Number of threshold steps to use with {@link ROCMultiClass}
     * @return Multi-class ROC evaluation on the given dataset
     */
    public ROCMultiClass evaluateROCMultiClass(MultiDataSetIterator iterator, int rocThresholdSteps) {
        return doEvaluation(iterator, new ROCMultiClass(rocThresholdSteps))[0];
    }

    /**
     * Perform evaluation on the given data (DataSetIterator) with the given {@link IEvaluation} instance
     *
     * @param iterator   Test data to evaluate on
     * @param evaluation IEvaluation insntance
     * @param <T>        Type of the IEvaluation instance
     * @return           The input IEvaluation instance, after performing evaluation on the test data
     */
    public <T extends IEvaluation> T[] doEvaluation(DataSetIterator iterator, T... evaluations) {
        if (layers == null || !(getOutputLayer(0) instanceof IOutputLayer)) {
            throw new IllegalStateException("Cannot evaluate network with no output layer");
        }

        if (getNumOutputArrays() != 1) {
            throw new IllegalStateException("Cannot evaluate a model with > 1 output arrays from a DataSetIterator");
        }

        if (!iterator.hasNext())
            iterator.reset();

        DataSetIterator iter = iterator.asyncSupported() ? new AsyncDataSetIterator(iterator, 2, true) : iterator;

        MemoryWorkspace workspace =
                        configuration.getTrainingWorkspaceMode() == WorkspaceMode.NONE ? new DummyWorkspace()
                                        : Nd4j.getWorkspaceManager().getWorkspaceForCurrentThread(
                                                        workspaceConfigurationExternal, workspaceExternal);

        while (iter.hasNext()) {
            DataSet next = iter.next();

            if (next.getFeatures() == null || next.getLabels() == null)
                break;

            try (MemoryWorkspace wsB = workspace.notifyScopeEntered()) {
                //Assuming single output here
                INDArray features = next.getFeatures();
                INDArray featuresMask = next.getFeaturesMaskArray();
                INDArray labels = next.getLabels();
                INDArray labelMask = next.getLabelsMaskArray();


                setLayerMaskArrays(featuresMask == null ? null : new INDArray[] {featuresMask},
                                labelMask == null ? null : new INDArray[] {labelMask});
                INDArray[] out = silentOutput(false, features);

                for (T evaluation : evaluations)
                    evaluation.eval(labels, out[0], labelMask);
            }

            clearLayerMaskArrays();
        }

        if (iterator.asyncSupported())
            ((AsyncDataSetIterator) iter).shutdown();

        return evaluations;
    }

    /**
     * Perform evaluation on the given data (MultiDataSetIterator) with the given {@link IEvaluation} instance
     *
     * @param iterator   Test data to evaluate on
     * @param evaluation IEvaluation insntance
     * @param <T>        Type of the IEvaluation instance
     * @return           The input IEvaluation instance, after performing evaluation on the test data
     */
    public <T extends IEvaluation> T[] doEvaluation(MultiDataSetIterator iterator, T... evaluations) {
        if (layers == null || !(getOutputLayer(0) instanceof IOutputLayer)) {
            throw new IllegalStateException("Cannot evaluate network with no output layer");
        }

        if (getNumOutputArrays() != 1) {
            throw new IllegalStateException("Cannot evaluate a model using this method with > 1 output arrays");
        }

        if (!iterator.hasNext())
            iterator.reset();

        MultiDataSetIterator iter =
                        iterator.asyncSupported() ? new AsyncMultiDataSetIterator(iterator, 2, true) : iterator;

        MemoryWorkspace workspace =
                        configuration.getTrainingWorkspaceMode() == WorkspaceMode.NONE ? new DummyWorkspace()
                                        : Nd4j.getWorkspaceManager().getWorkspaceForCurrentThread(
                                                        workspaceConfigurationExternal, workspaceExternal);


        while (iter.hasNext()) {
            MultiDataSet next = iter.next();

            if (next.getFeatures() == null || next.getLabels() == null)
                break;

            try (MemoryWorkspace wsB = workspace.notifyScopeEntered()) {

                //Assuming single output here
                INDArray[] features = next.getFeatures();
                INDArray[] featuresMasks = next.getFeaturesMaskArrays();
                INDArray labels = next.getLabels(0);
                INDArray[] labelMasks = next.getLabelsMaskArrays();
                INDArray labelMask = next.getLabelsMaskArray(0);

                setLayerMaskArrays(featuresMasks, labelMasks);
                INDArray[] out = silentOutput(false, features);

                try (MemoryWorkspace wsO = Nd4j.getWorkspaceManager().scopeOutOfWorkspaces()) {
                    for (T evaluation : evaluations)
                        evaluation.eval(labels, out[0], labelMask);
                }
            }

            clearLayerMaskArrays();
        }

        if (iterator.asyncSupported())
            ((AsyncMultiDataSetIterator) iter).shutdown();

        return evaluations;
    }

    /**
     * String detailing the architecture of the computation graph.
     * Vertices are printed in a topological sort order.
     * Columns are Vertex Names with layer/vertex type, nIn, nOut, Total number of parameters and the Shapes of the parameters
     * And the inputs to the vertex
     * Will also give information about frozen layers/vertices, if any.
     * @return Summary as a string
     */
    public String summary() {
        String ret = "\n";
        ret += StringUtils.repeat("=", 140);
        ret += "\n";
        ret += String.format("%-40s%-15s%-15s%-30s %s\n", "VertexName (VertexType)", "nIn,nOut", "TotalParams",
                        "ParamsShape", "Vertex Inputs");
        ret += StringUtils.repeat("=", 140);
        ret += "\n";
        int frozenParams = 0;
        for (int currVertexIdx : topologicalOrder) {
            GraphVertex current = vertices[currVertexIdx];

            String name = current.getVertexName();
            String[] classNameArr = current.getClass().toString().split("\\.");
            String className = classNameArr[classNameArr.length - 1];

            String connections = "-";
            if (!current.isInputVertex()) {
                connections = configuration.getVertexInputs().get(name).toString();
            }
            String paramCount = "-";
            String in = "-";
            String out = "-";
            String paramShape = "-";
            if (current.hasLayer()) {
                Layer currentLayer = ((LayerVertex) current).getLayer();
                classNameArr = currentLayer.getClass().getName().split("\\.");
                className = classNameArr[classNameArr.length - 1];
                paramCount = String.valueOf(currentLayer.numParams());
                if (currentLayer.numParams() > 0) {
                    paramShape = "";
                    in = String.valueOf(((FeedForwardLayer) currentLayer.conf().getLayer()).getNIn());
                    out = String.valueOf(((FeedForwardLayer) currentLayer.conf().getLayer()).getNOut());
                    Set<String> paraNames = currentLayer.conf().getLearningRateByParam().keySet();
                    for (String aP : paraNames) {
                        String paramS = ArrayUtils.toString(currentLayer.paramTable().get(aP).shape());
                        paramShape += aP + ":" + paramS + ", ";
                    }
                    paramShape = paramShape.subSequence(0, paramShape.lastIndexOf(",")).toString();
                }
                if (currentLayer instanceof FrozenLayer) {
                    frozenParams += currentLayer.numParams();
                    classNameArr = ((FrozenLayer) currentLayer).getInsideLayer().getClass().getName().split("\\.");
                    className = "Frozen " + classNameArr[classNameArr.length - 1];
                }
            }
            ret += String.format("%-40s%-15s%-15s%-30s %s", name + " (" + className + ")", in + "," + out, paramCount,
                            paramShape, connections);
            ret += "\n";
        }
        ret += StringUtils.repeat("-", 140);
        ret += String.format("\n%30s %d", "Total Parameters: ", params().length());
        ret += String.format("\n%30s %d", "Trainable Parameters: ", params().length() - frozenParams);
        ret += String.format("\n%30s %d", "Frozen Parameters: ", frozenParams);
        ret += "\n";
        ret += StringUtils.repeat("=", 140);
        ret += "\n";

        return ret;
    }

    /**
     * This method just makes sure there's no state preserved within layers
     */
    protected void clearLayersStates() {
        for (int f = 0; f < layers.length; f++) {
            layers[f].setInput(null);
        }

        for (int f = 0; f < vertices.length; f++) {
            vertices[f].clearVertex();
        }
    }

    /**
     * Indicates whether some other object is "equal to" this one.
     * <p>
     * The {@code equals} method implements an equivalence relation
     * on non-null object references:
     * <ul>
     * <li>It is <i>reflexive</i>: for any non-null reference value
     * {@code x}, {@code x.equals(x)} should return
     * {@code true}.
     * <li>It is <i>symmetric</i>: for any non-null reference values
     * {@code x} and {@code y}, {@code x.equals(y)}
     * should return {@code true} if and only if
     * {@code y.equals(x)} returns {@code true}.
     * <li>It is <i>transitive</i>: for any non-null reference values
     * {@code x}, {@code y}, and {@code z}, if
     * {@code x.equals(y)} returns {@code true} and
     * {@code y.equals(z)} returns {@code true}, then
     * {@code x.equals(z)} should return {@code true}.
     * <li>It is <i>consistent</i>: for any non-null reference values
     * {@code x} and {@code y}, multiple invocations of
     * {@code x.equals(y)} consistently return {@code true}
     * or consistently return {@code false}, provided no
     * information used in {@code equals} comparisons on the
     * objects is modified.
     * <li>For any non-null reference value {@code x},
     * {@code x.equals(null)} should return {@code false}.
     * </ul>
     * <p>
     * The {@code equals} method for class {@code Object} implements
     * the most discriminating possible equivalence relation on objects;
     * that is, for any non-null reference values {@code x} and
     * {@code y}, this method returns {@code true} if and only
     * if {@code x} and {@code y} refer to the same object
     * ({@code x == y} has the value {@code true}).
     * <p>
     * Note that it is generally necessary to override the {@code hashCode}
     * method whenever this method is overridden, so as to maintain the
     * general contract for the {@code hashCode} method, which states
     * that equal objects must have equal hash codes.
     *
     * @param obj the reference object with which to compare.
     * @return {@code true} if this object is the same as the obj
     * argument; {@code false} otherwise.
     * @see #hashCode()
     * @see HashMap
     */
    @Override
    public boolean equals(Object obj) {
        if (obj == null)
            return false;
        if (obj instanceof ComputationGraph) {
            ComputationGraph network = (ComputationGraph) obj;
            boolean paramsEquals = network.params().equals(params());
            boolean confEquals = getConfiguration().equals(network.getConfiguration());
            boolean updaterEquals = getUpdater().equals(network.getUpdater());
            return paramsEquals && confEquals && updaterEquals;
        }
        return false;
    }
}<|MERGE_RESOLUTION|>--- conflicted
+++ resolved
@@ -350,13 +350,11 @@
         if (initCalled)
             return;
 
-<<<<<<< HEAD
         log.info("Starting ComputationGraph with WorkspaceModes set to [training: {}; inference: {}]", configuration.getTrainingWorkspaceMode(), configuration.getInferenceWorkspaceMode());
-=======
+
         if (configuration.getCacheMode() == CacheMode.HOST) {
             workspaceConfigurationCache.setPolicyMirroring(MirroringPolicy.HOST_ONLY);
         }
->>>>>>> 763339bf
 
         //First: build topological ordering, based on configuration. Used for forward pass, backprop and order of parameters/gradients
         topologicalOrder = topologicalSortOrder();
