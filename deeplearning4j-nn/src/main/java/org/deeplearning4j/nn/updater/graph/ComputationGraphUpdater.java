--- conflicted
+++ resolved
@@ -45,31 +45,11 @@
 
         Layer[] out = new Layer[network.getNumLayers()];
 
-<<<<<<< HEAD
-                    //Gradients may be replaced by BaseUpdater.update()
-                    for (Map.Entry<String, INDArray> entry2 : layerGradients.get(layerName).gradientForVariable().entrySet()) {
-                        gradient.setGradientFor(entry.getKey() + "_" + entry2.getKey(), entry2.getValue());
-                    }
-                }
-
-                Nd4j.getWorkspaceManager().getWorkspaceForCurrentThread(ComputationGraph.workspaceFeedForward).initializeWorkspace();
-            } else {
-                String layerName = entry.getKey();
-                int updaterIdx = layerUpdatersMap.get(layerName);
-                layerUpdaters[updaterIdx].update(graph.getLayer(layerName), entry.getValue(), iteration, batchSize);
-
-
-                //Gradients may be replaced by BaseUpdater.update()
-                for (Map.Entry<String, INDArray> entry2 : layerGradients.get(layerName).gradientForVariable().entrySet()) {
-                    gradient.setGradientFor(entry.getKey() + "_" + entry2.getKey(), entry2.getValue());
-                }
-=======
         int j = 0;
         for (int i = 0; i < topologicalOrdering.length; i++) {
             GraphVertex currentVertex = vertices[topologicalOrdering[i]];
             if (!currentVertex.hasLayer()) {
                 continue;
->>>>>>> 89c7b2a9
             }
 
             out[j++] = currentVertex.getLayer();
