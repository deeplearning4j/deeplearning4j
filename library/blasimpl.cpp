--- conflicted
+++ resolved
@@ -7,6 +7,7 @@
 #include <stdlib.h>
 #include "java_cblas.h"
 #include <cblas.h>
+#include "cblas_enum_conversion.h"
 
 #ifdef __cplusplus
 extern "C" {
@@ -44,8 +45,6 @@
 	return;
 };
 
-<<<<<<< HEAD
-=======
 /**
  * Converts a character
  * to its proper enum
@@ -157,7 +156,6 @@
 
 
 
->>>>>>> aeadc07d
 /*
  * ======================================================
  * Level 1 BLAS functions
@@ -171,9 +169,9 @@
  */
 
 JNIEXPORT jfloat JNICALL Java_org_nd4j_linalg_cpu_nativecpu_CBLAS_sdsdot
-(JNIEnv *env, jclass clazz, jint N, jfloat alpha,
-		jobject X, jint incX,
-		jobject Y, jint incY) {
+		(JNIEnv *env, jclass clazz, jint N, jfloat alpha,
+		 jobject X, jint incX,
+		 jobject Y, jint incY) {
 
 	float *cX = (float *)env->GetDirectBufferAddress(X);
 	float *cY = (float *) env->GetDirectBufferAddress(Y);
@@ -182,9 +180,9 @@
 
 
 JNIEXPORT jdouble JNICALL Java_org_nd4j_linalg_cpu_nativecpu_CBLAS_dsdot
-(JNIEnv *env, jclass clazz, jint N,
-		jobject X, jint incX,
-		jobject Y, jint incY) {
+		(JNIEnv *env, jclass clazz, jint N,
+		 jobject X, jint incX,
+		 jobject Y, jint incY) {
 
 	float *cX = (float *) env->GetDirectBufferAddress(X);
 	float *cY = (float *) env->GetDirectBufferAddress(Y);
@@ -192,9 +190,9 @@
 };
 
 JNIEXPORT jdouble JNICALL Java_org_nd4j_linalg_cpu_nativecpu_CBLAS_ddot
-(JNIEnv *env, jclass clazz, jint N,
-		jobject X, jint incX,
-		jobject Y, jint incY) {
+		(JNIEnv *env, jclass clazz, jint N,
+		 jobject X, jint incX,
+		 jobject Y, jint incY) {
 
 	double *cX = (double *) env->GetDirectBufferAddress(X);
 	double *cY = (double *) env->GetDirectBufferAddress(Y);
@@ -202,9 +200,9 @@
 };
 
 JNIEXPORT jfloat JNICALL Java_org_nd4j_linalg_cpu_nativecpu_CBLAS_sdot
-(JNIEnv *env, jclass clazz, jint N,
-		jobject X, jint incX,
-		jobject Y, jint incY) {
+		(JNIEnv *env, jclass clazz, jint N,
+		 jobject X, jint incX,
+		 jobject Y, jint incY) {
 
 	float *cX = (float *) env->GetDirectBufferAddress(X);
 	float *cY = (float *) env->GetDirectBufferAddress(Y);
@@ -218,14 +216,14 @@
  */
 
 JNIEXPORT jfloat JNICALL Java_org_nd4j_linalg_cpu_nativecpu_CBLAS_snrm2
-(JNIEnv *env, jclass clazz, jint N, jobject X, jint incX) {
+		(JNIEnv *env, jclass clazz, jint N, jobject X, jint incX) {
 
 	float *cX = (float *) env->GetDirectBufferAddress(X);
 	return cblas_snrm2(N, cX, incX);
 };
 
 JNIEXPORT jdouble JNICALL Java_org_nd4j_linalg_cpu_nativecpu_CBLAS_dnrm2
-(JNIEnv *env, jclass clazz, jint N, jobject X, jint incX) {
+		(JNIEnv *env, jclass clazz, jint N, jobject X, jint incX) {
 
 	double *cX = (double *) env->GetDirectBufferAddress(X);
 	return cblas_dnrm2(N, cX, incX);
@@ -238,7 +236,7 @@
  */
 
 JNIEXPORT jfloat JNICALL Java_org_nd4j_linalg_cpu_nativecpu_CBLAS_sasum
-(JNIEnv *env, jclass clazz, jint N, jobject X, jint incX) {
+		(JNIEnv *env, jclass clazz, jint N, jobject X, jint incX) {
 
 	float *cX = (float *) env->GetDirectBufferAddress(X);
 	return cblas_sasum(N, cX, incX);
@@ -246,7 +244,7 @@
 };
 
 JNIEXPORT jdouble JNICALL Java_org_nd4j_linalg_cpu_nativecpu_CBLAS_dasum
-(JNIEnv *env, jclass clazz, jint N, jobject X, jint incX) {
+		(JNIEnv *env, jclass clazz, jint N, jobject X, jint incX) {
 	double *cX = (double *) env->GetDirectBufferAddress(X);
 	return cblas_dasum(N, cX, incX);
 };
@@ -258,14 +256,14 @@
  */
 
 JNIEXPORT jint JNICALL Java_org_nd4j_linalg_cpu_nativecpu_CBLAS_isamax
-(JNIEnv *env, jclass clazz, jint N, jobject X, jint incX) {
+		(JNIEnv *env, jclass clazz, jint N, jobject X, jint incX) {
 
 	float *cX = (float *) env->GetDirectBufferAddress(X);
 	return cblas_isamax(N, cX, incX);
 };
 
 JNIEXPORT jint JNICALL Java_org_nd4j_linalg_cpu_nativecpu_CBLAS_idamax
-(JNIEnv *env, jclass clazz, jint N, jobject X, jint incX) {
+		(JNIEnv *env, jclass clazz, jint N, jobject X, jint incX) {
 
 	double *cX = (double *) env->GetDirectBufferAddress(X);
 	return cblas_idamax(N, cX, incX);
@@ -284,10 +282,10 @@
  */
 
 JNIEXPORT void JNICALL Java_org_nd4j_linalg_cpu_nativecpu_CBLAS_srot
-(JNIEnv *env, jclass clazz, jint N,
-		jobject X, jint incX,
-		jobject Y, jint incY,
-		jfloat c, jfloat s) {
+		(JNIEnv *env, jclass clazz, jint N,
+		 jobject X, jint incX,
+		 jobject Y, jint incY,
+		 jfloat c, jfloat s) {
 
 	float *cX = (float *) env->GetDirectBufferAddress(X);
 	float *cY = (float *) env->GetDirectBufferAddress(Y);
@@ -295,10 +293,10 @@
 };
 
 JNIEXPORT void JNICALL Java_org_nd4j_linalg_cpu_nativecpu_CBLAS_drot
-(JNIEnv *env, jclass clazz, jint N,
-		jobject X, jint incX,
-		jobject Y, jint incY,
-		jdouble c, jdouble s) {
+		(JNIEnv *env, jclass clazz, jint N,
+		 jobject X, jint incX,
+		 jobject Y, jint incY,
+		 jdouble c, jdouble s) {
 
 	double *cX = (double *) env->GetDirectBufferAddress(X);
 	double *cY = (double *) env->GetDirectBufferAddress(Y);
@@ -312,7 +310,7 @@
  */
 
 JNIEXPORT void JNICALL Java_org_nd4j_linalg_cpu_nativecpu_CBLAS_srotg
-(JNIEnv *env, jclass clazz, jobject params) {
+		(JNIEnv *env, jclass clazz, jobject params) {
 
 	float *ca = (float *) env->GetDirectBufferAddress(params);
 	float *cb = ca + 1;
@@ -322,7 +320,7 @@
 };
 
 JNIEXPORT void JNICALL Java_org_nd4j_linalg_cpu_nativecpu_CBLAS_drotg
-(JNIEnv *env, jclass clazz, jobject params) {
+		(JNIEnv *env, jclass clazz, jobject params) {
 
 	double *ca = (double *) env->GetDirectBufferAddress(params);
 	double *cb = ca + 1;
@@ -338,7 +336,7 @@
  */
 
 JNIEXPORT void JNICALL Java_org_nd4j_linalg_cpu_nativecpu_CBLAS_srotmg
-(JNIEnv *env, jclass clazz, jobject args, jobject P) {
+		(JNIEnv *env, jclass clazz, jobject args, jobject P) {
 
 	float *cargs = (float *) env->GetDirectBufferAddress(args);
 	float *cP = (float *) env->GetDirectBufferAddress(P);
@@ -346,7 +344,7 @@
 };
 
 JNIEXPORT void JNICALL Java_org_nd4j_linalg_cpu_nativecpu_CBLAS_drotmg
-(JNIEnv *env, jclass clazz, jobject args, jobject P) {
+		(JNIEnv *env, jclass clazz, jobject args, jobject P) {
 
 	double *cargs = (double *) env->GetDirectBufferAddress(args);
 	double *cP = (double *) env->GetDirectBufferAddress(P);
@@ -360,10 +358,10 @@
  */
 
 JNIEXPORT void JNICALL Java_org_nd4j_linalg_cpu_nativecpu_CBLAS_srotm
-(JNIEnv *env, jclass clazz, jint N,
-		jobject X, jint incX,
-		jobject Y, jint incY,
-		jobject P) {
+		(JNIEnv *env, jclass clazz, jint N,
+		 jobject X, jint incX,
+		 jobject Y, jint incY,
+		 jobject P) {
 
 	float *cX = (float *) env->GetDirectBufferAddress(X);
 	float *cY = (float *) env->GetDirectBufferAddress(Y);
@@ -372,10 +370,10 @@
 };
 
 JNIEXPORT void JNICALL Java_org_nd4j_linalg_cpu_nativecpu_CBLAS_drotm
-(JNIEnv *env, jclass clazz, jint N,
-		jobject X, jint incX,
-		jobject Y, jint incY,
-		jobject P) {
+		(JNIEnv *env, jclass clazz, jint N,
+		 jobject X, jint incX,
+		 jobject Y, jint incY,
+		 jobject P) {
 
 	double *cX = (double *) env->GetDirectBufferAddress(X);
 	double *cY = (double *) env->GetDirectBufferAddress(Y);
@@ -390,9 +388,9 @@
  */
 
 JNIEXPORT void JNICALL Java_org_nd4j_linalg_cpu_nativecpu_CBLAS_sswap
-(JNIEnv *env, jclass clazz, jint N,
-		jobject X, jint incX,
-		jobject Y, jint incY) {
+		(JNIEnv *env, jclass clazz, jint N,
+		 jobject X, jint incX,
+		 jobject Y, jint incY) {
 
 	float *cX = (float *) env->GetDirectBufferAddress(X);
 	float *cY = (float *) env->GetDirectBufferAddress(Y);
@@ -400,9 +398,9 @@
 };
 
 JNIEXPORT void JNICALL Java_org_nd4j_linalg_cpu_nativecpu_CBLAS_dswap
-(JNIEnv *env, jclass clazz, jint N,
-		jobject X, jint incX,
-		jobject Y, jint incY) {
+		(JNIEnv *env, jclass clazz, jint N,
+		 jobject X, jint incX,
+		 jobject Y, jint incY) {
 
 	double *cX = (double *) env->GetDirectBufferAddress(X);
 	double *cY = (double *) env->GetDirectBufferAddress(Y);
@@ -417,18 +415,18 @@
  */
 
 JNIEXPORT void JNICALL Java_org_nd4j_linalg_cpu_nativecpu_CBLAS_sscal
-(JNIEnv *env, jclass clazz,
-		jint N, jfloat alpha,
-		jobject X, jint incX) {
+		(JNIEnv *env, jclass clazz,
+		 jint N, jfloat alpha,
+		 jobject X, jint incX) {
 
 	float *cX = (float *) env->GetDirectBufferAddress(X);
 	cblas_sscal(N, alpha, cX, incX);
 };
 
 JNIEXPORT void JNICALL Java_org_nd4j_linalg_cpu_nativecpu_CBLAS_dscal
-(JNIEnv *env, jclass clazz,
-		jint N, jdouble alpha,
-		jobject X, jint incX) {
+		(JNIEnv *env, jclass clazz,
+		 jint N, jdouble alpha,
+		 jobject X, jint incX) {
 
 	double *cX = (double *) env->GetDirectBufferAddress(X);
 	cblas_dscal(N, alpha, cX, incX);
@@ -441,9 +439,9 @@
  */
 
 JNIEXPORT void JNICALL Java_org_nd4j_linalg_cpu_nativecpu_CBLAS_scopy
-(JNIEnv *env, jclass clazz, jint N,
-		jobject X, jint incX,
-		jobject Y, jint incY) {
+		(JNIEnv *env, jclass clazz, jint N,
+		 jobject X, jint incX,
+		 jobject Y, jint incY) {
 
 	float *cX = (float *) env->GetDirectBufferAddress(X);
 	float *cY = (float *) env->GetDirectBufferAddress(Y);
@@ -451,9 +449,9 @@
 };
 
 JNIEXPORT void JNICALL Java_org_nd4j_linalg_cpu_nativecpu_CBLAS_dcopy
-(JNIEnv *env, jclass clazz, jint N,
-		jobject X, jint incX,
-		jobject Y, jint incY) {
+		(JNIEnv *env, jclass clazz, jint N,
+		 jobject X, jint incX,
+		 jobject Y, jint incY) {
 
 	double *cX = (double *) env->GetDirectBufferAddress(X);
 	double *cY = (double *) env->GetDirectBufferAddress(Y);
@@ -467,10 +465,10 @@
  */
 
 JNIEXPORT void JNICALL Java_org_nd4j_linalg_cpu_nativecpu_CBLAS_saxpy
-(JNIEnv *env, jclass clazz,
-		jint N, jfloat alpha,
-		jobject X, jint incX,
-		jobject Y, jint incY) {
+		(JNIEnv *env, jclass clazz,
+		 jint N, jfloat alpha,
+		 jobject X, jint incX,
+		 jobject Y, jint incY) {
 
 	float *cX = (float *) env->GetDirectBufferAddress(X);
 	float *cY = (float *) env->GetDirectBufferAddress(Y);
@@ -478,10 +476,10 @@
 };
 
 JNIEXPORT void JNICALL Java_org_nd4j_linalg_cpu_nativecpu_CBLAS_daxpy
-(JNIEnv *env, jclass clazz,
-		jint N, jdouble alpha,
-		jobject X, jint incX,
-		jobject Y, jint incY) {
+		(JNIEnv *env, jclass clazz,
+		 jint N, jdouble alpha,
+		 jobject X, jint incX,
+		 jobject Y, jint incY) {
 
 	double *cX = (double *) env->GetDirectBufferAddress(X);
 	double *cY = (double *) env->GetDirectBufferAddress(Y);
@@ -501,38 +499,38 @@
  */
 
 JNIEXPORT void JNICALL Java_org_nd4j_linalg_cpu_nativecpu_CBLAS_sgemv
-(JNIEnv * env, jclass clazz,
-		jint Order, jint TransA,
-		jint M, jint N,
-		jfloat alpha,
-		jobject A, jint lda,
-		jobject X, jint incX,
-		jfloat beta,
-		jobject Y, jint incY) {
-
-
-	float *cA = (float *) env->GetDirectBufferAddress(A);
-	float *cX = (float *) env->GetDirectBufferAddress(X);
-	float *cY = (float *) env->GetDirectBufferAddress(Y);
-
-	cblas_sgemv(static_cast<CBLAS_ORDER>(Order), static_cast<CBLAS_TRANSPOSE>(TransA), M, N, alpha, cA, lda, cX, incX, beta, cY, incY);
+		(JNIEnv * env, jclass clazz,
+		 jint Order, jint TransA,
+		 jint M, jint N,
+		 jfloat alpha,
+		 jobject A, jint lda,
+		 jobject X, jint incX,
+		 jfloat beta,
+		 jobject Y, jint incY) {
+
+
+	float *cA = (float *) env->GetDirectBufferAddress(A);
+	float *cX = (float *) env->GetDirectBufferAddress(X);
+	float *cY = (float *) env->GetDirectBufferAddress(Y);
+
+	cblas_sgemv(convertOrder(Order) , convertTranspose(TransA) , M, N, alpha, cA, lda, cX, incX, beta, cY, incY);
 };
 
 JNIEXPORT void JNICALL Java_org_nd4j_linalg_cpu_nativecpu_CBLAS_dgemv
-(JNIEnv * env, jclass clazz,
-		jint Order, jint TransA,
-		jint M, jint N,
-		jdouble alpha,
-		jobject A, jint lda,
-		jobject X, jint incX,
-		jdouble beta,
-		jobject Y, jint incY) {
-
-
-	double *cA = (double *) env->GetDirectBufferAddress(A);
-	double *cX = (double *) env->GetDirectBufferAddress(X);
-	double *cY = (double *) env->GetDirectBufferAddress(Y);
-	cblas_dgemv(static_cast<CBLAS_ORDER>(Order), static_cast<CBLAS_TRANSPOSE>(TransA), M, N, alpha, cA, lda, cX, incX, beta, cY, incY);
+		(JNIEnv * env, jclass clazz,
+		 jint Order, jint TransA,
+		 jint M, jint N,
+		 jdouble alpha,
+		 jobject A, jint lda,
+		 jobject X, jint incX,
+		 jdouble beta,
+		 jobject Y, jint incY) {
+
+
+	double *cA = (double *) env->GetDirectBufferAddress(A);
+	double *cX = (double *) env->GetDirectBufferAddress(X);
+	double *cY = (double *) env->GetDirectBufferAddress(Y);
+	cblas_dgemv(convertOrder(Order) , convertTranspose(TransA) , M, N, alpha, cA, lda, cX, incX, beta, cY, incY);
 };
 
 /*
@@ -542,39 +540,39 @@
  */
 
 JNIEXPORT void JNICALL Java_org_nd4j_linalg_cpu_nativecpu_CBLAS_sgbmv
-(JNIEnv *env, jclass clazz,
-		jint Order, jint TransA,
-		jint M, jint N,
-		jint KL, jint KU,
-		jfloat alpha,
-		jobject A, jint lda,
-		jobject X, jint incX,
-		jfloat beta,
-		jobject Y, jint incY) {
-
-	float *cA = (float *) env->GetDirectBufferAddress(A);
-	float *cX = (float *) env->GetDirectBufferAddress(X);
-	float *cY = (float *) env->GetDirectBufferAddress(Y);
-	cblas_sgbmv(static_cast<CBLAS_ORDER>(Order), static_cast<CBLAS_TRANSPOSE>(TransA), M, N, KL, KU,
-			alpha, cA, lda, cX, incX, beta, cY, incY);
+		(JNIEnv *env, jclass clazz,
+		 jint Order, jint TransA,
+		 jint M, jint N,
+		 jint KL, jint KU,
+		 jfloat alpha,
+		 jobject A, jint lda,
+		 jobject X, jint incX,
+		 jfloat beta,
+		 jobject Y, jint incY) {
+
+	float *cA = (float *) env->GetDirectBufferAddress(A);
+	float *cX = (float *) env->GetDirectBufferAddress(X);
+	float *cY = (float *) env->GetDirectBufferAddress(Y);
+	cblas_sgbmv(convertOrder(Order) , convertTranspose(TransA) , M, N, KL, KU,
+				alpha, cA, lda, cX, incX, beta, cY, incY);
 };
 
 JNIEXPORT void JNICALL Java_org_nd4j_linalg_cpu_nativecpu_CBLAS_dgbmv
-(JNIEnv *env, jclass clazz,
-		jint Order, jint TransA,
-		jint M, jint N,
-		jint KL, jint KU,
-		jdouble alpha,
-		jobject A, jint lda,
-		jobject X, jint incX,
-		jdouble beta,
-		jobject Y, jint incY) {
-
-	double *cA = (double *) env->GetDirectBufferAddress(A);
-	double *cX = (double *) env->GetDirectBufferAddress(X);
-	double *cY = (double *) env->GetDirectBufferAddress(Y);
-	cblas_dgbmv(static_cast<CBLAS_ORDER>(Order), static_cast<CBLAS_TRANSPOSE>(TransA), M, N, KL, KU,
-			alpha, cA, lda, cX, incX, beta, cY, incY);
+		(JNIEnv *env, jclass clazz,
+		 jint Order, jint TransA,
+		 jint M, jint N,
+		 jint KL, jint KU,
+		 jdouble alpha,
+		 jobject A, jint lda,
+		 jobject X, jint incX,
+		 jdouble beta,
+		 jobject Y, jint incY) {
+
+	double *cA = (double *) env->GetDirectBufferAddress(A);
+	double *cX = (double *) env->GetDirectBufferAddress(X);
+	double *cY = (double *) env->GetDirectBufferAddress(Y);
+	cblas_dgbmv(convertOrder(Order) , convertTranspose(TransA) , M, N, KL, KU,
+				alpha, cA, lda, cX, incX, beta, cY, incY);
 };
 
 /*
@@ -584,35 +582,35 @@
  */
 
 JNIEXPORT void JNICALL Java_org_nd4j_linalg_cpu_nativecpu_CBLAS_ssymv
-(JNIEnv *env, jclass clazz,
-		jint Order, jint Uplo,
-		jint N,
-		jfloat alpha,
-		jobject A, jint lda,
-		jobject X, jint incX,
-		jfloat beta,
-		jobject Y, jint incY) {
-
-	float *cA = (float *) env->GetDirectBufferAddress(A);
-	float *cX = (float *) env->GetDirectBufferAddress(X);
-	float *cY = (float *) env->GetDirectBufferAddress(Y);
-	cblas_ssymv(static_cast<CBLAS_ORDER>(Order), static_cast<CBLAS_UPLO>(Uplo), N, alpha, cA, lda, cX, incX, beta, cY, incY);
+		(JNIEnv *env, jclass clazz,
+		 jint Order, jint Uplo,
+		 jint N,
+		 jfloat alpha,
+		 jobject A, jint lda,
+		 jobject X, jint incX,
+		 jfloat beta,
+		 jobject Y, jint incY) {
+
+	float *cA = (float *) env->GetDirectBufferAddress(A);
+	float *cX = (float *) env->GetDirectBufferAddress(X);
+	float *cY = (float *) env->GetDirectBufferAddress(Y);
+	cblas_ssymv(convertOrder(Order) , convertUplo(Uplo), N, alpha, cA, lda, cX, incX, beta, cY, incY);
 };
 
 JNIEXPORT void JNICALL Java_org_nd4j_linalg_cpu_nativecpu_CBLAS_dsymv
-(JNIEnv *env, jclass clazz,
-		jint Order, jint Uplo,
-		jint N,
-		jdouble alpha,
-		jobject A, jint lda,
-		jobject X, jint incX,
-		jdouble beta,
-		jobject Y, jint incY) {
-
-	double *cA = (double *) env->GetDirectBufferAddress(A);
-	double *cX = (double *) env->GetDirectBufferAddress(X);
-	double *cY = (double *) env->GetDirectBufferAddress(Y);
-	cblas_dsymv(static_cast<CBLAS_ORDER>(Order), static_cast<CBLAS_UPLO>(Uplo), N, alpha, cA, lda, cX, incX, beta, cY, incY);
+		(JNIEnv *env, jclass clazz,
+		 jint Order, jint Uplo,
+		 jint N,
+		 jdouble alpha,
+		 jobject A, jint lda,
+		 jobject X, jint incX,
+		 jdouble beta,
+		 jobject Y, jint incY) {
+
+	double *cA = (double *) env->GetDirectBufferAddress(A);
+	double *cX = (double *) env->GetDirectBufferAddress(X);
+	double *cY = (double *) env->GetDirectBufferAddress(Y);
+	cblas_dsymv(convertOrder(Order) , convertUplo(Uplo), N, alpha, cA, lda, cX, incX, beta, cY, incY);
 };
 
 /*
@@ -622,35 +620,35 @@
  */
 
 JNIEXPORT void JNICALL Java_org_nd4j_linalg_cpu_nativecpu_CBLAS_ssbmv
-(JNIEnv *env, jclass clazz,
-		jint Order, jint Uplo,
-		jint N, int K,
-		jfloat alpha,
-		jobject A, jint lda,
-		jobject X, jint incX,
-		jfloat beta,
-		jobject Y, jint incY) {
-
-	float *cA = (float *) env->GetDirectBufferAddress(A);
-	float *cX = (float *) env->GetDirectBufferAddress(X);
-	float *cY = (float *) env->GetDirectBufferAddress(Y);
-	cblas_ssbmv(static_cast<CBLAS_ORDER>(Order), static_cast<CBLAS_UPLO>(Uplo), N, K, alpha, cA, lda, cX, incX, beta, cY, incY);
+		(JNIEnv *env, jclass clazz,
+		 jint Order, jint Uplo,
+		 jint N, int K,
+		 jfloat alpha,
+		 jobject A, jint lda,
+		 jobject X, jint incX,
+		 jfloat beta,
+		 jobject Y, jint incY) {
+
+	float *cA = (float *) env->GetDirectBufferAddress(A);
+	float *cX = (float *) env->GetDirectBufferAddress(X);
+	float *cY = (float *) env->GetDirectBufferAddress(Y);
+	cblas_ssbmv(convertOrder(Order) , convertUplo(Uplo), N, K, alpha, cA, lda, cX, incX, beta, cY, incY);
 };
 
 JNIEXPORT void JNICALL Java_org_nd4j_linalg_cpu_nativecpu_CBLAS_dsbmv
-(JNIEnv *env, jclass clazz,
-		jint Order, jint Uplo,
-		jint N, int K,
-		jdouble alpha,
-		jobject A, jint lda,
-		jobject X, jint incX,
-		jdouble beta,
-		jobject Y, jint incY) {
-
-	double *cA = (double *) env->GetDirectBufferAddress(A);
-	double *cX = (double *) env->GetDirectBufferAddress(X);
-	double *cY = (double *) env->GetDirectBufferAddress(Y);
-	cblas_dsbmv(static_cast<CBLAS_ORDER>(Order), static_cast<CBLAS_UPLO>(Uplo), N, K, alpha, cA, lda, cX, incX, beta, cY, incY);
+		(JNIEnv *env, jclass clazz,
+		 jint Order, jint Uplo,
+		 jint N, int K,
+		 jdouble alpha,
+		 jobject A, jint lda,
+		 jobject X, jint incX,
+		 jdouble beta,
+		 jobject Y, jint incY) {
+
+	double *cA = (double *) env->GetDirectBufferAddress(A);
+	double *cX = (double *) env->GetDirectBufferAddress(X);
+	double *cY = (double *) env->GetDirectBufferAddress(Y);
+	cblas_dsbmv(convertOrder(Order) , convertUplo(Uplo), N, K, alpha, cA, lda, cX, incX, beta, cY, incY);
 };
 
 /*
@@ -660,35 +658,35 @@
  */
 
 JNIEXPORT void JNICALL Java_org_nd4j_linalg_cpu_nativecpu_CBLAS_sspmv
-(JNIEnv *env, jclass clazz,
-		jint Order, jint Uplo,
-		jint N,
-		jfloat alpha,
-		jobject Ap,
-		jobject X, jint incX,
-		jfloat beta,
-		jobject Y, jint incY) {
+		(JNIEnv *env, jclass clazz,
+		 jint Order, jint Uplo,
+		 jint N,
+		 jfloat alpha,
+		 jobject Ap,
+		 jobject X, jint incX,
+		 jfloat beta,
+		 jobject Y, jint incY) {
 
 	float *cAp = (float *) env->GetDirectBufferAddress(Ap);
 	float *cX = (float *) env->GetDirectBufferAddress(X);
 	float *cY = (float *) env->GetDirectBufferAddress(Y);
-	cblas_sspmv(static_cast<CBLAS_ORDER>(Order), static_cast<CBLAS_UPLO>(Uplo), N, alpha, cAp, cX, incX, beta, cY, incY);
+	cblas_sspmv(convertOrder(Order) , convertUplo(Uplo), N, alpha, cAp, cX, incX, beta, cY, incY);
 };
 
 JNIEXPORT void JNICALL Java_org_nd4j_linalg_cpu_nativecpu_CBLAS_dspmv
-(JNIEnv *env, jclass clazz,
-		jint Order, jint Uplo,
-		jint N,
-		jdouble alpha,
-		jobject Ap,
-		jobject X, jint incX,
-		jdouble beta,
-		jobject Y, jint incY) {
+		(JNIEnv *env, jclass clazz,
+		 jint Order, jint Uplo,
+		 jint N,
+		 jdouble alpha,
+		 jobject Ap,
+		 jobject X, jint incX,
+		 jdouble beta,
+		 jobject Y, jint incY) {
 
 	double *cAp = (double *) env->GetDirectBufferAddress(Ap);
 	double *cX = (double *) env->GetDirectBufferAddress(X);
 	double *cY = (double *) env->GetDirectBufferAddress(Y);
-	cblas_dspmv(static_cast<CBLAS_ORDER>(Order), static_cast<CBLAS_UPLO>(Uplo), N, alpha, cAp, cX, incX, beta, cY, incY);
+	cblas_dspmv(convertOrder(Order) , convertUplo(Uplo), N, alpha, cAp, cX, incX, beta, cY, incY);
 };
 
 /*
@@ -698,30 +696,30 @@
  */
 
 JNIEXPORT void JNICALL Java_org_nd4j_linalg_cpu_nativecpu_CBLAS_strmv
-(JNIEnv *env, jclass clazz,
-		jint Order, jint Uplo, jint TransA,
-		jint N, jfloat alpha,
-		jobject A, jint lda,
-		jobject X, jint incX) {
-
-	float *cA = (float *) env->GetDirectBufferAddress(A);
-	float *cX = (float *) env->GetDirectBufferAddress(X);
-	cblas_strmv(static_cast<CBLAS_ORDER>(Order), static_cast<CBLAS_UPLO>(Uplo), static_cast<CBLAS_TRANSPOSE>(TransA),
-                static_cast<CBLAS_DIAG>(N), alpha, cA, lda, cX, incX);
+		(JNIEnv *env, jclass clazz,
+		 jint Order, jint Uplo, jint TransA,
+		 jint N, jfloat alpha,
+		 jobject A, jint lda,
+		 jobject X, jint incX) {
+
+	float *cA = (float *) env->GetDirectBufferAddress(A);
+	float *cX = (float *) env->GetDirectBufferAddress(X);
+	cblas_strmv(convertOrder(Order) , convertUplo(Uplo), convertTranspose(TransA) ,
+				convertDiag(N), alpha, cA, lda, cX, incX);
 };
 
 
 JNIEXPORT void JNICALL Java_org_nd4j_linalg_cpu_nativecpu_CBLAS_dtrmv
-(JNIEnv *env, jclass clazz,
-		jint Order, jint Uplo, jint TransA,
-		jint N, jdouble alpha,
-		jobject A, jint lda,
-		jobject X, jint incX) {
-
-	double *cA = (double *) env->GetDirectBufferAddress(A);
-	double *cX = (double *) env->GetDirectBufferAddress(X);
-	cblas_dtrmv(static_cast<CBLAS_ORDER>(Order), static_cast<CBLAS_UPLO>(Uplo), static_cast<CBLAS_TRANSPOSE>(TransA),
-                static_cast<CBLAS_DIAG>(N), alpha, cA, lda, cX, incX);
+		(JNIEnv *env, jclass clazz,
+		 jint Order, jint Uplo, jint TransA,
+		 jint N, jdouble alpha,
+		 jobject A, jint lda,
+		 jobject X, jint incX) {
+
+	double *cA = (double *) env->GetDirectBufferAddress(A);
+	double *cX = (double *) env->GetDirectBufferAddress(X);
+	cblas_dtrmv(convertOrder(Order) , convertUplo(Uplo), convertTranspose(TransA) ,
+				convertDiag(N), alpha, cA, lda, cX, incX);
 };
 
 /*
@@ -731,29 +729,29 @@
  */
 
 JNIEXPORT void JNICALL Java_org_nd4j_linalg_cpu_nativecpu_CBLAS_stbmv
-(JNIEnv *env, jclass clazz,
-		jint Order, jint Uplo, jint TransA, jint Diag,
-		jint N, jint K,
-		jobject A, jint lda,
-		jobject X, jint incX) {
-
-	float *cA = (float *) env->GetDirectBufferAddress(A);
-	float *cX = (float *) env->GetDirectBufferAddress(X);
-	cblas_strmv(static_cast<CBLAS_ORDER>(Order), static_cast<CBLAS_UPLO>(Uplo), static_cast<CBLAS_TRANSPOSE>(TransA),
-                static_cast<CBLAS_DIAG>(Diag), static_cast<CBLAS_DIAG>(N), cA, lda, cX, incX);
+		(JNIEnv *env, jclass clazz,
+		 jint Order, jint Uplo, jint TransA, jint Diag,
+		 jint N, jint K,
+		 jobject A, jint lda,
+		 jobject X, jint incX) {
+
+	float *cA = (float *) env->GetDirectBufferAddress(A);
+	float *cX = (float *) env->GetDirectBufferAddress(X);
+	cblas_strmv(convertOrder(Order) , convertUplo(Uplo), convertTranspose(TransA) ,
+				convertDiag(Diag), convertDiag(N), cA, lda, cX, incX);
 };
 
 JNIEXPORT void JNICALL Java_org_nd4j_linalg_cpu_nativecpu_CBLAS_dtbmv
-(JNIEnv *env, jclass clazz,
-		jint Order, jint Uplo, jint TransA, jint Diag,
-		jint N, jint K,
-		jobject A, jint lda,
-		jobject X, jint incX) {
-
-	double *cA = (double *) env->GetDirectBufferAddress(A);
-	double *cX = (double *) env->GetDirectBufferAddress(X);
-	cblas_dtrmv(static_cast<CBLAS_ORDER>(Order), static_cast<CBLAS_UPLO>(Uplo), static_cast<CBLAS_TRANSPOSE>(TransA),
-                static_cast<CBLAS_DIAG>(Diag), N, cA, lda, cX, incX);
+		(JNIEnv *env, jclass clazz,
+		 jint Order, jint Uplo, jint TransA, jint Diag,
+		 jint N, jint K,
+		 jobject A, jint lda,
+		 jobject X, jint incX) {
+
+	double *cA = (double *) env->GetDirectBufferAddress(A);
+	double *cX = (double *) env->GetDirectBufferAddress(X);
+	cblas_dtrmv(convertOrder(Order) , convertUplo(Uplo), convertTranspose(TransA) ,
+				convertDiag(Diag), N, cA, lda, cX, incX);
 };
 
 /*
@@ -763,29 +761,29 @@
  */
 
 JNIEXPORT void JNICALL Java_org_nd4j_linalg_cpu_nativecpu_CBLAS_stpmv
-(JNIEnv *env, jclass clazz,
-		jint Order, jint Uplo, jint TransA, jint Diag,
-		jint N,
-		jobject Ap,
-		jobject X, jint incX) {
+		(JNIEnv *env, jclass clazz,
+		 jint Order, jint Uplo, jint TransA, jint Diag,
+		 jint N,
+		 jobject Ap,
+		 jobject X, jint incX) {
 
 	float *cAp = (float *) env->GetDirectBufferAddress(Ap);
 	float *cX = (float *) env->GetDirectBufferAddress(X);
-	cblas_stpmv(static_cast<CBLAS_ORDER>(Order), static_cast<CBLAS_UPLO>(Uplo), static_cast<CBLAS_TRANSPOSE>(TransA),
-                static_cast<CBLAS_DIAG>(Diag), N, cAp, cX, incX);
+	cblas_stpmv(convertOrder(Order) , convertUplo(Uplo), convertTranspose(TransA) ,
+				convertDiag(Diag), N, cAp, cX, incX);
 };
 
 JNIEXPORT void JNICALL Java_org_nd4j_linalg_cpu_nativecpu_CBLAS_dtpmv
-(JNIEnv *env, jclass clazz,
-		jint Order, jint Uplo, jint TransA, jint Diag,
-		jint N,
-		jobject Ap,
-		jobject X, jint incX) {
+		(JNIEnv *env, jclass clazz,
+		 jint Order, jint Uplo, jint TransA, jint Diag,
+		 jint N,
+		 jobject Ap,
+		 jobject X, jint incX) {
 
 	double *cAp = (double *) env->GetDirectBufferAddress(Ap);
 	double *cX = (double *) env->GetDirectBufferAddress(X);
-	cblas_dtpmv(static_cast<CBLAS_ORDER>(Order), static_cast<CBLAS_UPLO>(Uplo), static_cast<CBLAS_TRANSPOSE>(TransA),
-                static_cast<CBLAS_DIAG>(Diag), N, cAp, cX, incX);
+	cblas_dtpmv(convertOrder(Order) , convertUplo(Uplo), convertTranspose(TransA) ,
+				convertDiag(Diag), N, cAp, cX, incX);
 };
 
 /*
@@ -795,29 +793,29 @@
  */
 
 JNIEXPORT void JNICALL Java_org_nd4j_linalg_cpu_nativecpu_CBLAS_strsv
-(JNIEnv *env, jclass clazz,
-		jint Order, jint Uplo, jint TransA, jint Diag,
-		jint N,
-		jobject A, jint lda,
-		jobject X, jint incX) {
-
-	float *cA = (float *) env->GetDirectBufferAddress(A);
-	float *cX = (float *) env->GetDirectBufferAddress(X);
-	cblas_strsv(static_cast<CBLAS_ORDER>(Order), static_cast<CBLAS_UPLO>(Uplo), static_cast<CBLAS_TRANSPOSE>(TransA),
-                static_cast<CBLAS_DIAG>(Diag), N, cA, lda, cX, incX);
+		(JNIEnv *env, jclass clazz,
+		 jint Order, jint Uplo, jint TransA, jint Diag,
+		 jint N,
+		 jobject A, jint lda,
+		 jobject X, jint incX) {
+
+	float *cA = (float *) env->GetDirectBufferAddress(A);
+	float *cX = (float *) env->GetDirectBufferAddress(X);
+	cblas_strsv(convertOrder(Order) , convertUplo(Uplo), convertTranspose(TransA) ,
+				convertDiag(Diag), N, cA, lda, cX, incX);
 };
 
 JNIEXPORT void JNICALL Java_org_nd4j_linalg_cpu_nativecpu_CBLAS_dtrsv
-(JNIEnv *env, jclass clazz,
-		jint Order, jint Uplo, jint TransA, jint Diag,
-		jint N,
-		jobject A, jint lda,
-		jobject X, jint incX) {
-
-	double *cA = (double *) env->GetDirectBufferAddress(A);
-	double *cX = (double *) env->GetDirectBufferAddress(X);
-	cblas_dtrsv(static_cast<CBLAS_ORDER>(Order), static_cast<CBLAS_UPLO>(Uplo), static_cast<CBLAS_TRANSPOSE>(TransA),
-                static_cast<CBLAS_DIAG>(Diag), N, cA, lda, cX, incX);
+		(JNIEnv *env, jclass clazz,
+		 jint Order, jint Uplo, jint TransA, jint Diag,
+		 jint N,
+		 jobject A, jint lda,
+		 jobject X, jint incX) {
+
+	double *cA = (double *) env->GetDirectBufferAddress(A);
+	double *cX = (double *) env->GetDirectBufferAddress(X);
+	cblas_dtrsv(convertOrder(Order) , convertUplo(Uplo), convertTranspose(TransA) ,
+				convertDiag(Diag), N, cA, lda, cX, incX);
 };
 
 /*
@@ -827,29 +825,29 @@
  */
 
 JNIEXPORT void JNICALL Java_org_nd4j_linalg_cpu_nativecpu_CBLAS_stbsv
-(JNIEnv *env, jclass clazz,
-		jint Order, jint Uplo, jint TransA, jint Diag,
-		jint N, jint K,
-		jobject A, jint lda,
-		jobject X, jint incX) {
-
-	float *cA = (float *) env->GetDirectBufferAddress(A);
-	float *cX = (float *) env->GetDirectBufferAddress(X);
-	cblas_stbsv(static_cast<CBLAS_ORDER>(Order), static_cast<CBLAS_UPLO>(Uplo), static_cast<CBLAS_TRANSPOSE>(TransA),
-                static_cast<CBLAS_DIAG>(Diag), N, K, cA, lda, cX, incX);
+		(JNIEnv *env, jclass clazz,
+		 jint Order, jint Uplo, jint TransA, jint Diag,
+		 jint N, jint K,
+		 jobject A, jint lda,
+		 jobject X, jint incX) {
+
+	float *cA = (float *) env->GetDirectBufferAddress(A);
+	float *cX = (float *) env->GetDirectBufferAddress(X);
+	cblas_stbsv(convertOrder(Order) , convertUplo(Uplo), convertTranspose(TransA) ,
+				convertDiag(Diag), N, K, cA, lda, cX, incX);
 };
 
 JNIEXPORT void JNICALL Java_org_nd4j_linalg_cpu_nativecpu_CBLAS_dtbsv
-(JNIEnv *env, jclass clazz,
-		jint Order, jint Uplo, jint TransA, jint Diag,
-		jint N, jint K,
-		jobject A, jint lda,
-		jobject X, jint incX) {
-
-	double *cA = (double *) env->GetDirectBufferAddress(A);
-	double *cX = (double *) env->GetDirectBufferAddress(X);
-	cblas_dtbsv(static_cast<CBLAS_ORDER>(Order), static_cast<CBLAS_UPLO>(Uplo), static_cast<CBLAS_TRANSPOSE>(TransA),
-                static_cast<CBLAS_DIAG>(Diag), N, K, cA, lda, cX, incX);
+		(JNIEnv *env, jclass clazz,
+		 jint Order, jint Uplo, jint TransA, jint Diag,
+		 jint N, jint K,
+		 jobject A, jint lda,
+		 jobject X, jint incX) {
+
+	double *cA = (double *) env->GetDirectBufferAddress(A);
+	double *cX = (double *) env->GetDirectBufferAddress(X);
+	cblas_dtbsv(convertOrder(Order) , convertUplo(Uplo), convertTranspose(TransA) ,
+				convertDiag(Diag), N, K, cA, lda, cX, incX);
 };
 
 /*
@@ -859,29 +857,29 @@
  */
 
 JNIEXPORT void JNICALL Java_org_nd4j_linalg_cpu_nativecpu_CBLAS_stpsv
-(JNIEnv *env, jclass clazz,
-		jint Order, jint Uplo, jint TransA, jint Diag,
-		jint N,
-		jobject Ap,
-		jobject X, jint incX) {
+		(JNIEnv *env, jclass clazz,
+		 jint Order, jint Uplo, jint TransA, jint Diag,
+		 jint N,
+		 jobject Ap,
+		 jobject X, jint incX) {
 
 	float *cAp = (float *) env->GetDirectBufferAddress(Ap);
 	float *cX = (float *) env->GetDirectBufferAddress(X);
-	cblas_stpsv(static_cast<CBLAS_ORDER>(Order), static_cast<CBLAS_UPLO>(Uplo), static_cast<CBLAS_TRANSPOSE>(TransA),
-                static_cast<CBLAS_DIAG>(Diag), N, cAp, cX, incX);
+	cblas_stpsv(convertOrder(Order) , convertUplo(Uplo), convertTranspose(TransA) ,
+				convertDiag(Diag), N, cAp, cX, incX);
 };
 
 JNIEXPORT void JNICALL Java_org_nd4j_linalg_cpu_nativecpu_CBLAS_dtpsv
-(JNIEnv *env, jclass clazz,
-		jint Order, jint Uplo, jint TransA, jint Diag,
-		jint N,
-		jobject Ap,
-		jobject X, jint incX) {
+		(JNIEnv *env, jclass clazz,
+		 jint Order, jint Uplo, jint TransA, jint Diag,
+		 jint N,
+		 jobject Ap,
+		 jobject X, jint incX) {
 
 	double *cAp = (double *) env->GetDirectBufferAddress(Ap);
 	double *cX = (double *) env->GetDirectBufferAddress(X);
-	cblas_dtpsv(static_cast<CBLAS_ORDER>(Order), static_cast<CBLAS_UPLO>(Uplo), static_cast<CBLAS_TRANSPOSE>(TransA),
-                static_cast<CBLAS_DIAG>(Diag), N, cAp, cX, incX);
+	cblas_dtpsv(convertOrder(Order) , convertUplo(Uplo), convertTranspose(TransA) ,
+				convertDiag(Diag), N, cAp, cX, incX);
 };
 
 /*
@@ -891,33 +889,33 @@
  */
 
 JNIEXPORT void JNICALL Java_org_nd4j_linalg_cpu_nativecpu_CBLAS_sger
-(JNIEnv *env, jclass clazz,
-		jint Order,
-		jint M, jint N,
-		jfloat alpha,
-		jobject X, jint incX,
-		jobject Y, jint incY,
-		jobject A, jint lda) {
-
-	float *cX = (float *) env->GetDirectBufferAddress(X);
-	float *cY = (float *) env->GetDirectBufferAddress(Y);
-	float *cA = (float *) env->GetDirectBufferAddress(A);
-	cblas_sger(static_cast<CBLAS_ORDER>(Order), M, N, alpha, cX, incX, cY, incY, cA, lda);
+		(JNIEnv *env, jclass clazz,
+		 jint Order,
+		 jint M, jint N,
+		 jfloat alpha,
+		 jobject X, jint incX,
+		 jobject Y, jint incY,
+		 jobject A, jint lda) {
+
+	float *cX = (float *) env->GetDirectBufferAddress(X);
+	float *cY = (float *) env->GetDirectBufferAddress(Y);
+	float *cA = (float *) env->GetDirectBufferAddress(A);
+	cblas_sger(convertOrder(Order) , M, N, alpha, cX, incX, cY, incY, cA, lda);
 };
 
 JNIEXPORT void JNICALL Java_org_nd4j_linalg_cpu_nativecpu_CBLAS_dger
-(JNIEnv *env, jclass clazz,
-		jint Order,
-		jint M, jint N,
-		jdouble alpha,
-		jobject X, jint incX,
-		jobject Y, jint incY,
-		jobject A, jint lda) {
-
-	double *cX = (double *) env->GetDirectBufferAddress(X);
-	double *cY = (double *) env->GetDirectBufferAddress(Y);
-	double *cA = (double *) env->GetDirectBufferAddress(A);
-	cblas_dger(static_cast<CBLAS_ORDER>(Order), M, N, alpha, cX, incX, cY, incY, cA, lda);
+		(JNIEnv *env, jclass clazz,
+		 jint Order,
+		 jint M, jint N,
+		 jdouble alpha,
+		 jobject X, jint incX,
+		 jobject Y, jint incY,
+		 jobject A, jint lda) {
+
+	double *cX = (double *) env->GetDirectBufferAddress(X);
+	double *cY = (double *) env->GetDirectBufferAddress(Y);
+	double *cA = (double *) env->GetDirectBufferAddress(A);
+	cblas_dger(convertOrder(Order) , M, N, alpha, cX, incX, cY, incY, cA, lda);
 };
 
 /*
@@ -927,29 +925,29 @@
  */
 
 JNIEXPORT void JNICALL Java_org_nd4j_linalg_cpu_nativecpu_CBLAS_ssyr
-(JNIEnv *env, jclass clazz,
-		jint Order, jint Uplo,
-		jint N,
-		jfloat alpha,
-		jobject X, jint incX,
-		jobject A, jint lda) {
-
-	float *cX = (float *) env->GetDirectBufferAddress(X);
-	float *cA = (float *) env->GetDirectBufferAddress(A);
-	cblas_ssyr(static_cast<CBLAS_ORDER>(Order), static_cast<CBLAS_UPLO>(Uplo), N, alpha, cX, incX, cA, lda);
+		(JNIEnv *env, jclass clazz,
+		 jint Order, jint Uplo,
+		 jint N,
+		 jfloat alpha,
+		 jobject X, jint incX,
+		 jobject A, jint lda) {
+
+	float *cX = (float *) env->GetDirectBufferAddress(X);
+	float *cA = (float *) env->GetDirectBufferAddress(A);
+	cblas_ssyr(convertOrder(Order) , convertUplo(Uplo), N, alpha, cX, incX, cA, lda);
 };
 
 JNIEXPORT void JNICALL Java_org_nd4j_linalg_cpu_nativecpu_CBLAS_dsyr
-(JNIEnv *env, jclass clazz,
-		jint Order, jint Uplo,
-		jint N,
-		jdouble alpha,
-		jobject X, jint incX,
-		jobject A, jint lda) {
-
-	double *cX = (double *) env->GetDirectBufferAddress(X);
-	double *cA = (double *) env->GetDirectBufferAddress(A);
-	cblas_dsyr(static_cast<CBLAS_ORDER>(Order), static_cast<CBLAS_UPLO>(Uplo), N, alpha, cX, incX, cA, lda);
+		(JNIEnv *env, jclass clazz,
+		 jint Order, jint Uplo,
+		 jint N,
+		 jdouble alpha,
+		 jobject X, jint incX,
+		 jobject A, jint lda) {
+
+	double *cX = (double *) env->GetDirectBufferAddress(X);
+	double *cA = (double *) env->GetDirectBufferAddress(A);
+	cblas_dsyr(convertOrder(Order) , convertUplo(Uplo), N, alpha, cX, incX, cA, lda);
 }
 
 /*
@@ -959,29 +957,29 @@
  */
 
 JNIEXPORT void JNICALL Java_org_nd4j_linalg_cpu_nativecpu_CBLAS_sspr
-(JNIEnv *env, jclass clazz,
-		jint Order, jint Uplo,
-		jint N,
-		jfloat alpha,
-		jobject X, jint incX,
-		jobject Ap) {
+		(JNIEnv *env, jclass clazz,
+		 jint Order, jint Uplo,
+		 jint N,
+		 jfloat alpha,
+		 jobject X, jint incX,
+		 jobject Ap) {
 
 	float *cX = (float *) env->GetDirectBufferAddress(X);
 	float *cAp = (float *) env->GetDirectBufferAddress(Ap);
-	cblas_sspr(static_cast<CBLAS_ORDER>(Order), static_cast<CBLAS_UPLO>(Uplo), N, alpha, cX, incX, cAp);
+	cblas_sspr(convertOrder(Order) , convertUplo(Uplo), N, alpha, cX, incX, cAp);
 };
 
 JNIEXPORT void JNICALL Java_org_nd4j_linalg_cpu_nativecpu_CBLAS_dspr
-(JNIEnv *env, jclass clazz,
-		jint Order, jint Uplo,
-		jint N,
-		jdouble alpha,
-		jobject X, jint incX,
-		jobject Ap) {
+		(JNIEnv *env, jclass clazz,
+		 jint Order, jint Uplo,
+		 jint N,
+		 jdouble alpha,
+		 jobject X, jint incX,
+		 jobject Ap) {
 
 	double *cX = (double *) env->GetDirectBufferAddress(X);
 	double *cAp = (double *) env->GetDirectBufferAddress(Ap);
-	cblas_dspr(static_cast<CBLAS_ORDER>(Order), static_cast<CBLAS_UPLO>(Uplo), N, alpha, cX, incX, cAp);
+	cblas_dspr(convertOrder(Order) , convertUplo(Uplo), N, alpha, cX, incX, cAp);
 };
 
 /*
@@ -991,33 +989,33 @@
  */
 
 JNIEXPORT void JNICALL Java_org_nd4j_linalg_cpu_nativecpu_CBLAS_ssyr2
-(JNIEnv *env, jclass clazz,
-		jint Order, int Uplo,
-		jint N,
-		jfloat alpha,
-		jobject X, jint incX,
-		jobject Y, jint incY,
-		jobject A, jint lda) {
-
-	float *cX = (float *) env->GetDirectBufferAddress(X);
-	float *cY = (float *) env->GetDirectBufferAddress(Y);
-	float *cA = (float *) env->GetDirectBufferAddress(A);
-	cblas_ssyr2(static_cast<CBLAS_ORDER>(Order), static_cast<CBLAS_UPLO>(Uplo), N, alpha, cX, incX, cY, incY, cA, lda);
+		(JNIEnv *env, jclass clazz,
+		 jint Order, int Uplo,
+		 jint N,
+		 jfloat alpha,
+		 jobject X, jint incX,
+		 jobject Y, jint incY,
+		 jobject A, jint lda) {
+
+	float *cX = (float *) env->GetDirectBufferAddress(X);
+	float *cY = (float *) env->GetDirectBufferAddress(Y);
+	float *cA = (float *) env->GetDirectBufferAddress(A);
+	cblas_ssyr2(convertOrder(Order) , convertUplo(Uplo), N, alpha, cX, incX, cY, incY, cA, lda);
 };
 
 JNIEXPORT void JNICALL Java_org_nd4j_linalg_cpu_nativecpu_CBLAS_dsyr2
-(JNIEnv *env, jclass clazz,
-		jint Order, int Uplo,
-		jint N,
-		jdouble alpha,
-		jobject X, jint incX,
-		jobject Y, jint incY,
-		jobject A, jint lda) {
-
-	double *cX = (double *) env->GetDirectBufferAddress(X);
-	double *cY = (double *) env->GetDirectBufferAddress(Y);
-	double *cA = (double *) env->GetDirectBufferAddress(A);
-	cblas_dsyr2(static_cast<CBLAS_ORDER>(Order), static_cast<CBLAS_UPLO>(Uplo), N, alpha, cX, incX, cY, incY, cA, lda);
+		(JNIEnv *env, jclass clazz,
+		 jint Order, int Uplo,
+		 jint N,
+		 jdouble alpha,
+		 jobject X, jint incX,
+		 jobject Y, jint incY,
+		 jobject A, jint lda) {
+
+	double *cX = (double *) env->GetDirectBufferAddress(X);
+	double *cY = (double *) env->GetDirectBufferAddress(Y);
+	double *cA = (double *) env->GetDirectBufferAddress(A);
+	cblas_dsyr2(convertOrder(Order) , convertUplo(Uplo), N, alpha, cX, incX, cY, incY, cA, lda);
 };
 
 /*
@@ -1027,33 +1025,33 @@
  */
 
 JNIEXPORT void JNICALL Java_org_nd4j_linalg_cpu_nativecpu_CBLAS_sspr2
-(JNIEnv *env, jclass clazz,
-		jint Order, jint Uplo,
-		jint N,
-		jfloat alpha,
-		jobject X, jint incX,
-		jobject Y, jint incY,
-		jobject Ap) {
+		(JNIEnv *env, jclass clazz,
+		 jint Order, jint Uplo,
+		 jint N,
+		 jfloat alpha,
+		 jobject X, jint incX,
+		 jobject Y, jint incY,
+		 jobject Ap) {
 
 	float *cX = (float *) env->GetDirectBufferAddress(X);
 	float *cY = (float *) env->GetDirectBufferAddress(Y);
 	float *cAp = (float *) env->GetDirectBufferAddress(Ap);
-	cblas_sspr2(static_cast<CBLAS_ORDER>(Order), static_cast<CBLAS_UPLO>(Uplo), N, alpha, cX, incX, cY, incY, cAp);
+	cblas_sspr2(convertOrder(Order) , convertUplo(Uplo), N, alpha, cX, incX, cY, incY, cAp);
 };
 
 JNIEXPORT void JNICALL Java_org_nd4j_linalg_cpu_nativecpu_CBLAS_dspr2
-(JNIEnv *env, jclass clazz,
-		jint Order, jint Uplo,
-		jint N,
-		jdouble alpha,
-		jobject X, jint incX,
-		jobject Y, jint incY,
-		jobject Ap) {
+		(JNIEnv *env, jclass clazz,
+		 jint Order, jint Uplo,
+		 jint N,
+		 jdouble alpha,
+		 jobject X, jint incX,
+		 jobject Y, jint incY,
+		 jobject Ap) {
 
 	double *cX = (double *) env->GetDirectBufferAddress(X);
 	double *cY = (double *) env->GetDirectBufferAddress(Y);
 	double *cAp = (double *) env->GetDirectBufferAddress(Ap);
-	cblas_dspr2(static_cast<CBLAS_ORDER>(Order), static_cast<CBLAS_UPLO>(Uplo), N, alpha, cX, incX, cY, incY, cAp);
+	cblas_dspr2(convertOrder(Order) , convertUplo(Uplo), N, alpha, cX, incX, cY, incY, cAp);
 };
 
 /*
@@ -1070,35 +1068,35 @@
  */
 
 JNIEXPORT void JNICALL Java_org_nd4j_linalg_cpu_nativecpu_CBLAS_sgemm
-(JNIEnv *env, jclass clazz,
-		jint Order, jint TransA, jint TransB,
-		jint M, jint N, jint K,
-		jfloat alpha,
-		jobject A, jint lda,
-		jobject B, jint ldb,
-		jfloat beta,
-		jobject C, jint ldc) {
+		(JNIEnv *env, jclass clazz,
+		 jint Order, jint TransA, jint TransB,
+		 jint M, jint N, jint K,
+		 jfloat alpha,
+		 jobject A, jint lda,
+		 jobject B, jint ldb,
+		 jfloat beta,
+		 jobject C, jint ldc) {
 
 	float *cA = (float *) env->GetDirectBufferAddress(A);
 	float *cB = (float *) env->GetDirectBufferAddress(B);
 	float *cC = (float *) env->GetDirectBufferAddress(C);
-	cblas_sgemm(static_cast<CBLAS_ORDER>(Order), static_cast<CBLAS_TRANSPOSE>(TransA), static_cast<CBLAS_TRANSPOSE>(TransB), M, N, K, alpha, cA, lda, cB, ldb, beta, cC, ldc);
+	cblas_sgemm(convertOrder(Order) , convertTranspose(TransA) , convertTranspose(TransB) , M, N, K, alpha, cA, lda, cB, ldb, beta, cC, ldc);
 };
 
 JNIEXPORT void JNICALL Java_org_nd4j_linalg_cpu_nativecpu_CBLAS_dgemm
-(JNIEnv *env, jclass clazz,
-		jint Order, jint TransA, jint TransB,
-		jint M, jint N, jint K,
-		jdouble alpha,
-		jobject A, jint lda,
-		jobject B, jint ldb,
-		jdouble beta,
-		jobject C, jint ldc) {
+		(JNIEnv *env, jclass clazz,
+		 jint Order, jint TransA, jint TransB,
+		 jint M, jint N, jint K,
+		 jdouble alpha,
+		 jobject A, jint lda,
+		 jobject B, jint ldb,
+		 jdouble beta,
+		 jobject C, jint ldc) {
 
 	double *cA = (double *) env->GetDirectBufferAddress(A);
 	double *cB = (double *) env->GetDirectBufferAddress(B);
 	double *cC = (double *) env->GetDirectBufferAddress(C);
-	cblas_dgemm(static_cast<CBLAS_ORDER>(Order), static_cast<CBLAS_TRANSPOSE>(TransA), static_cast<CBLAS_TRANSPOSE>(TransB), M, N, K, alpha, cA, lda, cB, ldb, beta, cC, ldc);
+	cblas_dgemm(convertOrder(Order) , convertTranspose(TransA) , convertTranspose(TransB) , M, N, K, alpha, cA, lda, cB, ldb, beta, cC, ldc);
 };
 
 /*
@@ -1108,35 +1106,36 @@
  */
 
 JNIEXPORT void JNICALL Java_org_nd4j_linalg_cpu_nativecpu_CBLAS_ssymm
-(JNIEnv *env, jclass clazz,
-		jint Order, jint Side, jint Uplo,
-		jint M, jint N,
-		jfloat alpha,
-		jobject A, jint lda,
-		jobject B, jint ldb,
-		jfloat beta,
-		jobject C, jint ldc) {
+		(JNIEnv *env, jclass clazz,
+		 jint Order, jint Side, jint Uplo,
+		 jint M, jint N,
+		 jfloat alpha,
+		 jobject A, jint lda,
+		 jobject B, jint ldb,
+		 jfloat beta,
+		 jobject C, jint ldc) {
 
 	float *cA = (float *) env->GetDirectBufferAddress(A);
 	float *cB = (float *) env->GetDirectBufferAddress(B);
 	float *cC = (float *) env->GetDirectBufferAddress(C);
-	cblas_ssymm(static_cast<CBLAS_ORDER>(Order), static_cast<CBLAS_SIDE>(Side), static_cast<CBLAS_UPLO>(Uplo), M, N, alpha, cA, lda, cB, ldb, beta, cC, ldc);
+
+	cblas_ssymm(convertOrder(Order) , convertSide(Side), convertUplo(Uplo), M, N, alpha, cA, lda, cB, ldb, beta, cC, ldc);
 };
 
 JNIEXPORT void JNICALL Java_org_nd4j_linalg_cpu_nativecpu_CBLAS_dsymm
-(JNIEnv *env, jclass clazz,
-		jint Order, jint Side, jint Uplo,
-		jint M, jint N,
-		jdouble alpha,
-		jobject A, jint lda,
-		jobject B, jint ldb,
-		jdouble beta,
-		jobject C, jint ldc) {
+		(JNIEnv *env, jclass clazz,
+		 jint Order, jint Side, jint Uplo,
+		 jint M, jint N,
+		 jdouble alpha,
+		 jobject A, jint lda,
+		 jobject B, jint ldb,
+		 jdouble beta,
+		 jobject C, jint ldc) {
 
 	double *cA = (double *) env->GetDirectBufferAddress(A);
 	double *cB = (double *) env->GetDirectBufferAddress(B);
 	double *cC = (double *) env->GetDirectBufferAddress(C);
-	cblas_dsymm(static_cast<CBLAS_ORDER>(Order), static_cast<CBLAS_SIDE>(Side), static_cast<CBLAS_UPLO>(Uplo), M, N, alpha, cA, lda, cB, ldb, beta, cC, ldc);
+	cblas_dsymm(convertOrder(Order) , convertSide(Side), convertUplo(Uplo), M, N, alpha, cA, lda, cB, ldb, beta, cC, ldc);
 };
 
 /*
@@ -1146,31 +1145,32 @@
  */
 
 JNIEXPORT void JNICALL Java_org_nd4j_linalg_cpu_nativecpu_CBLAS_ssyrk
-(JNIEnv *env, jclass clazz,
-		jint Order, jint Uplo, jint Trans,
-		jint N, jint K,
-		jfloat alpha,
-		jobject A, jint lda,
-		jfloat beta,
-		jobject C, jint ldc) {
+		(JNIEnv *env, jclass clazz,
+		 jint Order, jint Uplo, jint Trans,
+		 jint N, jint K,
+		 jfloat alpha,
+		 jobject A, jint lda,
+		 jfloat beta,
+		 jobject C, jint ldc) {
 
 	float *cA = (float *) env->GetDirectBufferAddress(A);
 	float *cC = (float *) env->GetDirectBufferAddress(C);
-	cblas_ssyrk(static_cast<CBLAS_ORDER>(Order), static_cast<CBLAS_UPLO>(Uplo), static_cast<CBLAS_TRANSPOSE>(Trans), N, K, alpha, cA, lda, beta, cC, ldc);
+
+	cblas_ssyrk(convertOrder(Order) , convertUplo(Uplo), convertTranspose(Trans), N, K, alpha, cA, lda, beta, cC, ldc);
 };
 
 JNIEXPORT void JNICALL Java_org_nd4j_linalg_cpu_nativecpu_CBLAS_dsyrk
-(JNIEnv *env, jclass clazz,
-		jint Order, jint Uplo, jint Trans,
-		jint N, jint K,
-		jdouble alpha,
-		jobject A, jint lda,
-		jdouble beta,
-		jobject C, jint ldc) {
+		(JNIEnv *env, jclass clazz,
+		 jint Order, jint Uplo, jint Trans,
+		 jint N, jint K,
+		 jdouble alpha,
+		 jobject A, jint lda,
+		 jdouble beta,
+		 jobject C, jint ldc) {
 
 	double *cA = (double *) env->GetDirectBufferAddress(A);
 	double *cC = (double *) env->GetDirectBufferAddress(C);
-	cblas_dsyrk(static_cast<CBLAS_ORDER>(Order), static_cast<CBLAS_UPLO>(Uplo), static_cast<CBLAS_TRANSPOSE>(Trans), N, K, alpha, cA, lda, beta, cC, ldc);
+	cblas_dsyrk(convertOrder(Order) , convertUplo(Uplo), convertTranspose(Trans), N, K, alpha, cA, lda, beta, cC, ldc);
 };
 
 /*
@@ -1180,35 +1180,35 @@
  */
 
 JNIEXPORT void JNICALL Java_org_nd4j_linalg_cpu_nativecpu_CBLAS_ssyr2k
-(JNIEnv *env, jclass clazz,
-		jint Order, jint Uplo, jint Trans,
-		jint N, jint K,
-		jfloat alpha,
-		jobject A, jint lda,
-		jobject B, jint ldb,
-		jfloat beta,
-		jobject C, jint ldc) {
+		(JNIEnv *env, jclass clazz,
+		 jint Order, jint Uplo, jint Trans,
+		 jint N, jint K,
+		 jfloat alpha,
+		 jobject A, jint lda,
+		 jobject B, jint ldb,
+		 jfloat beta,
+		 jobject C, jint ldc) {
 
 	float *cA = (float *) env->GetDirectBufferAddress(A);
 	float *cB = (float *) env->GetDirectBufferAddress(B);
 	float *cC = (float *) env->GetDirectBufferAddress(C);
-	cblas_ssyr2k(static_cast<CBLAS_ORDER>(Order), static_cast<CBLAS_UPLO>(Uplo), static_cast<CBLAS_TRANSPOSE>(Trans), N, K, alpha, cA, lda, cB, ldb, beta, cC, ldc);
+	cblas_ssyr2k(convertOrder(Order) , convertUplo(Uplo), convertTranspose(Trans), N, K, alpha, cA, lda, cB, ldb, beta, cC, ldc);
 };
 
 JNIEXPORT void JNICALL Java_org_nd4j_linalg_cpu_nativecpu_CBLAS_dsyr2k
-(JNIEnv *env, jclass clazz,
-		jint Order, jint Uplo, jint Trans,
-		jint N, jint K,
-		jdouble alpha,
-		jobject A, jint lda,
-		jobject B, jint ldb,
-		jdouble beta,
-		jobject C, jint ldc) {
+		(JNIEnv *env, jclass clazz,
+		 jint Order, jint Uplo, jint Trans,
+		 jint N, jint K,
+		 jdouble alpha,
+		 jobject A, jint lda,
+		 jobject B, jint ldb,
+		 jdouble beta,
+		 jobject C, jint ldc) {
 
 	double *cA = (double *) env->GetDirectBufferAddress(A);
 	double *cB = (double *) env->GetDirectBufferAddress(B);
 	double *cC = (double *) env->GetDirectBufferAddress(C);
-	cblas_dsyr2k(static_cast<CBLAS_ORDER>(Order), static_cast<CBLAS_UPLO>(Uplo), static_cast<CBLAS_TRANSPOSE>(Trans), N, K, alpha, cA, lda, cB, ldb, beta, cC, ldc);
+	cblas_dsyr2k(convertOrder(Order) , convertUplo(Uplo), convertTranspose(Trans), N, K, alpha, cA, lda, cB, ldb, beta, cC, ldc);
 };
 
 /*
@@ -1218,33 +1218,33 @@
  */
 
 JNIEXPORT void JNICALL Java_org_nd4j_linalg_cpu_nativecpu_CBLAS_strmm
-(JNIEnv *env, jclass clazz,
-		jint Order, jint Side,
-		jint Uplo, jint TransA, jint Diag,
-		jint M, jint N,
-		jfloat alpha,
-		jobject A, jint lda,
-		jobject B, jint ldb) {
+		(JNIEnv *env, jclass clazz,
+		 jint Order, jint Side,
+		 jint Uplo, jint TransA, jint Diag,
+		 jint M, jint N,
+		 jfloat alpha,
+		 jobject A, jint lda,
+		 jobject B, jint ldb) {
 
 	float *cA = (float *) env->GetDirectBufferAddress(A);
 	float *cB = (float *) env->GetDirectBufferAddress(B);
-	cblas_strmm(static_cast<CBLAS_ORDER>(Order), static_cast<CBLAS_SIDE>(Side), static_cast<CBLAS_UPLO>(Uplo), static_cast<CBLAS_TRANSPOSE>(TransA),
-                static_cast<CBLAS_DIAG>(Diag), M, N, alpha, cA, lda, cB, ldb);
+	cblas_strmm(convertOrder(Order) , convertSide(Side), convertUplo(Uplo), convertTranspose(TransA) ,
+				convertDiag(Diag), M, N, alpha, cA, lda, cB, ldb);
 };
 
 JNIEXPORT void JNICALL Java_org_nd4j_linalg_cpu_nativecpu_CBLAS_dtrmm
-(JNIEnv *env, jclass clazz,
-		jint Order, jint Side,
-		jint Uplo, jint TransA, jint Diag,
-		jint M, jint N,
-		jdouble alpha,
-		jobject A, jint lda,
-		jobject B, jint ldb) {
+		(JNIEnv *env, jclass clazz,
+		 jint Order, jint Side,
+		 jint Uplo, jint TransA, jint Diag,
+		 jint M, jint N,
+		 jdouble alpha,
+		 jobject A, jint lda,
+		 jobject B, jint ldb) {
 
 	double *cA = (double *) env->GetDirectBufferAddress(A);
 	double *cB = (double *) env->GetDirectBufferAddress(B);
-	cblas_dtrmm(static_cast<CBLAS_ORDER>(Order), static_cast<CBLAS_SIDE>(Side), static_cast<CBLAS_UPLO>(Uplo), static_cast<CBLAS_TRANSPOSE>(TransA),
-                static_cast<CBLAS_DIAG>(Diag), M, N, alpha, cA, lda, cB, ldb);
+	cblas_dtrmm(convertOrder(Order) , convertSide(Side), convertUplo(Uplo), convertTranspose(TransA) ,
+				convertDiag(Diag), M, N, alpha, cA, lda, cB, ldb);
 };
 
 /*
@@ -1254,31 +1254,32 @@
  */
 
 JNIEXPORT void JNICALL Java_org_nd4j_linalg_cpu_nativecpu_CBLAS_strsm
-(JNIEnv *env, jclass clazz,
-		jint Order, jint Side,
-		jint Uplo, jint TransA, jint Diag,
-		jint M, jint N,
-		jfloat alpha,
-		jobject A, jint lda,
-		jobject B, jint ldb) {
+		(JNIEnv *env, jclass clazz,
+		 jint Order, jint Side,
+		 jint Uplo, jint TransA, jint Diag,
+		 jint M, jint N,
+		 jfloat alpha,
+		 jobject A, jint lda,
+		 jobject B, jint ldb) {
 
 	float *cA = (float *) env->GetDirectBufferAddress(A);
 	float *cB = (float *) env->GetDirectBufferAddress(B);
-	cblas_strsm(static_cast<CBLAS_ORDER>(Order), static_cast<CBLAS_SIDE>(Side), static_cast<CBLAS_UPLO>(Uplo), static_cast<CBLAS_TRANSPOSE>(TransA), static_cast<CBLAS_DIAG>(Diag), M, N, alpha, cA, lda, cB, ldb);
+
+	cblas_strsm(convertOrder(Order) , convertSide(Side), convertUplo(Uplo), convertTranspose(TransA) , convertDiag(Diag), M, N, alpha, cA, lda, cB, ldb);
 };
 
 JNIEXPORT void JNICALL Java_org_nd4j_linalg_cpu_nativecpu_CBLAS_dtrsm
-(JNIEnv *env, jclass clazz,
-		jint Order, jint Side,
-		jint Uplo, jint TransA, jint Diag,
-		jint M, jint N,
-		jdouble alpha,
-		jobject A, jint lda,
-		jobject B, jint ldb) {
+		(JNIEnv *env, jclass clazz,
+		 jint Order, jint Side,
+		 jint Uplo, jint TransA, jint Diag,
+		 jint M, jint N,
+		 jdouble alpha,
+		 jobject A, jint lda,
+		 jobject B, jint ldb) {
 
 	double *cA = (double *) env->GetDirectBufferAddress(A);
 	double *cB = (double *) env->GetDirectBufferAddress(B);
-	cblas_dtrsm(static_cast<CBLAS_ORDER>(Order), static_cast<CBLAS_SIDE>(Side), static_cast<CBLAS_UPLO>(Uplo), static_cast<CBLAS_TRANSPOSE>(TransA), static_cast<CBLAS_DIAG>(Diag), M, N, alpha, cA, lda, cB, ldb);
+	cblas_dtrsm(convertOrder(Order) , convertSide(Side), convertUplo(Uplo), convertTranspose(TransA) , convertDiag(Diag), M, N, alpha, cA, lda, cB, ldb);
 
 };
 
