--- conflicted
+++ resolved
@@ -1083,13 +1083,6 @@
         } else {
             ((FloatIndexer) indexer).put(offset() + i, (float) element);
         }
-<<<<<<< HEAD
-        if(i >= length){
-            length++;
-        }
-        dirty.set(true);
-=======
->>>>>>> e8fb45e4
     }
 
     @Override
@@ -1101,13 +1094,6 @@
         } else {
             ((FloatIndexer) indexer).put(offset() + i, element);
         }
-<<<<<<< HEAD
-        if(i >= length){
-            length++;
-        }
-        dirty.set(true);
-=======
->>>>>>> e8fb45e4
     }
 
     @Override
