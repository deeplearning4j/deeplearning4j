--- conflicted
+++ resolved
@@ -38,21 +38,18 @@
             <artifactId>junit-dep</artifactId>
             <version>${junit.version}</version>
         </dependency>
-<<<<<<< HEAD
        <dependency>
         <groupId>org.apache.commons</groupId>
            <artifactId>commons-lang3</artifactId>
            <version>3.3.1</version>
        </dependency>
-=======
-        <dependency>
+       <dependency>
             <groupId>junit</groupId>
             <artifactId>junit</artifactId>
             <version>${junit.version}</version>
             <scope>test</scope>
-        </dependency>
->>>>>>> 7ba84008
-        <dependency>
+       </dependency>
+       <dependency>
             <groupId>org.slf4j</groupId>
             <artifactId>slf4j-api</artifactId>
         </dependency>
