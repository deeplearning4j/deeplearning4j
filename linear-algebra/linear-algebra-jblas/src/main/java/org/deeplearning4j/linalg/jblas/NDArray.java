package org.deeplearning4j.linalg.jblas;


import static org.deeplearning4j.linalg.util.ArrayUtil.*;

import org.apache.commons.math3.stat.StatUtils;
import org.apache.commons.math3.stat.descriptive.moment.StandardDeviation;
import org.deeplearning4j.linalg.api.complex.IComplexNDArray;
import org.deeplearning4j.linalg.api.ndarray.DimensionSlice;
import org.deeplearning4j.linalg.api.ndarray.INDArray;
import org.deeplearning4j.linalg.api.ndarray.SliceOp;
import org.deeplearning4j.linalg.factory.NDArrayFactory;
import org.deeplearning4j.linalg.factory.NDArrays;
import org.deeplearning4j.linalg.indexing.NDArrayIndex;
import org.deeplearning4j.linalg.jblas.complex.ComplexNDArray;
import org.deeplearning4j.linalg.jblas.util.MatrixUtil;
import org.deeplearning4j.linalg.jblas.util.NDArrayBlas;
import org.deeplearning4j.linalg.jblas.util.NDArrayUtil;
import org.deeplearning4j.linalg.ops.TwoArrayOps;
import org.deeplearning4j.linalg.ops.elementwise.AddOp;
import org.deeplearning4j.linalg.ops.elementwise.DivideOp;
import org.deeplearning4j.linalg.ops.elementwise.MultiplyOp;
import org.deeplearning4j.linalg.ops.elementwise.SubtractOp;
import org.deeplearning4j.linalg.ops.reduceops.Ops;
import org.deeplearning4j.linalg.ops.transforms.Transforms;
import org.deeplearning4j.linalg.util.ArrayUtil;
import org.deeplearning4j.linalg.util.IterationResult;
import org.deeplearning4j.linalg.util.LinAlgExceptions;
import org.deeplearning4j.linalg.util.Shape;
import org.jblas.ComplexDouble;
import org.jblas.DoubleMatrix;
import org.jblas.SimpleBlas;
import org.jblas.ranges.Range;

import java.io.PrintWriter;
import java.io.StringWriter;
import java.util.*;
import java.util.concurrent.atomic.AtomicInteger;


/**
 * NDArray: (think numpy)
 *
 * A few things of note.
 *
 * An NDArray can have any number of dimensions.
 *
 * An NDArray is accessed via strides.
 *
 * Strides are how to index over
 * a contiguous block of data.
 *
 * This block of data has 2 orders(as of right now):
 * fortran and c
 *
 *
 *
 * @author Adam Gibson
 */
public class NDArray extends DoubleMatrix implements INDArray {



    private int[] shape;
    private int[] stride;
    private int offset = 0;
    private char ordering;







    /**
     * Create this ndarray with the given data and shape and 0 offset
     * @param data the data to use
     * @param shape the shape of the ndarray
     */
    public NDArray(double[] data,int[] shape,char ordering) {
        this(data,shape,0,ordering);
    }

    /**
     *
     * @param data the data to use
     * @param shape the shape of the ndarray
     * @param offset the desired offset
     * @param ordering the ordering of the ndarray
     */
    public NDArray(double[] data,int[] shape,int offset,char ordering) {
        this(data,shape,ordering == NDArrayFactory.C ? calcStrides(shape) : calcStridesFortran(shape),offset);

    }


    /**
     * Construct an ndarray of the specified shape
     * with an empty data array
     * @param shape the shape of the ndarray
     * @param stride the stride of the ndarray
     * @param offset the desired offset
     * @param ordering the ordering of the ndarray
     */
    public NDArray(int[] shape,int[] stride,int offset,char ordering) {
        this(new double[ArrayUtil.prod(shape)],shape,stride,offset,ordering);
    }


    /**
     * Create the ndarray with
     * the specified shape and stride and an offset of 0
     * @param shape the shape of the ndarray
     * @param stride the stride of the ndarray
     * @param ordering the ordering of the ndarray
     */
    public NDArray(int[] shape,int[] stride,char ordering){
        this(shape,stride,0,ordering);
    }

    public NDArray(int[] shape,int offset,char ordering) {
        this(shape,ordering == NDArrayFactory.C ? calcStrides(shape) : calcStridesFortran(shape),offset,ordering);
    }


    public NDArray(int[] shape) {
        this(shape,0,NDArrays.order());
    }




    /**
     * Creates a new <i>n</i> times <i>m</i> <tt>DoubleMatrix</tt>.
     *
     * @param newRows    the number of rows (<i>n</i>) of the new matrix.
     * @param newColumns the number of columns (<i>m</i>) of the new matrix.
     */
    public NDArray(int newRows, int newColumns,char ordering) {
        super(newRows, newColumns);
        this.ordering = ordering;
        initShape(new int[]{newRows,newColumns});
    }


    /**
     * Create an ndarray from the specified slices.
     * This will go through and merge all of the
     * data from each slice in to one ndarray
     * which will then take the specified shape
     * @param slices the slices to merge
     * @param shape the shape of the ndarray
     */
    public NDArray(List<INDArray> slices,int[] shape,char ordering) {
        List<double[]> list = new ArrayList<>();
        for(int i = 0; i < slices.size(); i++)
            list.add(slices.get(i).data());
        this.ordering = ordering;
        this.data = ArrayUtil.combine(list);

        initShape(shape);



    }


    /**
     * Create an ndarray from the specified slices.
     * This will go through and merge all of the
     * data from each slice in to one ndarray
     * which will then take the specified shape
     * @param slices the slices to merge
     * @param shape the shape of the ndarray
     */
    public NDArray(List<INDArray> slices,int[] shape,int[] stride,char ordering) {
        List<double[]> list = new ArrayList<>();
        for(int i = 0; i < slices.size(); i++)
            list.add(slices.get(i).data());
        this.ordering = ordering;
        this.data = ArrayUtil.combine(list);
        this.stride = stride;
        initShape(shape);



    }


    public NDArray(double[] data,int[] shape,int[] stride,char ordering) {
        this(data,shape,stride,0,ordering);
    }


    public NDArray(double[] data,int[] shape,int[] stride,int offset,char ordering) {
        if(offset >= data.length)
            throw new IllegalArgumentException("Invalid offset: must be < data.length");



        this.offset = offset;
        this.stride = stride;
        this.ordering = ordering;
        initShape(shape);

        if(data != null  && data.length > 0)
            this.data = data;



    }

    public NDArray(float[] data, int[] shape, int[] stride, int offset,char ordering) {
        this(ArrayUtil.doubleCopyOf(data),shape,stride,offset);
    }





    /**
     * Create this ndarray with the given data and shape and 0 offset
     * @param data the data to use
     * @param shape the shape of the ndarray
     */
    public NDArray(double[] data,int[] shape) {
        this(data,shape,0);
    }

    public NDArray(double[] data,int[] shape,int offset) {
        this(data,shape,offset,NDArrays.order());

    }


    /**
     * Construct an ndarray of the specified shape
     * with an empty data array
     * @param shape the shape of the ndarray
     * @param stride the stride of the ndarray
     * @param offset the desired offset
     */
    public NDArray(int[] shape,int[] stride,int offset) {
        this(new double[ArrayUtil.prod(shape)],shape,stride,offset,NDArrays.order());
    }


    /**
     * Create the ndarray with
     * the specified shape and stride and an offset of 0
     * @param shape the shape of the ndarray
     * @param stride the stride of the ndarray
     */
    public NDArray(int[] shape,int[] stride){
        this(shape,stride,0);
    }

    public NDArray(int[] shape,int offset) {
        this(shape,calcStrides(shape),offset);
    }


    public NDArray(int[] shape,char ordering) {
        this(shape,0,ordering);
    }


    /**
     * Creates a new <i>n</i> times <i>m</i> <tt>DoubleMatrix</tt>.
     *
     * @param newRows    the number of rows (<i>n</i>) of the new matrix.
     * @param newColumns the number of columns (<i>m</i>) of the new matrix.
     */
    public NDArray(int newRows, int newColumns) {
       this(newRows,newColumns,NDArrays.order());
    }


    /**
     * Create an ndarray from the specified slices.
     * This will go through and merge all of the
     * data from each slice in to one ndarray
     * which will then take the specified shape
     * @param slices the slices to merge
     * @param shape the shape of the ndarray
     */
    public NDArray(List<INDArray> slices,int[] shape) {
         this(slices,shape,NDArrays.order());
    }


    /**
     * Create an ndarray from the specified slices.
     * This will go through and merge all of the
     * data from each slice in to one ndarray
     * which will then take the specified shape
     * @param slices the slices to merge
     * @param shape the shape of the ndarray
     */
    public NDArray(List<INDArray> slices,int[] shape,int[] stride) {
         this(slices,shape,stride,NDArrays.order());

    }


    public NDArray(double[] data,int[] shape,int[] stride) {
        this(data,shape,stride,NDArrays.order());
    }


    public NDArray(double[] data,int[] shape,int[] stride,int offset) {
        this(data,shape,stride,offset,NDArrays.order());

    }

    public NDArray(float[] data, int[] shape, int[] stride, int offset) {
        this(data,shape,stride,offset,NDArrays.order());
    }

    /**
     * Create a new matrix with <i>newRows</i> rows, <i>newColumns</i> columns
     * using <i>newData></i> as the data. The length of the data is not checked!
     *
     * @param newRows
     * @param newColumns
     * @param newData
     */
    public NDArray(int newRows, int newColumns, double... newData) {
        super(newRows, newColumns, newData);
    }


    /**
     * Returns a linear float array representation of this ndarray
     *
     * @return the linear float array representation of this ndarray
     */
    @Override
    public float[] floatData() {
        return ArrayUtil.floatCopyOf(data());
    }

    @Override
    public void setData(float[] data) {
        this.data = ArrayUtil.doubleCopyOf(data);
    }


    public NDArray(DoubleMatrix d) {
        this(d.data,new int[]{d.rows,d.columns});
    }


    /**
     * Returns the number of possible vectors for a given dimension
     *
     * @param dimension the dimension to calculate the number of vectors for
     * @return the number of possible vectors along a dimension
     */
    @Override
    public int vectorsAlongDimension(int dimension) {
        return length / size(dimension);
    }

    /**
     * Get the vector along a particular dimension
     *
     * @param index     the index of the vector to get
     * @param dimension the dimension to get the vector from
     * @return the vector along a particular dimension
     */
    @Override
    public INDArray vectorAlongDimension(int index, int dimension) {
        assert dimension <= shape.length : "Invalid dimension " + dimension;
        if(shape.length == 2) {
            if(dimension == 1)
                return new NDArray(data,
                        new int[]{shape[dimension]}
                        ,new int[]{stride[dimension]},
                        offset + index * stride[0]);
            else if(dimension == 0)
                return new NDArray(data,
                        new int[]{shape[dimension]}
                        ,new int[]{stride[dimension]},
                        offset + index);


        }

        if(dimension == shape.length - 1)
            return new NDArray(data,
                    new int[]{1,shape[dimension]}
                    ,ArrayUtil.removeIndex(stride,0),
                    offset + index * stride[dimension - 1]);

        else if(dimension == 0)
            return new NDArray(data,
                    new int[]{shape[dimension],1}
                    ,new int[]{stride[dimension],1},
                    offset + index);



        return new NDArray(data,
                new int[]{shape[dimension],1}
                ,new int[]{stride[dimension],1},
                offset + index * stride[0]);

    }

    /**
     * Cumulative sum along a dimension
     *
     * @param dimension the dimension to perform cumulative sum along
     * @return the cumulative sum along the specified dimension
     */
    @Override
    public INDArray cumsumi(int dimension) {
        if(isVector()) {
            double s = 0.0;
            for (int i = 0; i < length; i++) {
                s += (double) getScalar(i).element();
                put(i, s);
            }
        }

        else if(dimension == Integer.MAX_VALUE || dimension == shape.length - 1) {
            INDArray flattened = ravel().dup();
            double prevVal = (double) flattened.getScalar(0).element();
            for(int i = 1; i < flattened.length(); i++) {
                double d = prevVal + (double) flattened.getScalar(i).element();
                flattened.putScalar(i,d);
                prevVal = d;
            }

            return flattened;
        }



        else {
            for(int i = 0; i < vectorsAlongDimension(dimension); i++) {
                INDArray vec = vectorAlongDimension(i,dimension);
                vec.cumsumi(0);

            }
        }


        return this;
    }

    /**
     * Cumulative sum along a dimension (in place)
     *
     * @param dimension the dimension to perform cumulative sum along
     * @return the cumulative sum along the specified dimension
     */
    @Override
    public INDArray cumsum(int dimension) {
        return dup().cumsumi(dimension);
    }

    /**
     * Assign all of the elements in the given
     * ndarray to this ndarray
     *
     * @param arr the elements to assign
     * @return this
     */
    @Override
    public INDArray assign(INDArray arr) {
        LinAlgExceptions.assertSameShape(this,arr);
        INDArray other = arr.ravel();
        INDArray thisArr = ravel();
        for(int i = 0; i < other.length(); i++)
            thisArr.put(i, other.getScalar(i));
        return this;
    }

    @Override
    public INDArray putScalar(int i, Number value) {
        return put(i,NDArrays.scalar(value));
    }

    @Override
    public INDArray putScalar(int[] i, Number value) {
        return null;
    }

    @Override
    public INDArray lt(Number other) {
        return dup().lti(other);
    }

    @Override
    public INDArray lti(Number other) {
        return lti(NDArrays.scalar(other));
    }

    @Override
    public INDArray eq(Number other) {
        return dup().eqi(other);
    }

    @Override
    public INDArray eqi(Number other) {
        return eqi(NDArrays.scalar(other));
    }

    @Override
    public INDArray gt(Number other) {
        return dup().gti(other);
    }

    @Override
    public INDArray gti(Number other) {
        return gti(NDArrays.scalar(other));
    }

    @Override
    public INDArray lt(INDArray other) {
        return dup().lti(other);
    }

    @Override
    public INDArray lti(INDArray other) {
        return Transforms.lt(other);
    }

    @Override
    public INDArray eq(INDArray other) {
        return dup().eqi(other);
    }

    @Override
    public INDArray eqi(INDArray other) {
        return Transforms.eq(other);
    }

    @Override
    public INDArray gt(INDArray other) {
        return dup().gti(other);
    }

    @Override
    public INDArray gti(INDArray other) {
        return Transforms.gt(other);
    }

    /**
     * Negate each element.
     */
    @Override
    public NDArray neg() {
        return dup().negi();
    }

    /**
     * Negate each element (in-place).
     */
    @Override
    public NDArray negi() {
        return (NDArray) Transforms.neg(this);
    }






    /**
     * Returns the element at the specified row/column
     * This will throw an exception if the
     *
     * @param row    the row of the element to return
     * @param column the row of the element to return
     * @return a scalar indarray of the element at this index
     */
    @Override
    public INDArray getScalar(int row, int column) {
        return get(new int[]{row,column});
    }


    @Override
    public NDArray dup() {
        double[] dupData = new double[data.length];
        System.arraycopy(data,0,dupData,0,dupData.length);
        NDArray ret = new NDArray(dupData,shape,stride,offset,ordering);
        return ret;
    }

    @Override
    public NDArray put(int row,int column,double value) {
        if (shape.length == 2)
            data[offset + row * stride[0]  + column * stride[1]] = value;

        else
            throw new UnsupportedOperationException("Invalid applyTransformToDestination for a non 2d array");
        return this;
    }


    /**
     * Copy a row back into the matrix.
     *
     * @param r
     * @param v
     */
    @Override
    public void putRow(int r, DoubleMatrix v) {
        NDArray n = NDArray.wrap(v);
        if(n.isVector() && n.length != columns())
            throw new IllegalArgumentException("Unable to put row, mis matched columns");
        NDArray row = getRow(r);
        for(int i = 0; i < v.length; i++)
            row.put(i,v.get(i));


    }

    /**
     * Copy a column back into the matrix.
     *
     * @param c
     * @param v
     */
    @Override
    public void putColumn(int c, DoubleMatrix v) {
        NDArray n = NDArray.wrap(v);
        if(n.isVector() && n.length != rows())
            throw new IllegalArgumentException("Unable to put row, mis matched columns");
        NDArray column = getColumn(c);
        for(int i = 0; i < v.length; i++)
            column.put(i,v.get(i));


    }

    /**
     * Test whether a matrix is scalar.
     */
    @Override
    public boolean isScalar() {
        if(shape.length == 0)
            return true;
        else if(shape.length == 1 && shape[0] == 1)
            return true;
        else if(shape.length >= 2) {
            for(int i = 0; i < shape.length; i++)
                if(shape[i] != 1)
                    return false;
        }

        return length == 1;
    }

    /**
     * Insert the element at the specified position
     * @param indexes the index to insert into
     * @param value the value to insert
     * @return the ndarray with the element
     * inserted
     */
    @Override
    public NDArray put(int[] indexes, double value) {
        int ix = offset;
        if (indexes.length != shape.length)
            throw new IllegalArgumentException("Unable to applyTransformToDestination values: number of indices must be equal to the shape");

        for (int i = 0; i< shape.length; i++)
            ix += indexes[i] * stride[i];


        data[ix] = value;
        return this;
    }


    /**
     * Inserts the element at the specified index
     *
     * @param indices the indices to insert into
     * @param element a scalar ndarray
     * @return a scalar ndarray of the element at this index
     */
    @Override
    public INDArray put(int[] indices, INDArray element) {
        if(!element.isScalar())
            throw new IllegalArgumentException("Unable to insert anything but a scalar");
        int ix = offset;
        if (indices.length != shape.length)
            throw new IllegalArgumentException("Unable to applyTransformToDestination values: number of indices must be equal to the shape");

        for (int i = 0; i< shape.length; i++)
            ix += indices[i] * stride[i];


        data[ix] = (double) element.element();
        return this;

    }

    /**
     * Inserts the element at the specified index
     *
     * @param i       the row insert into
     * @param j       the column to insert into
     * @param element a scalar ndarray
     * @return a scalar ndarray of the element at this index
     */
    @Override
    public INDArray put(int i, int j, INDArray element) {
        return put(new int[]{i,j},element);
    }

    /**
     * Inserts the element at the specified index
     *
     * @param i       the row insert into
     * @param j       the column to insert into
     * @param element a scalar ndarray
     * @return a scalar ndarray of the element at this index
     */
    @Override
    public INDArray put(int i, int j, Number element) {
        return put(i,j,NDArrays.scalar(element));
    }


    /**
     * Assigns the given matrix (put) to the specified slice
     * @param slice the slice to assign
     * @param put the slice to applyTransformToDestination
     * @return this for chainability
     */
    @Override
    public NDArray putSlice(int slice,INDArray put) {
        if(isScalar()) {
            assert put.isScalar() : "Invalid dimension. Can only insert a scalar in to another scalar";
            put(0,put.getScalar(0));
            return this;
        }

        else if(isVector()) {
            assert put.isScalar() : "Invalid dimension on insertion. Can only insert scalars input vectors";
            put(slice,put.getScalar(0));
            return this;
        }


        assertSlice(put,slice);


        NDArray view = slice(slice);

        if(put.isScalar())
            put(slice,put.getScalar(0));
        else if(put.isVector())
            for(int i = 0; i < put.length(); i++)
                view.put(i,put.getScalar(i));
        else if(put.shape().length == 2)
            for(int i = 0; i < put.rows(); i++)
                for(int j = 0; j < put.columns(); j++)
                    view.put(i,j,(double) put.getScalar(i,j).element());

        else {

            assert put.slices() == view.slices() : "Slices must be equivalent.";
            for(int i = 0; i < put.slices(); i++)
                view.slice(i).putSlice(i,view.slice(i));

        }

        return this;

    }


    private void assertSlice(INDArray put,int slice) {
        assert slice <= slices() : "Invalid slice specified " + slice;
        int[] sliceShape = put.shape();
        int[] requiredShape = ArrayUtil.removeIndex(shape(),0);

        //no need to compare for scalar; primarily due to shapes either being [1] or length 0
        if(put.isScalar())
            return;



        assert Shape.shapeEquals(sliceShape,requiredShape) : String.format("Invalid shape size of %s . Should have been %s ",Arrays.toString(sliceShape),Arrays.toString(requiredShape));

    }


    /**
     * Returns true if this ndarray is 2d
     * or 3d with a singleton element
     * @return true if the element is a matrix, false otherwise
     */
    public boolean isMatrix() {
        return (shape().length == 2
                && (shape[0] != 1 && shape[1] != 1)) ||
                shape.length == 3 &&
                        (shape[0] == 1 || shape[1] == 1 || shape[2] == 1);
    }

    /**
     *
     * http://docs.scipy.org/doc/numpy/reference/generated/numpy.ufunc.reduce.html
     * @param op the operation to do
     * @param dimension the dimension to return from
     * @return the results of the reduce (applying the operation along the specified
     * dimension)
     */
    @Override
    public NDArray reduce(Ops.DimensionOp op,int dimension) {
        if(isScalar())
            return this;


        if(isVector())
            return NDArray.scalar(reduceVector(op, this));


        int[] shape = ArrayUtil.removeIndex(this.shape,dimension);

        if(dimension == 0) {
            double[] data2 = new double[ArrayUtil.prod(shape)];
            int dataIter = 0;

            //iterating along the dimension is relative to the number of slices
            //in the return dimension
            int numTimes = ArrayUtil.prod(shape);
            for(int offset = this.offset; offset < numTimes; offset++) {
                double reduce = op(dimension, offset, op);
                data2[dataIter++] = reduce;

            }

            return new NDArray(data2,shape);
        }

        else {
            double[] data2 = new double[ArrayUtil.prod(shape)];
            int dataIter = 0;
            //want the milestone to slice[1] and beyond
            int[] sliceIndices = endsForSlices();
            int currOffset = 0;

            //iterating along the dimension is relative to the number of slices
            //in the return dimension
            int numTimes = ArrayUtil.prod(shape);
            

            for(int offset = this.offset; offset < numTimes; ) {
                if(dataIter >= data2.length || currOffset >= sliceIndices.length)
                    break;

                //do the operation,, and look for whether it exceeded the current slice
                IterationResult pair = op(dimension, offset, op,sliceIndices[currOffset]);
                //append the result
                double reduce = pair.getResult();
                data2[dataIter++] = reduce;

                //go to next slice and iterate over that
                if(pair.isNextSlice()) {
                    //will update to next step
                    offset = sliceIndices[currOffset];
                    numTimes +=  sliceIndices[currOffset];
                    currOffset++;
                }

            }

            return new NDArray(data2,shape);
        }


    }




    //getFromOrigin one result along one dimension based on the given offset
    public DimensionSlice vectorForDimensionAndOffset(int dimension, int offset) {
        if(isScalar() && dimension == 0 && offset == 0)
            return new DimensionSlice(false,getScalar(offset),new int[]{offset});


            //need whole vector
        else   if (isVector()) {
            if(dimension == 0) {
                int[] indices = new int[length];
                for(int i = 0; i < indices.length; i++)
                    indices[i] = i;
                return new DimensionSlice(false,dup(),indices);
            }
            else if(dimension == 1)
                return new DimensionSlice(false,getScalar(offset),new int[]{offset});
            else
                throw new IllegalArgumentException("Illegal dimension for vector " + dimension);

        }

        else {

            int count = 0;
            List<Integer> indices = new ArrayList<>();
            NDArray ret = new NDArray(new int[]{shape[dimension]});

            for(int j = offset; count < this.shape[dimension]; j+= this.stride[dimension]) {
                double d = data[j];
                ret.put(count++,d);
                indices.add(j);


            }

            return new DimensionSlice(false,ret,ArrayUtil.toArray(indices));

        }

    }


    //getFromOrigin one result along one dimension based on the given offset
    private IterationResult op(int dimension, int offset, Ops.DimensionOp op,int currOffsetForSlice) {
        double[] dim = new double[this.shape[dimension]];
        int count = 0;
        boolean newSlice = false;
        for(int j = offset; count < dim.length; j+= this.stride[dimension]) {
        	  
        	if(j >= currOffsetForSlice){
                  newSlice = true;
                  break;
        	}
        	
        	double d = data[j];
            dim[count++] = d;
          
        }

        return new IterationResult(reduceVector(op,new DoubleMatrix(dim)),newSlice);
    }


    //getFromOrigin one result along one dimension based on the given offset
    private double op(int dimension, int offset, Ops.DimensionOp op) {
        double[] dim = new double[this.shape[dimension]];
        int count = 0;
        for(int j = offset; count < dim.length; j+= this.stride[dimension]) {
            double d = data[j];
            dim[count++] = d;
        }

        return reduceVector(op,new DoubleMatrix(dim));
    }



    private double reduceVector(Ops.DimensionOp op,DoubleMatrix vector) {

        switch(op) {
            case SUM:
                return vector.sum();
            case MEAN:
                return vector.mean();
            case MIN:
                return vector.min();
            case MAX:
                return vector.max();
            case NORM_1:
                return vector.norm1();
            case NORM_2:
                return vector.norm2();
            case NORM_MAX:
                return vector.normmax();
            default: throw new IllegalArgumentException("Illegal operation");
        }
    }



    /**
     * Returns the squared (Euclidean) distance.
     */
    public double squaredDistance(INDArray other) {
        double sd = 0.0;
        for (int i = 0; i < length; i++) {
            double d = get(i) - (double) other.getScalar(i).element();
            sd += d * d;
        }
        return sd;
    }

    /**
     * Returns the (euclidean) distance.
     */
    public double distance2(INDArray other) {
        return  Math.sqrt(squaredDistance(other));
    }

    /**
     * Returns the (1-norm) distance.
     */
    public double distance1(INDArray other) {
        double d = 0.0;
        for (int i = 0; i < length; i++) {
            d += Math.abs((double) getScalar(i).sub(other.getScalar(i)).element());
        }
        return d;
    }

    @Override
    public INDArray put(NDArrayIndex[] indices, INDArray element) {
        return null;
    }

    @Override
    public INDArray put(NDArrayIndex[] indices, Number element) {
        return null;
    }


    /**
     * Iterate over every row of every slice
     * @param op the operation to apply
     */
    public void iterateOverAllRows(SliceOp op) {
        if(isVector())
            op.operate(new DimensionSlice(false,this,null));
        else if(isMatrix()) {
            for(int i = 0; i < rows(); i++) {
                op.operate(new DimensionSlice(false,getRow(i),null));
            }
        }

        else {
            for(int i = 0; i < slices(); i++) {
                slice(i).iterateOverAllRows(op);
            }
        }
    }


    /**
     * Mainly here for people coming from numpy.
     * This is equivalent to a call to permute
     * @param dimension the dimension to swap
     * @param with the one to swap it with
     * @return the swapped axes view
     */
    @Override
    public NDArray swapAxes(int dimension,int with) {
        int[] shape = ArrayUtil.range(0,shape().length);
        shape[dimension] = with;
        shape[with] = dimension;
        return permute(shape);
    }



    /**
     * Gives the indices for the ending of each slice
     * @return the off sets for the beginning of each slice
     */
    @Override
    public int[] endsForSlices() {
        int[] ret = new int[slices()];
        int currOffset = offset + stride[0] - 1;
        for(int i = 0; i < slices(); i++) {
            ret[i] = currOffset;
            currOffset += stride[0];
        }
        return ret;
    }

    /**
     * Gives the indices for the beginning of each slice
     * @return the off sets for the beginning of each slice
     */
    public int[] offsetsForSlices() {
        int[] ret = new int[slices()];
        int currOffset = offset;
        for(int i = 0; i < slices(); i++) {
            ret[i] = currOffset;
            currOffset += stride[0] + 1;
        }
        return ret;
    }


    @Override
    public double[] data() {
        return data;
    }

    @Override
    public void setData(double[] data) {
        this.data = data;
    }


    public NDArray subArray(int[] shape) {
        return subArray(offsetsForSlices(),shape);
    }




    /**
     * Number of slices: aka shape[0]
     * @return the number of slices
     * for this nd array
     */
    @Override
    public int slices() {
        if(shape.length < 1)
            return 0;
        return shape[0];
    }



    @Override
    public NDArray subArray(int[] offsets, int[] shape,int[] stride) {
        int n = shape.length;
        if (offsets.length != n)
            throw new IllegalArgumentException("Invalid offset " + Arrays.toString(offsets));
        if (shape.length != n)
            throw new IllegalArgumentException("Invalid shape " + Arrays.toString(shape));

        if (Arrays.equals(shape, this.shape)) {
            if (ArrayUtil.isZero(offsets)) {
                return this;
            } else {
                throw new IllegalArgumentException("Invalid subArray offsets");
            }
        }

        return new NDArray(
                data
                , Arrays.copyOf(shape,shape.length)
                , stride
                ,offset + ArrayUtil.dotProduct(offsets, stride)
        );
    }



    /**
     * Iterate along a dimension.
     * This encapsulates the process of sum, mean, and other processes
     * take when iterating over a dimension.
     * @param dimension the dimension to iterate over
     * @param op the operation to apply
     * @param modify whether to modify this array while iterating
     */
    @Override
    public void iterateOverDimension(int dimension,SliceOp op,boolean modify) {
        if(dimension >= shape.length)
            throw new IllegalArgumentException("Unable to remove dimension  " + dimension + " was >= shape length");

        if(isScalar()) {
            if(dimension > 0)
                throw new IllegalArgumentException("Dimension must be 0 for a scalar");
            else {
                DimensionSlice slice = this.vectorForDimensionAndOffset(0,0);
                op.operate(slice);
                if(modify && slice.getIndices() != null) {
                    NDArray result = (NDArray) slice.getResult();
                    for(int i = 0; i < slice.getIndices().length; i++) {
                        data[slice.getIndices()[i]] = (double) result.getScalar(i).element();
                    }
                }
            }
        }

        else if(isVector()) {
            if(dimension == 0) {
                DimensionSlice slice = this.vectorForDimensionAndOffset(0,0);
                op.operate(slice);
                if(modify && slice.getIndices() != null) {
                    NDArray result = (NDArray) slice.getResult();
                    for(int i = 0; i < slice.getIndices().length; i++) {
                        data[slice.getIndices()[i]] = (double) result.getScalar(i).element();
                    }
                }
            }
            else if(dimension == 1) {
                for(int i = 0; i < length; i++) {
                    DimensionSlice slice = vectorForDimensionAndOffset(dimension,i);
                    op.operate(slice);
                    if(modify && slice.getIndices() != null) {
                        NDArray result = (NDArray) slice.getResult();
                        for(int j = 0; j < slice.getIndices().length; j++) {
                            data[slice.getIndices()[j]] = (double) result.getScalar(j).element();
                        }
                    }

                }
            }
            else
                throw new IllegalArgumentException("Illegal dimension for vector " + dimension);
        }


        else {
            for(int i = 0; i < vectorsAlongDimension(dimension); i++) {
                INDArray vector = vectorAlongDimension(i,dimension);
                op.operate(vector);
            }

        }



    }

    /**
     * Get elements from specified rows and columns.
     *
     * @param rs
     * @param cs
     */
    @Override
    public NDArray get(Range rs, Range cs) {
        rs.init(0, rows());
        cs.init(0, columns());
        NDArray result = new NDArray(rs.length(), cs.length());

        for (; rs.hasMore(); rs.next()) {
            cs.init(0, columns());
            for (; cs.hasMore(); cs.next()) {
                result.put(rs.index(), cs.index(), get(rs.value(), cs.value()));
            }
        }

        return result;
    }


    @Override
    public void setStride(int[] stride) {
        this.stride = stride;
    }

    public NDArray subArray(int[] offsets, int[] shape) {
        return subArray(offsets,shape,stride);
    }



    public static int[] queryForObject(int[] shape,Object[] o) {
        //allows us to put it in to shape format
        Object[] copy =  o;
        int[] ret = new int[copy.length];
        for(int i = 0; i < copy.length; i++) {
            //give us the whole thing
            if(copy[i] instanceof  Character && (char)copy[i] == ':')
                ret[i] = shape[i];
                //only allow indices
            else if(copy[i] instanceof Number)
                ret[i] = (Integer) copy[i];
            else if(copy[i] instanceof Range) {
                Range r = (Range) copy[i];
                int len = MatrixUtil.toIndices(r).length;
                ret[i] = len;
            }
            else
                throw new IllegalArgumentException("Unknown kind of index of type: " + o[i].getClass());

        }


        //drop all shapes of 0
        int[] realRet = ret;

        for(int i = 0; i < ret.length; i++) {
            if(ret[i] <= 0)
                realRet = ArrayUtil.removeIndex(ret,i);
        }


        return realRet;
    }




    public static Integer[] queryForObject(Integer[] shape,Object[] o,boolean dropZeros) {
        //allows us to put it in to shape format
        Object[] copy = o;
        Integer[] ret = new Integer[o.length];
        for(int i = 0; i < o.length; i++) {
            //give us the whole thing
            if((char)copy[i] == ':')
                ret[i] = shape[i];
                //only allow indices
            else if(copy[i] instanceof Number)
                ret[i] = (Integer) copy[i];
            else if(copy[i] instanceof Range) {
                Range r = (Range) copy[i];
                int len = MatrixUtil.toIndices(r).length;
                ret[i] = len;
            }
            else
                throw new IllegalArgumentException("Unknown kind of index of type: " + o[i].getClass());

        }

        if(!dropZeros)
            return ret;

        //drop all shapes of 0
        Integer[] realRet = ret;

        for(int i = 0; i < ret.length; i++) {
            if(ret[i] <= 0)
                realRet = ArrayUtil.removeIndex(ret,i);
        }



        return realRet;
    }





    public static Integer[] shapeForObject(Integer[] shape,Object[] o) {
        //allows us to put it in to shape format
        Object[] copy = reverseCopy(o);
        Integer[] ret = new Integer[o.length];
        for(int i = 0; i < o.length; i++) {
            //give us the whole thing
            if((char)copy[i] == ':')
                ret[i] = shape[i];
                //only allow indices
            else if(copy[i] instanceof Number)
                ret[i] = (Integer) copy[i];
            else if(copy[i] instanceof Range) {
                Range r = (Range) copy[i];
                int len = MatrixUtil.toIndices(r).length;
                ret[i] = len;
            }
            else
                throw new IllegalArgumentException("Unknown kind of index of type: " + o[i].getClass());

        }

        //drop all shapes of 0
        Integer[] realRet = ret;

        for(int i = 0; i < ret.length; i++) {
            if(ret[i] <= 0)
                realRet = ArrayUtil.removeIndex(ret,i);
        }



        return realRet;
    }



    private void initShape(int[] shape) {
        this.shape = shape;

        if(this.shape.length == 1) {
            rows = 1;
            columns = this.shape[0];
        }
        else if(this.shape().length == 2) {
            if(shape[0] == 1) {
                this.shape = new int[1];
                this.shape[0] = shape[1];
                rows = 1;
                columns = shape[1];
            }
            else {
                rows = shape[0];
                columns = shape[1];
            }


        }

        //default row vector
        else if(this.shape.length == 1) {
            columns = this.shape[0];
            rows = 1;
        }

        //null character
        if(this.ordering == '\u0000')
            this.ordering = NDArrays.order();

        this.length = ArrayUtil.prod(this.shape);
        if(this.stride == null) {
            if(ordering == NDArrayFactory.FORTRAN)
                this.stride = ArrayUtil.calcStridesFortran(shape);
            else
                this.stride = ArrayUtil.calcStrides(this.shape);
        }

        //recalculate stride: this should only happen with row vectors
        if(this.stride.length != this.shape.length) {
            if(ordering == NDArrayFactory.FORTRAN)
                this.stride = ArrayUtil.calcStridesFortran(shape);
            else
                this.stride = ArrayUtil.calcStrides(this.shape);
        }


    }


    @Override
    public NDArray put(int i, double v) {
        if(!isVector() && !isScalar())
            throw new IllegalStateException("Unable to do linear indexing on a non vector");
        int idx = linearIndex(i);
        data[idx] = v;
        return this;
    }

    @Override
    public NDArray getScalar(int i) {
        if(!isVector() && !isScalar())
            throw new IllegalArgumentException("Unable to do linear indexing with dimensions greater than 1");
        int idx = linearIndex(i);
        return NDArray.scalar(data[idx]);
    }



    /**
     * Inserts the element at the specified index
     *
     * @param i       the index insert into
     * @param element a scalar ndarray
     * @return a scalar ndarray of the element at this index
     */
    @Override
    public NDArray put(int i, INDArray element) {
        if(element == null)
            throw new IllegalArgumentException("Unable to insert null element");
        assert element.isScalar() : "Unable to insert non scalar element";

        put(i,(double) element.element());
        return this;
    }

    /**
     * In place addition of a column vector
     *
     * @param columnVector the column vector to add
     * @return the result of the addition
     */
    @Override
    public NDArray diviColumnVector(INDArray columnVector) {
        assert columnVector.isColumnVector() : "Must only add a column vector";
        assert columnVector.length() == rows() : "Illegal column vector must have the same length as the number of column in this ndarray";

        for(int i = 0; i < columns(); i++) {
            getColumn(i).divi(columnVector);
        }
        return this;
    }

    /**
     * In place addition of a column vector
     *
     * @param columnVector the column vector to add
     * @return the result of the addition
     */
    @Override
    public NDArray divColumnVector(INDArray columnVector) {
        return dup().diviColumnVector(columnVector);
    }

    /**
     * In place addition of a column vector
     *
     * @param rowVector the column vector to add
     * @return the result of the addition
     */
    @Override
    public NDArray diviRowVector(INDArray rowVector) {
        assert rowVector.isRowVector() : "Must only add a row vector";
        assert rowVector.length() == columns() : "Illegal row vector must have the same length as the number of rows in this ndarray";
        for(int j = 0; j< rows(); j++) {
            getRow(j).divi(rowVector);
        }
        return this;
    }

    /**
     * In place addition of a column vector
     *
     * @param rowVector the column vector to add
     * @return the result of the addition
     */
    @Override
    public NDArray divRowVector(INDArray rowVector) {
        return dup().diviRowVector(rowVector);
    }

    /**
     * In place addition of a column vector
     *
     * @param columnVector the column vector to add
     * @return the result of the addition
     */
    @Override
    public NDArray muliColumnVector(INDArray columnVector) {
        assert columnVector.isColumnVector() : "Must only add a column vector";
        assert columnVector.length() == rows() : "Illegal column vector must have the same length as the number of column in this ndarray";

        for(int i = 0; i < columns(); i++) {
            getColumn(i).muli(columnVector);
        }
        return this;
    }

    /**
     * In place addition of a column vector
     *
     * @param columnVector the column vector to add
     * @return the result of the addition
     */
    @Override
    public NDArray mulColumnVector(INDArray columnVector) {
        return dup().muliColumnVector(columnVector);
    }

    /**
     * In place addition of a column vector
     *
     * @param rowVector the column vector to add
     * @return the result of the addition
     */
    @Override
    public NDArray muliRowVector(INDArray rowVector) {
        assert rowVector.isRowVector() : "Must only add a row vector";
        assert rowVector.length() == columns() : "Illegal row vector must have the same length as the number of rows in this ndarray";
        for(int j = 0; j< rows(); j++) {
            getRow(j).muli(rowVector);
        }
        return this;
    }

    /**
     * In place addition of a column vector
     *
     * @param rowVector the column vector to add
     * @return the result of the addition
     */
    @Override
    public NDArray mulRowVector(INDArray rowVector) {
        return dup().muliRowVector(rowVector);
    }

    /**
     * In place addition of a column vector
     *
     * @param columnVector the column vector to add
     * @return the result of the addition
     */
    @Override
    public NDArray subiColumnVector(INDArray columnVector) {
        assert columnVector.isColumnVector() : "Must only add a column vector";
        assert columnVector.length() == rows() : "Illegal column vector must have the same length as the number of column in this ndarray";

        for(int i = 0; i < columns(); i++) {
            getColumn(i).subi(columnVector);
        }
        return this;
    }

    /**
     * In place addition of a column vector
     *
     * @param columnVector the column vector to add
     * @return the result of the addition
     */
    @Override
    public NDArray subColumnVector(INDArray columnVector) {
        return dup().subiColumnVector(columnVector);
    }

    /**
     * In place addition of a column vector
     *
     * @param rowVector the column vector to add
     * @return the result of the addition
     */
    @Override
    public NDArray subiRowVector(INDArray rowVector) {
        assert rowVector.isRowVector() : "Must only add a row vector";
        assert rowVector.length() == columns() : "Illegal row vector must have the same length as the number of rows in this ndarray";
        for(int j = 0; j< rows(); j++) {
            getRow(j).subi(rowVector);
        }
        return this;
    }

    /**
     * In place addition of a column vector
     *
     * @param rowVector the column vector to add
     * @return the result of the addition
     */
    @Override
    public NDArray subRowVector(INDArray rowVector) {
        return dup().subiRowVector(rowVector);
    }

    /**
     * In place addition of a column vector
     *
     * @param columnVector the column vector to add
     * @return the result of the addition
     */
    @Override
    public NDArray addiColumnVector(INDArray columnVector) {
        assert columnVector.isColumnVector() : "Must only add a column vector";
        assert columnVector.length() == rows() : "Illegal column vector must have the same length as the number of column in this ndarray";

        for(int i = 0; i < columns(); i++) {
            getColumn(i).addi(columnVector);
        }
        return this;
    }

    /**
     * In place addition of a column vector
     *
     * @param columnVector the column vector to add
     * @return the result of the addition
     */
    @Override
    public NDArray addColumnVector(INDArray columnVector) {
        return dup().addiColumnVector(columnVector);
    }

    /**
     * In place addition of a column vector
     *
     * @param rowVector the column vector to add
     * @return the result of the addition
     */
    @Override
    public NDArray addiRowVector(INDArray rowVector) {
        assert rowVector.isRowVector() : "Must only add a row vector";
        assert rowVector.length() == columns() : "Illegal row vector must have the same length as the number of rows in this ndarray";
        for(int j = 0; j < rows(); j++) {
            INDArray row = getRow(j);
            row.addi(rowVector);
        }
        return this;
    }

    /**
     * In place addition of a column vector
     *
     * @param rowVector the column vector to add
     * @return the result of the addition
     */
    @Override
    public NDArray addRowVector(INDArray rowVector) {
        return dup().addiRowVector(rowVector);
    }

    /**
     * Perform a copy matrix multiplication
     *
     * @param other the other matrix to perform matrix multiply with
     * @return the result of the matrix multiplication
     */
    @Override
    public NDArray mmul(INDArray other) {
        int[] shape = {rows(),other.columns()};
        char order = NDArrays.factory().order();
        boolean switchedOrder = false;
        if(order != NDArrayFactory.FORTRAN) {
            NDArrays.factory().setOrder(NDArrayFactory.FORTRAN);
            switchedOrder = true;
        }

        INDArray result = NDArrays.create(shape);

        if(switchedOrder)
            NDArrays.factory().setOrder(NDArrayFactory.C);

        return mmuli(other,result);
    }

    /**
     * Perform an copy matrix multiplication
     *
     * @param other  the other matrix to perform matrix multiply with
     * @param result the result ndarray
     * @return the result of the matrix multiplication
     */
    @Override
    public NDArray mmul(INDArray other, INDArray result) {
        return dup().mmuli(other,result);
    }

    /**
     * in place (element wise) division of two matrices
     *
     * @param other the second ndarray to divide
     * @return the result of the divide
     */
    @Override
    public NDArray div(INDArray other) {
        return dup().divi(other);
    }

    /**
     * copy (element wise) division of two matrices
     *
     * @param other  the second ndarray to divide
     * @param result the result ndarray
     * @return the result of the divide
     */
    @Override
    public NDArray div(INDArray other, INDArray result) {
        return dup().divi(other,result);
    }

    /**
     * copy (element wise) multiplication of two matrices
     *
     * @param other the second ndarray to multiply
     * @return the result of the addition
     */
    @Override
    public NDArray mul(INDArray other) {
        return dup().muli(other);
    }

    /**
     * copy (element wise) multiplication of two matrices
     *
     * @param other  the second ndarray to multiply
     * @param result the result ndarray
     * @return the result of the multiplication
     */
    @Override
    public NDArray mul(INDArray other, INDArray result) {
        return dup().muli(other,result);
    }

    /**
     * copy subtraction of two matrices
     *
     * @param other the second ndarray to subtract
     * @return the result of the addition
     */
    @Override
    public NDArray sub(INDArray other) {
        return dup().subi(other);
    }

    /**
     * copy subtraction of two matrices
     *
     * @param other  the second ndarray to subtract
     * @param result the result ndarray
     * @return the result of the subtraction
     */
    @Override
    public NDArray sub(INDArray other, INDArray result) {
        return dup().subi(other,result);
    }

    /**
     * copy addition of two matrices
     *
     * @param other the second ndarray to add
     * @return the result of the addition
     */
    @Override
    public NDArray add(INDArray other) {
        return dup().addi(other);
    }

    /**
     * copy addition of two matrices
     *
     * @param other  the second ndarray to add
     * @param result the result ndarray
     * @return the result of the addition
     */
    @Override
    public NDArray add(INDArray other, INDArray result) {
        return dup().addi(other,result);
    }

    /**
     * Perform an copy matrix multiplication
     *
     * @param other the other matrix to perform matrix multiply with
     * @return the result of the matrix multiplication
     */
    @Override
    public NDArray mmuli(INDArray other) {
        return dup().mmuli(other,this);
    }

    /**
     * Perform an copy matrix multiplication
     *
     * @param other  the other matrix to perform matrix multiply with
     * @param result the result ndarray
     * @return the result of the matrix multiplication
     */
    @Override
    public NDArray mmuli(INDArray other, INDArray result) {
        NDArray otherArray = (NDArray) other;
        NDArray resultArray = (NDArray) result;

        if (other.isScalar()) {
            return muli(otherArray.scalar(), resultArray);
        }
        if (isScalar()) {
            return otherArray.muli(scalar(), resultArray);
        }

        /* check sizes and resize if necessary */
        //assertMultipliesWith(other);


        if (result == this || result == other) {
            /* actually, blas cannot do multiplications in-place. Therefore, we will fake by
             * allocating a temporary object on the side and copy the result later.
             */
            NDArray temp = new NDArray(resultArray.shape(),ArrayUtil.calcStridesFortran(resultArray.shape()));

            if (otherArray.columns() == 1) {
                NDArrayBlas.gemv(1.0, this, otherArray, 0.0, temp);
            } else {
                NDArrayBlas.gemm(1.0, this, otherArray, 0.0, temp);
            }

            NDArrayBlas.copy(temp, resultArray);


        } else {
            if (otherArray.columns() == 1)
                NDArrayBlas.gemv(1.0, this, otherArray, 0.0, resultArray);
            else
                NDArrayBlas.gemm(1.0, this, otherArray, 0.0, resultArray);

        }
        return resultArray;
    }

    /**
     * in place (element wise) division of two matrices
     *
     * @param other the second ndarray to divide
     * @return the result of the divide
     */
    @Override
    public NDArray divi(INDArray other) {
        return divi(other,this);
    }

    /**
     * in place (element wise) division of two matrices
     *
     * @param other  the second ndarray to divide
     * @param result the result ndarray
     * @return the result of the divide
     */
    @Override
    public NDArray divi(INDArray other, INDArray result) {
        if(other.isScalar())
            new TwoArrayOps().from(this).scalar(other).op(DivideOp.class)
                    .to(result).build().exec();
        else
            new TwoArrayOps().from(this).other(other).op(DivideOp.class)
                    .to(result).build().exec();
        return (NDArray) result;
    }

    /**
     * in place (element wise) multiplication of two matrices
     *
     * @param other the second ndarray to multiply
     * @return the result of the addition
     */
    @Override
    public NDArray muli(INDArray other) {
        return muli(other,this);
    }

    /**
     * in place (element wise) multiplication of two matrices
     *
     * @param other  the second ndarray to multiply
     * @param result the result ndarray
     * @return the result of the multiplication
     */
    @Override
    public NDArray muli(INDArray other, INDArray result) {
        if(other.isScalar())
            new TwoArrayOps().from(this).scalar(other).op(MultiplyOp.class)
                    .to(result).build().exec();
        else
            new TwoArrayOps().from(this).other(other).op(MultiplyOp.class)
                    .to(result).build().exec();
        return (NDArray) result;
    }

    /**
     * in place subtraction of two matrices
     *
     * @param other the second ndarray to subtract
     * @return the result of the addition
     */
    @Override
    public NDArray subi(INDArray other) {
        return subi(other,this);
    }

    /**
     * in place subtraction of two matrices
     *
     * @param other  the second ndarray to subtract
     * @param result the result ndarray
     * @return the result of the subtraction
     */
    @Override
    public NDArray subi(INDArray other, INDArray result) {

        if(other.isScalar())
            new TwoArrayOps().from(this).scalar(other).op(SubtractOp.class)
                    .to(result).build().exec();
        else
            new TwoArrayOps().from(this).other(other).op(SubtractOp.class)
                    .to(result).build().exec();
        return (NDArray) result;
    }

    /**
     * in place addition of two matrices
     *
     * @param other the second ndarray to add
     * @return the result of the addition
     */
    @Override
    public NDArray addi(INDArray other) {
        return addi(other,this);
    }

    /**
     * in place addition of two matrices
     *
     * @param other  the second ndarray to add
     * @param result the result ndarray
     * @return the result of the addition
     */
    @Override
    public NDArray addi(INDArray other, INDArray result) {
        if(other.isScalar())
            new TwoArrayOps().from(this).scalar(other).op(AddOp.class)
                    .to(result).build().exec();

        else
            new TwoArrayOps().from(this).other(other).op(AddOp.class)
                    .to(result).build().exec();
        return (NDArray) result;
    }

    /**
     * Returns the normmax along the specified dimension
     *
     * @param dimension the dimension to getScalar the norm1 along
     * @return the norm1 along the specified dimension
     */
    @Override
    public INDArray normmax(int dimension) {
        if(isVector()) {
            return NDArray.scalar(normmax());
        }
        else {
            int[] shape = ArrayUtil.removeIndex(shape(),dimension);
            final INDArray arr = NDArrays.create(new int[]{ArrayUtil.prod(shape)});
            final AtomicInteger i = new AtomicInteger(0);
            iterateOverDimension(dimension, new SliceOp() {
                @Override
                public void operate(DimensionSlice nd) {
                    INDArray arr2 = (INDArray) nd.getResult();
                    arr.put(i.get(),arr2.normmax(0));
                    i.incrementAndGet();
                }

                /**
                 * Operates on an ndarray slice
                 *
                 * @param nd the result to operate on
                 */
                @Override
                public void operate(INDArray nd) {
                    INDArray arr2 = nd;
                    arr.put(i.get(),arr2.normmax(0));
                    i.incrementAndGet();
                }
            }, false);

            return arr.reshape(shape);
        }
    }






    public int unSafeLinearIndex(int i) {
        int realStride = getRealStrideForLinearIndex();
        int idx = offset + i;
        if(idx >= data.length)
            throw new IllegalArgumentException("Illegal index " + idx + " derived from " + i + " with offset of " + offset + " and stride of " + realStride);
        return idx;
    }

    /**
     * Reverse division
     *
     * @param other the matrix to divide from
     * @return
     */
    @Override
    public INDArray rdiv(INDArray other) {
        return dup().rdivi(other);
    }

    /**
     * Reverse divsion (in place)
     *
     * @param other
     * @return
     */
    @Override
    public INDArray rdivi(INDArray other) {
        return rdivi(other,this);
    }

    /**
     * Reverse division
     *
     * @param other  the matrix to subtract from
     * @param result the result ndarray
     * @return
     */
    @Override
    public INDArray rdiv(INDArray other, INDArray result) {
        return dup().rdivi(other,result);
    }

    /**
     * Reverse division (in-place)
     *
     * @param other  the other ndarray to subtract
     * @param result the result ndarray
     * @return the ndarray with the operation applied
     */
    @Override
    public INDArray rdivi(INDArray other, INDArray result) {
        return other.divi(this, result);
    }

    /**
     * Reverse subtraction
     *
     * @param other  the matrix to subtract from
     * @param result the result ndarray
     * @return
     */
    @Override
    public INDArray rsub(INDArray other, INDArray result) {
        return dup().rsubi(other,result);
    }

    /**
     * @param other
     * @return
     */
    @Override
    public INDArray rsub(INDArray other) {
        return dup().rsubi(other);
    }

    /**
     * @param other
     * @return
     */
    @Override
    public INDArray rsubi(INDArray other) {
        return rsubi(other,this);
    }

    /**
     * Reverse subtraction (in-place)
     *
     * @param other  the other ndarray to subtract
     * @param result the result ndarray
     * @return the ndarray with the operation applied
     */
    @Override
    public INDArray rsubi(INDArray other, INDArray result) {
        return other.subi(this, result);
    }

    /**
     * Set the value of the ndarray to the specified value
     *
     * @param value the value to assign
     * @return the ndarray with the values
     */
    @Override
    public INDArray assign(Number value) {
        INDArray one = reshape(new int[]{1,length});
        for(int i = 0; i < one.length(); i++)
            one.put(i,NDArrays.scalar(value.doubleValue()));
        return one;
    }

    @Override
    public int linearIndex(int i) {
        if(ordering == NDArrayFactory.FORTRAN)
            return offset + i;
        int realStride = getRealStrideForLinearIndex();
        int idx = offset + i * realStride;
        if(idx >= data.length)
            throw new IllegalArgumentException("Illegal index " + idx + " derived from " + i + " with offset of " + offset + " and stride of " + realStride);
        return idx;
    }

    private int getRealStrideForLinearIndex() {
        if(stride == null || stride().length < 1)
            return 1;
        if(stride.length == 2 && shape[0] == 1)
            return stride[1];
        if(stride().length == 2 && shape[1] == 1)
            return stride[0];
        return stride[0];


    }







    /**
     * Returns the specified slice of this matrix.
     * In matlab, this would be equivalent to (given a 2 x 2 x 2):
     * A(:,:,x) where x is the slice you want to return.
     *
     * The slice is always relative to the final dimension of the matrix.
     *
     * @param slice the slice to return
     * @return the specified slice of this matrix
     */
    @Override
    public NDArray slice(int slice) {

        if (shape.length == 0)
            throw new IllegalArgumentException("Can't slice a 0-d NDArray");

            //slice of a vector is a scalar
        else if (shape.length == 1)
            return new NDArray(data,ArrayUtil.empty(),ArrayUtil.empty(),offset + slice * stride[0]);


            //slice of a matrix is a vector
        else if (shape.length == 2) {
            NDArray slice2 =  new NDArray(
                    data,
                    ArrayUtil.of(shape[1]),
                    Arrays.copyOfRange(stride,1,stride.length),
                    offset + slice * stride[0],ordering
            );
            return slice2;

        }

<<<<<<< HEAD
        else{
       
        	int[] strides = Arrays.copyOfRange(stride, 1, stride.length);
        	strides[0] = shape[shape.length -1];
        	return new NDArray(data,
                    Arrays.copyOfRange(shape, 1, shape.length),
                   strides,
                    offset + (slice * stride[0]));
        }
            

=======
        else {
            NDArray ret =  new NDArray(data,
                    Arrays.copyOfRange(shape, 1, shape.length),
                    Arrays.copyOfRange(stride, 1, stride.length),
                    offset + (slice * stride[0]),ordering);
            return ret;
        }
>>>>>>> 500a4a2e
    }


    /**
     * Returns the slice of this from the specified dimension
     * @param slice the dimension to return from
     * @param dimension the dimension of the slice to return
     * @return the slice of this matrix from the specified dimension
     * and dimension
     */
    @Override
    public NDArray slice(int slice, int dimension) {
        if(shape.length == 2) {
            //rows
            if(dimension == 1)
                return getRow(slice);


            else if(dimension == 0)
                return getColumn(slice);

            else throw new IllegalAccessError("Illegal dimension for matrix");

        }

        if (slice == shape.length - 1)
            return slice(dimension);

        NDArray ret =  new NDArray(data,
                ArrayUtil.removeIndex(shape,dimension),
                ArrayUtil.removeIndex(stride,dimension),
                offset + slice * stride[dimension],ordering);
        return ret;
    }



    /**
     * Fetch a particular number on a multi dimensional scale.
     * @param indexes the indexes to getFromOrigin a number from
     * @return the number at the specified indices
     */
    @Override
    public INDArray getScalar(int... indexes) {
        int ix = offset;
        int trackStride = shape[0];
        ix += indexes[0] * stride[shape.length - 1];
        for (int i = 1; i < shape.length; i++) {
        	int firstTerm = (indexes[i]);
        	int strideVal = stride[shape.length - 1 -i];
            ix +=  firstTerm * (trackStride) ;
        	trackStride *= strideVal;
        }
        return NDArrays.scalar(data[ix]);
    }


    @Override
    public INDArray rdiv(Number n) {
        return dup().rdivi(n);
    }

    @Override
    public INDArray rdivi(Number n) {
        return rdivi(NDArrays.valueArrayOf(shape(), n.doubleValue()));
    }

    @Override
    public INDArray rsub(Number n) {
        return dup().rsubi(n);
    }

    @Override
    public INDArray rsubi(Number n) {
        return rsubi(NDArrays.valueArrayOf(shape(),n.doubleValue()));
    }

    @Override
    public INDArray div(Number n) {
        return dup().divi(n);
    }

    @Override
    public INDArray divi(Number n) {
        return divi(NDArrays.scalar(n));
    }

    @Override
    public INDArray mul(Number n) {
        return dup().muli(n);
    }

    @Override
    public INDArray muli(Number n) {
        return muli(NDArrays.scalar(n));
    }

    @Override
    public INDArray sub(Number n) {
        return dup().subi(n);
    }

    @Override
    public INDArray subi(Number n) {
        return subi(NDArrays.scalar(n));
    }

    @Override
    public INDArray add(Number n) {
        return dup().addi(n);
    }

    @Override
    public INDArray addi(Number n) {
        return addi(NDArrays.scalar(n));
    }


    /**
     * Replicate and tile array to fill out to the given shape
     *
     * @param shape the new shape of this ndarray
     * @return the shape to fill out to
     */
    @Override
    public NDArray repmat(int[] shape) {
        int[] newShape = ArrayUtil.copy(shape());
        assert shape.length <= newShape.length : "Illegal shape: The passed in shape must be <= the current shape length";
        for(int i = 0; i < shape.length; i++)
            newShape[i] *= shape[i];
        INDArray result = NDArrays.create(newShape);
        //nd copy
        if(isScalar()) {
            for(int i = 0; i < result.length(); i++) {
                result.put(i,getScalar(0));

            }
        }

        else if(isMatrix()) {

            for (int c = 0; c < shape()[1]; c++) {
                for (int r = 0; r < shape()[0]; r++) {
                    for (int i = 0; i < rows(); i++) {
                        for (int j = 0; j < columns(); j++) {
                            result.put(r * rows() + i, c * columns() + j, getScalar(i, j));
                        }
                    }
                }
            }

        }

        else {
            int[] sliceRepmat = ArrayUtil.removeIndex(shape,0);
            for(int i = 0; i < result.slices(); i++) {
                result.putSlice(i,repmat(sliceRepmat));
            }
        }

        NDArray ret = (NDArray) result;
        ret.ordering = ordering;
        return (NDArray) result;
    }

    /**
     * Insert a row in to this array
     * Will throw an exception if this
     * ndarray is not a matrix
     *
     * @param row   the row insert into
     * @param toPut the row to insert
     * @return this
     */
    @Override
    public NDArray putRow(int row, INDArray toPut) {
        DoubleMatrix put = (NDArray) toPut;
        putRow(row,put);
        return this;
    }

    /**
     * Insert a column in to this array
     * Will throw an exception if this
     * ndarray is not a matrix
     *
     * @param column the column to insert
     * @param toPut  the array to put
     * @return this
     */
    @Override
    public NDArray putColumn(int column, INDArray toPut) {
        DoubleMatrix put = (NDArray) toPut;
        putColumn(column, put);
        return this;
    }



    @Override
    public NDArray get(int[] indices) {
        return (NDArray) getScalar(indices);
    }


    /**
     * Mainly an internal method (public for testing)
     * for given an offset and stride, and index,
     * calculating the beginning index of a query given indices
     * @param offset the desired offset
     * @param stride the desired stride
     * @param indexes the desired indexes to test on
     * @return the index for a query given stride and offset
     */
    public static int getIndex(int offset,int[] stride,int...indexes) {
        if(stride.length > indexes.length)
            throw new IllegalArgumentException("Invalid number of items in stride array: should be <= number of indexes");

        int ix = offset;


        for (int i = 0; i < indexes.length; i++) {
            ix += indexes[i] * stride[i];
        }
        return ix;
    }

    /**
     * Returns the begin index of a query
     * given the stride, array offset
     * @param indexes the desired indexes to test on
     * @return the index of the begin of this query
     */
    public int getIndex(int... indexes) {
        return getIndex(offset,stride,indexes);
    }


    private void ensureSameShape(NDArray arr1,NDArray arr2) {
        assert true == Shape.shapeEquals(arr1.shape(), arr2.shape());

    }

    /**
     * Return index of minimal element per column.
     */
    @Override
    public int[] columnArgmaxs() {
        return super.columnArgmaxs();
    }

    /**
     * Return index of minimal element per column.
     */
    @Override
    public int[] columnArgmins() {
        if(shape().length == 2)
            return super.columnArgmins();
        else {
            throw new IllegalStateException("Unable to getFromOrigin column mins for dimensions more than 2");
        }
    }




    /**
     * Return column-wise maximums.
     */
    @Override
    public NDArray columnMaxs() {
        if(shape().length == 2)
            return NDArray.wrap(super.columnMaxs());

        else
            return NDArrayUtil.doSliceWise(NDArrayUtil.MatrixOp.COLUMN_MAX,this);

    }

    /**
     * Return a vector containing the means of all columns.
     */
    @Override
    public NDArray columnMeans() {
        if(shape().length == 2) {
            return NDArray.wrap(super.columnMeans());

        }

        else
            return NDArrayUtil.doSliceWise(NDArrayUtil.MatrixOp.COLUMN_MEAN,this);

    }

    /**
     * Return column-wise minimums.
     */
    @Override
    public NDArray columnMins() {
        if(shape().length == 2) {
            return NDArray.wrap(super.columnMins());

        }
        else
            return NDArrayUtil.doSliceWise(NDArrayUtil.MatrixOp.COLUMN_MIN,this);

    }

    /**
     * Return a vector containing the sums of the columns (having number of columns many entries)
     */
    @Override
    public NDArray columnSums() {
        if(shape().length == 2) {
            return NDArray.wrap(super.columnSums());

        }
        else
            return NDArrayUtil.doSliceWise(NDArrayUtil.MatrixOp.COLUMN_SUM,this);

    }

    /**
     * Computes the cumulative sum, that is, the sum of all elements
     * of the matrix up to a given index in linear addressing.
     */
    @Override
    public DoubleMatrix cumulativeSum() {
        return super.cumulativeSum();
    }

    /**
     * Computes the cumulative sum, that is, the sum of all elements
     * of the matrix up to a given index in linear addressing (in-place).
     */
    @Override
    public DoubleMatrix cumulativeSumi() {
        return super.cumulativeSumi();
    }


    /**
     * Return index of minimal element per row.
     */
    @Override
    public int[] rowArgmaxs() {
        return super.rowArgmaxs();
    }

    /**
     * Return index of minimal element per row.
     */
    @Override
    public int[] rowArgmins() {
        return super.rowArgmins();
    }

    /**
     * Return row-wise maximums for each slice.
     */
    @Override
    public NDArray rowMaxs() {
        if(shape().length == 2) {
            return NDArray.wrap(super.rowMaxs());

        }
        else
            return NDArrayUtil.doSliceWise(NDArrayUtil.MatrixOp.ROW_MAX,this);

    }

    /**
     * Return a vector containing the means of the rows for each slice.
     */
    @Override
    public NDArray rowMeans() {
        if(shape().length == 2) {
            return NDArray.wrap(super.rowMeans());

        }
        else
            return NDArrayUtil.doSliceWise(NDArrayUtil.MatrixOp.ROW_MEAN,this);

    }

    /**
     * Return row-wise minimums for each slice.
     */
    @Override
    public NDArray rowMins() {
        if(shape().length == 2) {
            return NDArray.wrap(super.rowMins());

        }
        else
            return NDArrayUtil.doSliceWise(NDArrayUtil.MatrixOp.ROW_MIN,this);

    }

    /**
     * Return a matrix with the row sums for each slice
     */
    @Override
    public NDArray rowSums() {
        if(shape().length == 2) {
            return NDArray.wrap(super.rowSums());

        }

        else
            return NDArrayUtil.doSliceWise(NDArrayUtil.MatrixOp.ROW_SUM,this);

    }

    /** Add a scalar to a matrix (in-place). */
    @Override
    public NDArray addi(double v, DoubleMatrix result) {
        new TwoArrayOps().from(this).to(NDArray.wrap(result)).scalar(NDArray.scalar(v))
                .op(AddOp.class).build().exec();
        return this;
    }




    /**
     * Add a scalar to a matrix (in-place).
     * @param other
     */
    @Override
    public NDArray addi(DoubleMatrix other) {
        new TwoArrayOps().from(this).to(this).other(NDArray.wrap(other))
                .op(AddOp.class).build().exec();
        return this;
    }

    /**
     * Subtract two matrices (in-place).
     *
     * @param other
     */
    @Override
    public NDArray subi(DoubleMatrix other) {
        NDArray ret = NDArray.wrap(other);
        new TwoArrayOps().from(this).to(this).other(ret)
                .op(SubtractOp.class).build().exec();

        return this;
    }

    /**
     * Elementwise multiplication (in-place).
     *
     * @param other
     */
    @Override
    public NDArray muli(DoubleMatrix other) {
        new TwoArrayOps().from(this).to(this).other(NDArray.wrap(other))
                .op(MultiplyOp.class).build().exec();

        return this;

    }
    /**
     * Elementwise division (in-place).
     *
     * @param other
     */
    @Override
    public NDArray divi(DoubleMatrix other) {
        new TwoArrayOps().from(this).to(this).other(NDArray.wrap(other))
                .op(DivideOp.class).build().exec();

        return this;

    }




    /**
     * Elementwise multiply by a scalar.
     *
     * @param v
     */
    @Override
    public NDArray mul(double v) {
        return dup().muli(v);
    }





    /**
     * Matrix-matrix multiplication (in-place).
     * @param result
     */
    @Override
    public NDArray mmuli( DoubleMatrix result) {
        return NDArray.wrap(super.mmuli(result));
    }




    /**
     * Add a scalar (in place).
     *
     * @param v
     */
    @Override
    public NDArray addi(double v) {
        new TwoArrayOps().from(this).to(this).scalar(NDArray.scalar(v))
                .op(AddOp.class).build().exec();

        return this;
    }

    /**
     * Compute elementwise logical and against a scalar.
     *
     * @param value
     */
    @Override
    public NDArray andi(double value) {
        super.andi(value);
        return this;
    }

    /**
     * Elementwise divide by a scalar (in place).
     *
     * @param v
     */
    @Override
    public NDArray divi(double v) {
        new TwoArrayOps().from(this).to(this).scalar(NDArray.scalar(v))
                .op(DivideOp.class).build().exec();

        return this;
    }

    /**
     * Matrix-multiply by a scalar.
     *
     * @param v
     */
    @Override
    public NDArray mmul(double v) {
        return mul(v);
    }

    /**
     * Subtract a scalar (in place).
     *
     * @param v
     */
    @Override
    public NDArray subi(double v) {
        new TwoArrayOps().from(this).to(this).scalar(NDArray.scalar(v))
                .op(SubtractOp.class).build().exec();

        return this;
    }

    /**
     * Return transposed copy of this matrix.
     */
    @Override
    public NDArray transpose() {
        if(isRowVector())
            return new NDArray(data,new int[]{shape[0],1},offset);
        else if(isColumnVector())
            return new NDArray(data,new int[]{shape[0]},offset);
        if(ordering == NDArrayFactory.C) {
            NDArray n = new NDArray(data,reverseCopy(shape),reverseCopy(stride),offset,ordering);
            return n;
        }
        else if(ordering == NDArrayFactory.FORTRAN) {
            int[] reverseShape = reverseCopy(shape);
            int[] newStrides = ArrayUtil.calcStridesFortran(reverseShape);
            NDArray n = new NDArray(data,reverseShape,newStrides,offset,ordering);
            return n;
        }


        throw new IllegalArgumentException("Illegal ordering " + ordering);

    }


    /**
     * Reshape the ndarray in to the specified dimensions,
     * possible errors being thrown for invalid shapes
     * @param shape
     * @return
     */
    @Override
    public NDArray reshape(int[] shape) {
        long ec = 1;
        for (int i = 0; i < shape.length; i++) {
            int si = shape[i];
            if (( ec * si ) != (((int) ec ) * si ))
                throw new IllegalArgumentException("Too many elements");
            ec *= shape[i];
        }
        int n = (int) ec;

        if (ec != n)
            throw new IllegalArgumentException("Too many elements");

        NDArray ndArray = new NDArray(data,shape,stride,offset,ordering);
        return ndArray;

    }


    @Override
    public void checkDimensions(INDArray other) {
        assert Arrays.equals(shape,other.shape()) : " Other array should have been shape: " + Arrays.toString(shape) + " but was " + Arrays.toString(other.shape());
        assert Arrays.equals(stride,other.stride()) : " Other array should have been stride: " + Arrays.toString(stride) + " but was " + Arrays.toString(other.stride());
        assert offset == other.offset() : "Offset of this array is " + offset + " but other was " + other.offset();

    }


    /** Elementwise multiplication with a scalar (in-place). */
    @Override
    public NDArray muli(double v, DoubleMatrix result) {
        new TwoArrayOps().from(this).to(this).scalar(NDArray.scalar(v))
                .op(MultiplyOp.class).build().exec();

        return this;
    }


    /** Matrix-matrix multiplication (in-place). */
    @Override
    public NDArray mmuli(DoubleMatrix other, DoubleMatrix result) {
        NDArray otherArray = NDArray.wrap(other);
        NDArray resultArray = NDArray.wrap(result);

        if (other.isScalar()) {
            return muli(otherArray.scalar(), resultArray);
        }
        if (isScalar()) {
            return otherArray.muli(scalar(), resultArray);
        }

        /* check sizes and resize if necessary */
        assertMultipliesWith(other);


        if (result == this || result == other) {
            /* actually, blas cannot do multiplications in-place. Therefore, we will fake by
             * allocating a temporary object on the side and copy the result later.
             */
            NDArray temp = new NDArray(resultArray.shape(),ArrayUtil.calcStridesFortran(resultArray.shape()));

            if (otherArray.columns() == 1) {
                NDArrayBlas.gemv(1.0, this, otherArray, 0.0, temp);
            } else {
                NDArrayBlas.gemm(1.0, this, otherArray, 0.0, temp);
            }

            NDArrayBlas.copy(temp, resultArray);


        } else {
            if (otherArray.columns() == 1)
                NDArrayBlas.gemv(1.0, this, otherArray, 0.0, resultArray);
            else
                NDArrayBlas.gemm(1.0, this, otherArray, 0.0, resultArray);

        }
        return resultArray;
    }


    @Override
    public NDArray mmul(DoubleMatrix a) {
        int[] shape = {rows(),NDArray.wrap(a).columns()};
        return mmuli(a,new NDArray(shape));
    }



    @Override
    public int index(int row,int column) {
        return row * stride[0]  + column * stride[1];
    }


    /**
     * Add a matrix (in place).
     *
     * @param o
     */
    @Override
    public NDArray add(DoubleMatrix o) {
        return dup().addi(o);
    }

    /**
     * Add a scalar.
     *
     * @param v
     */
    @Override
    public NDArray add(double v) {
        return dup().addi(v);

    }

    /**
     * Elementwise divide by a matrix (in place).
     *
     * @param other
     */
    @Override
    public NDArray div(DoubleMatrix other) {
        return dup().divi(other);
    }

    /**
     * Subtract a matrix (in place).
     *
     * @param other
     */
    @Override
    public NDArray sub(DoubleMatrix other) {
        return dup().subi(other);
    }

    /**
     * Subtract a scalar.
     *
     * @param v
     */
    @Override
    public NDArray sub(double v) {
        return dup().subi(v);
    }

    /**
     * Elementwise multiply by a matrix (in place).
     *
     * @param other
     */
    @Override
    public NDArray mul(DoubleMatrix other) {
        return dup().muli(other);
    }

    /**
     * Elementwise multiply by a scalar (in place).
     *
     * @param v
     */
    @Override
    public NDArray muli(double v) {
        new TwoArrayOps().from(this).to(this).scalar(NDArray.scalar(v))
                .op(MultiplyOp.class).build().exec();

        return this;
    }

    @Override
    public double get(int i) {
        int idx = linearIndex(i);
        return data[idx];
    }

    @Override
    public double get(int i,int j) {
        if(isColumnVector()) {
            if(j > 0)
                throw new IllegalArgumentException("Trying to access column > " + columns() + " at " + j);
            return get(i);

        }
        else if(isRowVector()) {
            if(i > 0)
                throw new IllegalArgumentException("Trying to access row > " + rows() + " at " + i);
            return get(j);
        }


        return (double) get(new int[]{i,j}).element();

    }

    /**
     * Computes the sum of all elements of the matrix.
     */
    @Override
    public double sum() {
        if(isVector()) {
            double ret = 0.0;
            for(int i = 0; i < length; i++) {
                ret += get(i);
            }
            return ret;
        }
        return (double) NDArrayUtil.doSliceWise(NDArrayUtil.ScalarOp.SUM,this).element();
    }

    /**
     * The 1-norm of the matrix as vector (sum of absolute values of elements).
     */
    @Override
    public double norm1() {
        if(isVector()) {
            double norm = 0.0;
            for (int i = 0; i < length; i++) {
                norm += Math.abs(get(i));
            }
            return norm;
        }
        return (Double) NDArrayUtil.doSliceWise(NDArrayUtil.ScalarOp.NORM_1,this).element();

    }

    /**
     * Returns the product along a given dimension
     *
     * @param dimension the dimension to getScalar the product along
     * @return the product along the specified dimension
     */
    @Override
    public INDArray prod(int dimension) {

        if(dimension == Integer.MAX_VALUE) {
            return NDArray.scalar(reshape(new int[]{1,length}).prod());
        }

        else if(isVector()) {
            return NDArray.scalar(prod());
        }
        else {
            int[] shape = ArrayUtil.removeIndex(shape(),dimension);
            final INDArray arr = NDArrays.create(new int[]{ArrayUtil.prod(shape)});
            final AtomicInteger i = new AtomicInteger(0);
            iterateOverDimension(dimension, new SliceOp() {
                @Override
                public void operate(DimensionSlice nd) {
                    IComplexNDArray arr2 = (IComplexNDArray) nd.getResult();
                    arr.put(i.get(),arr2.prod(0));
                    i.incrementAndGet();
                }

                /**
                 * Operates on an ndarray slice
                 *
                 * @param nd the result to operate on
                 */
                @Override
                public void operate(INDArray nd) {
                    arr.put(i.get(),nd.prod(0));
                    i.incrementAndGet();

                }
            }, false);

            return arr.reshape(shape);
        }
    }

    /**
     * Returns the overall mean of this ndarray
     *
     * @param dimension the dimension to getScalar the mean along
     * @return the mean along the specified dimension of this ndarray
     */
    @Override
    public INDArray mean(int dimension) {
        if(dimension == Integer.MAX_VALUE) {
            return NDArray.scalar(reshape(new int[]{1,length}).mean());
        }
        else if(isVector()) {
            return NDArray.scalar(sum() / length());
        }
        else {
            int[] shape = ArrayUtil.removeIndex(shape(),dimension);
            final INDArray arr = NDArrays.create(new int[]{ArrayUtil.prod(shape)});
            final AtomicInteger i = new AtomicInteger(0);
            iterateOverDimension(dimension, new SliceOp() {
                @Override
                public void operate(DimensionSlice nd) {
                    INDArray arr2 = (INDArray) nd.getResult();
                    arr.put(i.get(),arr2.mean(0));
                    i.incrementAndGet();
                }

                /**
                 * Operates on an ndarray slice
                 *
                 * @param nd the result to operate on
                 */
                @Override
                public void operate(INDArray nd) {
                    arr.put(i.get(),nd.mean(0));
                    i.incrementAndGet();
                }
            }, false);

            return arr.reshape(shape);
        }
    }


    public double var() {
        double mean = (double) mean(Integer.MAX_VALUE).element();
        return StatUtils.variance(data(),mean);
    }

    /**
     * Returns the overall variance of this ndarray
     *
     * @param dimension the dimension to getScalar the mean along
     * @return the mean along the specified dimension of this ndarray
     */
    @Override
    public INDArray var(int dimension) {
        if(dimension == Integer.MAX_VALUE) {
            return NDArray.scalar(reshape(new int[]{1,length}).var());
        }
        else if(isVector()) {
            return NDArray.scalar(var());
        }
        else {
            int[] shape = ArrayUtil.removeIndex(shape(),dimension);
            final INDArray arr = NDArrays.create(new int[]{ArrayUtil.prod(shape)});
            final AtomicInteger i = new AtomicInteger(0);
            iterateOverDimension(dimension, new SliceOp() {
                @Override
                public void operate(DimensionSlice nd) {
                    INDArray arr2 = (INDArray) nd.getResult();
                    arr.put(i.get(),arr2.var(0));
                    i.incrementAndGet();
                }

                /**
                 * Operates on an ndarray slice
                 *
                 * @param nd the result to operate on
                 */
                @Override
                public void operate(INDArray nd) {
                    arr.put(i.get(),nd.var(0));
                    i.incrementAndGet();
                }
            }, false);

            return arr.reshape(shape);
        }
    }

    /**
     * Returns the overall max of this ndarray
     *
     * @param dimension the dimension to getScalar the mean along
     * @return the mean along the specified dimension of this ndarray
     */
    @Override
    public INDArray max(int dimension) {
        if(dimension == Integer.MAX_VALUE) {
            return NDArray.scalar(reshape(new int[]{1,length}).max());
        }

        else if(isVector()) {
            return NDArray.scalar(max());
        }
        else {
            int[] shape = ArrayUtil.removeIndex(shape(),dimension);
            final INDArray arr = NDArrays.create(new int[]{ArrayUtil.prod(shape)});
            final AtomicInteger i = new AtomicInteger(0);
            iterateOverDimension(dimension, new SliceOp() {
                @Override
                public void operate(DimensionSlice nd) {
                    INDArray arr2 = (INDArray) nd.getResult();
                    arr.put(i.get(),arr2.max(0));
                    i.incrementAndGet();
                }

                /**
                 * Operates on an ndarray slice
                 *
                 * @param nd the result to operate on
                 */
                @Override
                public void operate(INDArray nd) {
                    arr.put(i.get(),nd.max(0));
                    i.incrementAndGet();
                }
            }, false);

            return arr.reshape(shape).transpose();
        }
    }

    /**
     * Returns the overall min of this ndarray
     *
     * @param dimension the dimension to getScalar the mean along
     * @return the mean along the specified dimension of this ndarray
     */
    @Override
    public INDArray min(int dimension) {
        if(dimension == Integer.MAX_VALUE) {
            return NDArray.scalar(reshape(new int[]{1,length}).min());
        }

        else if(isVector()) {
            return NDArray.scalar(min());
        }
        else {
            int[] shape = ArrayUtil.removeIndex(shape(),dimension);
            final NDArray arr = (NDArray) NDArrays.create(new int[]{ArrayUtil.prod(shape)});
            final AtomicInteger i = new AtomicInteger(0);
            iterateOverDimension(dimension, new SliceOp() {
                @Override
                public void operate(DimensionSlice nd) {
                    INDArray arr2 = (INDArray) nd.getResult();
                    arr.put(i.get(),arr2.min(0));
                    i.incrementAndGet();
                }

                /**
                 * Operates on an ndarray slice
                 *
                 * @param nd the result to operate on
                 */
                @Override
                public void operate(INDArray nd) {
                    arr.put(i.get(),nd.min(0));
                    i.incrementAndGet();
                }
            }, false);

            return arr.reshape(shape).transpose();
        }
    }

    /**
     * Returns the sum along the last dimension of this ndarray
     *
     * @param dimension the dimension to getScalar the sum along
     * @return the sum along the specified dimension of this ndarray
     */
    @Override
    public INDArray sum(int dimension) {
        if(dimension == Integer.MAX_VALUE) {
            return NDArray.scalar(reshape(new int[]{1,length}).sum());
        }

        else if(isVector()) {
            return NDArray.scalar(sum());
        }
        else {
            int[] shape = ArrayUtil.removeIndex(shape(),dimension);
            final INDArray arr = NDArrays.create(new int[]{ArrayUtil.prod(shape)});
            final AtomicInteger i = new AtomicInteger(0);
            iterateOverDimension(dimension, new SliceOp() {
                @Override
                public void operate(DimensionSlice nd) {
                    INDArray arr2 = (INDArray) nd.getResult();
                    arr.put(i.get(),arr2.sum(0));
                    i.incrementAndGet();
                }

                /**
                 * Operates on an ndarray slice
                 *
                 * @param nd the result to operate on
                 */
                @Override
                public void operate(INDArray nd) {
                    arr.put(i.get(),nd.sum(0));
                    i.incrementAndGet();
                }
            }, false);

            return arr.reshape(shape);
        }
    }

    /**
     * The Euclidean norm of the matrix as vector, also the Frobenius
     * norm of the matrix.
     */
    @Override
    public double norm2() {
        if(isVector()) {
            double norm = 0.0;
            for (int i = 0; i < length; i++) {
                norm += get(i) * get(i);
            }
            return   Math.sqrt(norm);
        }
        return (double) NDArrayUtil.doSliceWise(NDArrayUtil.ScalarOp.NORM_2,this).element();

    }

    /**
     * Returns the norm1 along the specified dimension
     *
     * @param dimension the dimension to getScalar the norm1 along
     * @return the norm1 along the specified dimension
     */
    @Override
    public INDArray norm1(int dimension) {
        if(isVector()) {
            return NDArray.scalar(norm1());
        }
        else {
            int[] shape = ArrayUtil.removeIndex(shape(),dimension);
            final INDArray arr = NDArrays.create(new int[]{ArrayUtil.prod(shape)});
            final AtomicInteger i = new AtomicInteger(0);
            iterateOverDimension(dimension, new SliceOp() {
                @Override
                public void operate(DimensionSlice nd) {
                    INDArray arr2 = (INDArray) nd.getResult();
                    arr.put(i.get(),arr2.norm1(0));
                    i.incrementAndGet();
                }

                /**
                 * Operates on an ndarray slice
                 *
                 * @param nd the result to operate on
                 */
                @Override
                public void operate(INDArray nd) {
                    arr.put(i.get(),nd.norm1(0));
                    i.incrementAndGet();

                }
            }, false);

            return arr.reshape(shape);
        }
    }



    public double std() {
        StandardDeviation dev = new StandardDeviation();
        double std = dev.evaluate(data());
        return std;
    }

    /**
     * Standard deviation of an ndarray along a dimension
     *
     * @param dimension the dimension to get the std along
     * @return the standard deviation along a particular dimension
     */
    @Override
    public INDArray std(int dimension) {
        if(isVector()) {
            return NDArray.scalar(std());
        }
        else {
            int[] shape = ArrayUtil.removeIndex(shape(),dimension);
            final INDArray arr = NDArrays.create(new int[]{ArrayUtil.prod(shape)});
            final AtomicInteger i = new AtomicInteger(0);
            iterateOverDimension(dimension, new SliceOp() {
                @Override
                public void operate(DimensionSlice nd) {
                    INDArray arr2 = (INDArray) nd.getResult();
                    arr.put(i.get(),arr2.std(0));
                    i.incrementAndGet();
                }

                /**
                 * Operates on an ndarray slice
                 *
                 * @param nd the result to operate on
                 */
                @Override
                public void operate(INDArray nd) {
                    arr.put(i.get(),nd.std(0));
                    i.incrementAndGet();

                }
            }, false);

            return arr.reshape(shape);
        }
    }

    /**
     * The maximum norm of the matrix (maximal absolute value of the elements).
     */
    @Override
    public double normmax() {
        if(isVector())
            return super.normmax();
        return (double) NDArrayUtil.doSliceWise(NDArrayUtil.ScalarOp.NORM_MAX,this).element();

    }

    /**
     * Returns the norm2 along the specified dimension
     *
     * @param dimension the dimension to getScalar the norm2 along
     * @return the norm2 along the specified dimension
     */
    @Override
    public INDArray norm2(int dimension) {
        if(isVector()) {
            return NDArray.scalar(norm2());
        }
        else {
            int[] shape = ArrayUtil.removeIndex(shape(),dimension);
            final INDArray arr = NDArrays.create(new int[]{ArrayUtil.prod(shape)});
            final AtomicInteger i = new AtomicInteger(0);
            iterateOverDimension(dimension, new SliceOp() {
                @Override
                public void operate(DimensionSlice nd) {
                    INDArray arr2 = (INDArray) nd.getResult();
                    arr.put(i.get(),arr2.norm2(0));
                    i.incrementAndGet();
                }

                /**
                 * Operates on an ndarray slice
                 *
                 * @param nd the result to operate on
                 */
                @Override
                public void operate(INDArray nd) {
                    arr.put(i.get(),nd.norm2(0));
                    i.incrementAndGet();

                }
            }, false);

            return arr.reshape(shape);
        }
    }

    /**
     * Computes the product of all elements of the matrix
     */
    @Override
    public double prod() {
        if(isVector() ) {
            double ret = 0.0;
            for(int i = 0; i < length; i++) {
                ret *= get(i);
            }
            return ret;
        }

        return (double) NDArrayUtil.doSliceWise(NDArrayUtil.ScalarOp.PROD,this).element();

    }

    /**
     * Checks whether the matrix is empty.
     */
    @Override
    public boolean isEmpty() {
        return length == 0;
    }

    /**
     * Returns the maximal element of the matrix.
     */
    @Override
    public double max() {
        if(isVector() ) {
            double ret = Double.NEGATIVE_INFINITY;
            for(int i = 0; i < length; i++) {
                if(get(i) > ret)
                    ret = get(i);
            }
            return ret;
        }
        return (double) NDArrayUtil.doSliceWise(NDArrayUtil.ScalarOp.MAX,this).element();

    }

    /**
     * Returns the minimal element of the matrix.
     */
    @Override
    public double min() {
        if(isVector() ) {
            double ret = Double.NEGATIVE_INFINITY;
            for(int i = 0; i < length; i++) {
                if(get(i) > ret)
                    ret = get(i);
            }
            return ret;
        }
        return (double) NDArrayUtil.doSliceWise(NDArrayUtil.ScalarOp.MIN,this).element();

    }

    /**
     * Computes the mean value of all elements in the matrix,
     * that is, <code>x.sum() / x.length</code>.
     */
    @Override
    public double mean() {
        if(isVector() ) {
            double ret = 0.0;
            for(int i = 0; i < length; i++) {
                ret += get(i);
            }
            return ret / length();
        }
        return (double) NDArrayUtil.doSliceWise(NDArrayUtil.ScalarOp.MEAN,this).element();

    }

    /**
     * Returns the linear index of the maximal element of the matrix. If
     * there are more than one elements with this value, the first one
     * is returned.
     */
    @Override
    public int argmax() {
        if(isVector() ) {
            double ret = Double.NEGATIVE_INFINITY;
            int idx = 0;
            for(int i = 0; i < length; i++) {
                if(get(i) > ret) {
                    ret = get(i);
                    idx = i;
                }
            }
            return idx;
        }
        return (int) NDArrayUtil.doSliceWise(NDArrayUtil.ScalarOp.ARG_MAX,this).element();

    }

    /**
     * Returns the linear index of the minimal element. If there are
     * more than one elements with this value, the first one is returned.
     */
    @Override
    public int argmin() {
        if(isVector() ) {
            double ret = Double.NEGATIVE_INFINITY;
            int idx = 0;
            for(int i = 0; i < length; i++) {
                if(get(i) < ret) {
                    ret = get(i);
                    idx = i;
                }
            }
            return idx;
        }
        return (int) NDArrayUtil.doSliceWise(NDArrayUtil.ScalarOp.ARG_MIN,this).element();

    }

    /**
     * Converts the matrix to a one-dimensional array of doubles.
     */
    @Override
    public double[] toArray() {
        length = ArrayUtil.prod(shape);
        double[] ret = new double[length];
        for(int i = 0; i < ret.length; i++)
            ret[i] = data[ offset + i];
        return ret;
    }


    /**
     * Number of columns (shape[1]), throws an exception when
     * called when not 2d
     * @return the number of columns in the array (only 2d)
     */
    public int columns() {
        if(isMatrix()) {
            if (shape().length > 2)
                return Shape.squeeze(shape)[1];
            else if (shape().length == 2)
                return shape[1];
        }
        if(isVector()) {
            if(isColumnVector())
                return 1;
            else
                return shape[0];
        }
        throw new IllegalStateException("Unable to getFromOrigin number of of rows for a non 2d matrix");
    }

    /**
     * Returns the number of rows
     * in the array (only 2d) throws an exception when
     * called when not 2d
     * @return the number of rows in the matrix
     */
    public int rows() {
        if(isMatrix()) {
            if (shape().length > 2)
                return Shape.squeeze(shape)[0];
            else if (shape().length == 2)
                return shape[0];
        }
        else if(isVector()) {
            if(isRowVector())
                return 1;
            else
                return shape[0];
        }
        throw new IllegalStateException("Unable to getFromOrigin number of of rows for a non 2d matrix");
    }





    /**
     * Flattens the array for linear indexing
     * @return the flattened version of this array
     */
    @Override
    public NDArray ravel() {
        return reshape(new int[]{1,length()});
    }

    /**
     * Flattens the array for linear indexing
     * @return the flattened version of this array
     */
    private void sliceVectors(List<NDArray> list) {
        if(isVector())
            list.add(this);
        else {
            for(int i = 0; i < slices(); i++) {
                slice(i).sliceVectors(list);
            }
        }
    }

    /**
     * Reshape the matrix. Number of elements must not change.
     *
     * @param newRows
     * @param newColumns
     */
    @Override
    public NDArray reshape(int newRows, int newColumns) {
        return reshape(new int[]{newRows,newColumns});
    }

    /**
     * Get the specified column
     *
     * @param c
     */
    @Override
    public NDArray getColumn(int c) {
        if(shape.length == 2) {
            NDArray ret = new NDArray(
                    data,
                    new int[]{shape[0]},
                    new int[]{stride[0]},
                    offset + c,ordering
            );

            return ret;
        }

        else
            throw new IllegalArgumentException("Unable to getFromOrigin column of non 2d matrix");
    }


    /**
     * Get whole rows from the passed indices.
     *
     * @param rindices
     */
    @Override
    public NDArray getRows(int[] rindices) {
        INDArray rows = NDArrays.create(rindices.length,columns());
        for(int i = 0; i < rindices.length; i++) {
            rows.putRow(i,getRow(rindices[i]));
        }
        return (NDArray) rows;
    }

    /**
     * Returns a subset of this array based on the specified
     * indexes
     *
     * @param indexes the indexes in to the array
     * @return a view of the array with the specified indices
     */
    @Override
    public INDArray get(NDArrayIndex... indexes) {
        if(indexes.length < shape().length) {

        }
        return null;
    }

    /**
     * Get whole columns from the passed indices.
     *
     * @param cindices
     */
    @Override
    public NDArray getColumns(int[] cindices) {
        INDArray rows = NDArrays.create(rows(),cindices.length);
        for(int i = 0; i < cindices.length; i++) {
            rows.putColumn(i,getColumn(cindices[i]));
        }
        return (NDArray) rows;
    }

    /**
     * Get a copy of a row.
     *
     * @param r
     */
    @Override
    public NDArray getRow(int r) {
        if(shape.length == 2) {
            NDArray ret = new NDArray(
                    data,
                    new int[]{shape[1]},
                    new int[]{stride[1]},
                    offset + r * columns(),
                    ordering
            );
            return ret;
        }
        else
            throw new IllegalArgumentException("Unable to getFromOrigin row of non 2d matrix");
    }

    /**
     * Compare two matrices. Returns true if and only if other is also a
     * DoubleMatrix which has the same size and the maximal absolute
     * difference in matrix elements is smaller than 1e-6.
     *
     * @param o
     */
    @Override
    public boolean equals(Object o) {
        NDArray n = null;
        if(o instanceof  DoubleMatrix && !(o instanceof NDArray)) {
            DoubleMatrix d = (DoubleMatrix) o;
            //chance for comparison of the matrices if the shape of this matrix is 2
            if(shape().length > 2)
                return false;

            else
                n = NDArray.wrap(d);


        }
        else if(!o.getClass().isAssignableFrom(NDArray.class))
            return false;

        if(n == null)
            n = (NDArray) o;

        //epsilon equals
        if(isScalar() && n.isScalar()) {
            double val = (double) element();
            double val2 = (double) n.element();
            return Math.abs(val - val2) < 1e-6;
        }
        else if(isVector() && n.isVector()) {
            for(int i = 0; i < length; i++) {
                double curr = (double) getScalar(i).element();
                double comp = (double) n.getScalar(i).element();
                if(Math.abs(curr - comp) > 1e-6)
                    return false;
            }

            if(!Shape.shapeEquals(shape(),n.shape()))
                return false;

            return true;

        }


        if(!Shape.shapeEquals(shape(),n.shape()))
            return false;



        if(slices() != n.slices())
            return false;

        for (int i = 0; i < slices(); i++) {
            NDArray slice = slice(i);
            NDArray nSlice = n.slice(i);

            if (!slice.equals(nSlice))
                return false;
        }

        return true;


    }


    /**
     * Returns the shape(dimensions) of this array
     * @return the shape of this matrix
     */
    public int[] shape() {
        return shape;
    }

    /**
     * Returns the stride(indices along the linear index for which each slice is accessed) of this array
     * @return the stride of this array
     */
    @Override
    public int[] stride() {
        return stride;
    }


    @Override
    public int offset() {
        return offset;
    }

    @Override
    public char ordering() {
        return ordering;
    }

    /**
     * Returns the size of this array
     * along a particular dimension
     * @param dimension the dimension to return from
     * @return the shape of the specified dimension
     */
    @Override
    public int size(int dimension) {
        if(isScalar()) {
            if(dimension == 0)
                return length;
            else
                throw new IllegalArgumentException("Illegal dimension for scalar " + dimension);
        }

        else if(isVector()) {
            if(dimension == 0)
                return length;
            else if(dimension == 1)
                return 1;
        }

        return shape[dimension];
    }

    /**
     * Returns the total number of elements in the ndarray
     *
     * @return the number of elements in the ndarray
     */
    @Override
    public int length() {
        return length;
    }

    /**
     * Broadcasts this ndarray to be the specified shape
     *
     * @param shape the new shape of this ndarray
     * @return the broadcasted ndarray
     */
    @Override
    public NDArray broadcast(int[] shape) {
        return null;
    }

    /**
     * Broadcasts this ndarray to be the specified shape
     *
     * @param shape the new shape of this ndarray
     * @return the broadcasted ndarray
     */
    @Override
    public NDArray broadcasti(int[] shape) {
        return null;
    }


    /**
     * See: http://www.mathworks.com/help/matlab/ref/permute.html
     * @param rearrange the dimensions to swap to
     * @return the newly permuted array
     */
    @Override
    public NDArray permute(int[] rearrange) {
        checkArrangeArray(rearrange);

        int[] newShape = doPermuteSwap(shape,rearrange);
        int[] newStride = doPermuteSwap(stride,rearrange);
        return new NDArray(data,newShape,newStride,offset);
    }




    private int[] doPermuteSwap(int[] shape,int[] rearrange) {
        int[] ret = new int[shape.length];
        for(int i = 0; i < shape.length; i++) {
            ret[i] = shape[rearrange[i]];
        }
        return ret;
    }


    private void checkArrangeArray(int[] arr) {
        assert arr.length == shape.length : "Invalid rearrangement: number of arrangement != shape";
        for(int i = 0; i < arr.length; i++) {
            if (arr[i] >= arr.length)
                throw new IllegalArgumentException("The specified dimensions can't be swapped. Given element " + i + " was >= number of dimensions");
            if (arr[i] < 0)
                throw new IllegalArgumentException("Invalid dimension: " + i + " : negative value");


        }

        for(int i = 0; i < arr.length; i++) {
            for(int j = 0; j < arr.length; j++) {
                if(i != j && arr[i] == arr[j])
                    throw new IllegalArgumentException("Permute array must have unique elements");
            }
        }

    }

    /**
     * Checks whether the matrix is a vector.
     */
    @Override
    public boolean isVector() {
        return shape.length == 1
                ||
                shape.length == 1  && shape[0] == 1
                ||
                shape.length == 2 && (shape[0] == 1 || shape[1] == 1) && !isScalar();
    }


    /**
     * Checks whether the matrix is a row vector.
     */
    @Override
    public boolean isRowVector() {
        if(shape().length == 1)
            return true;

        if(isVector())
            return shape()[0] == 1;

        return false;
    }

    /**
     * Checks whether the matrix is a column vector.
     */
    @Override
    public boolean isColumnVector() {
        if(shape().length == 1)
            return false;

        if(isVector())
            return shape()[1] == 1;

        return false;

    }

    /** Generate string representation of the matrix. */
    @Override
    public String toString() {
        if (isScalar()) {
            return element().toString();
        }
        else if(isVector()) {
            StringBuilder sb = new StringBuilder();
            sb.append("[");
            for(int i = 0; i < length; i++) {
                sb.append(getScalar(i));
                if(i < length - 1)
                    sb.append(',');
            }

            sb.append("]\n");
            return sb.toString();
        }



        StringBuilder sb = new StringBuilder();
        int length= shape[0];
        sb.append("[");
        if (length > 0) {
            sb.append(slice(0).toString());
            for (int i = 1; i < slices(); i++) {
                sb.append(slice(i).toString());
                if(i < length - 1)
                    sb.append(',');

            }
        }
        sb.append("]\n");
        return sb.toString();
    }

    /**
     * Generate string representation of the matrix, with specified
     * format for the entries. For example, <code>x.toString("%.1f")</code>
     * generates a string representations having only one position after the
     * decimal point.
     */
    @Override
    public String toString(String fmt) {
        return toString(fmt, "[", "]", ", ", "; ");
    }

    /**
     * Generate string representation of the matrix, with specified
     * format for the entries, and delimiters.
     *
     * @param fmt entry format (passed to String.format())
     * @param open opening parenthesis
     * @param close closing parenthesis
     * @param colSep separator between columns
     * @param rowSep separator between rows
     */
    @Override
    public String toString(String fmt, String open, String close, String colSep, String rowSep) {
        StringWriter s = new StringWriter();
        PrintWriter p = new PrintWriter(s);

        p.print(open);

        if(shape.length == 1)
            return Arrays.toString(data);

        if(shape.length == 2) {
            rows = shape[0];
            columns = shape[1];
            return super.toString(fmt,open,close,colSep,rowSep);
        }
        else {
            if (shape.length == 0) {
                return Double.toString(data[0]);
            }

            StringBuilder sb = new StringBuilder();
            int length = shape[0];
            sb.append(open);
            if (length > 0) {
                sb.append(slice(0).toString());
                for (int i = 1; i < length; i++) {
                    sb.append(',');
                    sb.append(slice(i).toString());
                }
            }
            sb.append(close);
            return sb.toString();
        }

    }


    /**
     * Returns a scalar (individual element)
     * of a scalar ndarray
     *
     * @return the individual item in this ndarray
     */
    @Override
    public Object element() {
        if(!isScalar())
            throw new IllegalStateException("Unable to retrieve element from non scalar matrix");
        return data[0];
    }

    public ComplexNDArray add(ComplexDouble d) {
        return new ComplexNDArray(this).muli(d);
    }

    public ComplexNDArray mul(ComplexDouble d) {
        return new ComplexNDArray(this).muli(d);
    }

    public ComplexNDArray sub(ComplexDouble d) {
        return new ComplexNDArray(this).subi(d);
    }

    public ComplexNDArray div(ComplexDouble d) {
        return new ComplexNDArray(this).muli(d);
    }

    public static NDArray scalar(NDArray from,int index) {
        return new NDArray(from.data,new int[]{1},new int[]{1},index);
    }


    public static NDArray scalar(double num) {
        return new NDArray(new double[]{num},new int[]{1},new int[]{1},0);
    }

    /**
     * Wrap toWrap with the specified shape, and dimensions from
     * the passed in ndArray
     * @param ndArray the way to wrap a matrix
     * @param toWrap the matrix to wrap
     * @return the wrapped matrix
     */
    public static NDArray wrap(NDArray ndArray,DoubleMatrix toWrap) {
        if(toWrap instanceof NDArray)
            return (NDArray) toWrap;
        int[] stride = ndArray.stride();
        NDArray ret = new NDArray(toWrap.data,ndArray.shape(),stride,ndArray.offset());
        return ret;
    }


    /**
     * Wrap a matrix in to an ndarray
     * @param toWrap the matrix to wrap
     * @return the wrapped matrix
     */
    public static NDArray wrap(DoubleMatrix toWrap) {
        if(toWrap instanceof NDArray)
            return (NDArray) toWrap;
        int[]  shape = new int[]{toWrap.rows,toWrap.columns};
        NDArray ret = new NDArray(toWrap.data,shape);
        return ret;
    }




}<|MERGE_RESOLUTION|>--- conflicted
+++ resolved
@@ -2198,27 +2198,12 @@
 
         }
 
-<<<<<<< HEAD
-        else{
-       
-        	int[] strides = Arrays.copyOfRange(stride, 1, stride.length);
-        	strides[0] = shape[shape.length -1];
-        	return new NDArray(data,
+        else
+            return new NDArray(data,
                     Arrays.copyOfRange(shape, 1, shape.length),
                    strides,
                     offset + (slice * stride[0]));
-        }
-            
-
-=======
-        else {
-            NDArray ret =  new NDArray(data,
-                    Arrays.copyOfRange(shape, 1, shape.length),
-                    Arrays.copyOfRange(stride, 1, stride.length),
-                    offset + (slice * stride[0]),ordering);
-            return ret;
-        }
->>>>>>> 500a4a2e
+
     }
 
 
